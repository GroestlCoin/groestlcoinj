--- conflicted
+++ resolved
@@ -8,16 +8,10 @@
 
 ### Technologies
 
-<<<<<<< HEAD
-* Java 6 for the core modules, Java 8 for everything else
-* [Maven 3+](http://maven.apache.org) - for building the project
-* [Orchid](https://github.com/subgraph/Orchid) - for secure communications over [TOR](https://www.torproject.org)
-=======
 * Java 7+ and Gradle 3.4+ for the `core` module
 * Java 8+ and Gradle 3.4+ for `tools` and `examples`
 * Java 11+ and Gradle 4.10+ for the JavaFX-based `wallettemplate`
 * [Gradle](https://gradle.org/) - for building the project
->>>>>>> ea3a70e8
 * [Google Protocol Buffers](https://github.com/google/protobuf) - for use with serialization and hardware communications
 
 ### Getting started
@@ -49,28 +43,14 @@
 
 ### Where next?
 
-<<<<<<< HEAD
-This will download the block chain and eventually print a Groestlcoin address that it has generated.
-=======
 Now you are ready to [follow the tutorial](https://bitcoinj.github.io/getting-started).
->>>>>>> ea3a70e8
 
 ### Testing a SNAPSHOT build
 
-<<<<<<< HEAD
-```
-  cd examples
-  mvn exec:java -Dexec.mainClass=org.bitcoinj.examples.ForwardingService -Dexec.args="<insert a groestlcoin address here>"
-```
-
-Note that this example app *does not use checkpointing*, so the initial chain sync will be pretty slow. You can make an app that starts up and does the initial sync much faster by including a checkpoints file; see the documentation for
-more info on this technique.
-=======
 Building apps with official releases of **bitcoinj** is covered in the [tutorial](https://bitcoinj.github.io/getting-started).
 
 If you want to develop or test your app with a [Jitpack](https://jitpack.io)-powered build of the latest `master` or `release-0.15` branch of **bitcoinj** follow the dynamically-generated instructions for that branch by following the correct link.
 
 
 * [master](https://jitpack.io/#bitcoinj/bitcoinj/master-SNAPSHOT) branch
-* [release-0.15](https://jitpack.io/#bitcoinj/bitcoinj/release-0.15-SNAPSHOT) branch
->>>>>>> ea3a70e8
+* [release-0.15](https://jitpack.io/#bitcoinj/bitcoinj/release-0.15-SNAPSHOT) branch