<<<<<<< HEAD
--------------groestlcoinj
HashEngineering <hashengineeringsolutions@gmail.com>

--------------bitcoinj
=======
$ git log --format='%aN' | sort -u

>>>>>>> d0b6a25e
Aaron Voisine
Adam Mackler
Alexander Lolis
Alex Taylor
Alon Muroch
Amichai Rothman
Andreas Schildbach
<<<<<<< HEAD
Bennett Hoffman
Carlos Lopez-Camey
Carsten Otto
cyberzac
Dave Collins
=======
andrewtoth
Bennett Hoffman
Carlos Lopez-Camey
Carsten Otto
Chris
cyberzac
Dave Collins
dexX7
>>>>>>> d0b6a25e
Diego Basch
elbandi
eleetas
En-Ran Zhou
Erik Tierney
Fireduck
freak
Gary Rowe
Giannis Dzegoutanis
<<<<<<< HEAD
=======
Glenn Marien
GreenAddress
>>>>>>> d0b6a25e
gubatron
Harald Hoyer
Jakob Stuber
Jameson Lopp
Jarl Fransson
Jim Burton
Jiri Peinlich
Johnathan
Jonny Heggheim
<<<<<<< HEAD
Justas
Kalpesh Parmar
Ken Sedgwick
Kevin Greene
Kosta Korenkov
Loco
Manfred Karrer
Martin Zachrison
matija.mazi@gmail.com
=======
Justas Dobiliauskas
Kalpesh Parmar
Ken Sedgwick
Kevin Greene
Kirill Vlasov
Kosta Korenkov
kushti
langerhans
Loco
Manfred Karrer
Marc-André Tremblay
Martin Zachrison
matija.mazi@gmail.com
Matt Bogosian
>>>>>>> d0b6a25e
Matt Corallo
Michael Bell
Michael Bumann
Mike Hearn
Mike Rosseel
Miron Cuperman
monk
Mora Zyx
<<<<<<< HEAD
ollekullberg
Oscar Guindzberg
Pavol Rusnak
=======
mruddy
ollekullberg
Oscar Guindzberg
Pavol Rusnak
peacekeeper
>>>>>>> d0b6a25e
Peter Dettman
Peter Stockli
Peter Todd
Piotr Włodarek
Richard Green
<<<<<<< HEAD
=======
Robin Owens
>>>>>>> d0b6a25e
Ross Nicoll
Sean Gilligan
Sebastian Ortega
Simon de la Rouviere
Simon Vermeersch
Stephen Reed
troggy
Tyler Houlihan
<<<<<<< HEAD
=======
Willem Noort
Will Shackleton
>>>>>>> d0b6a25e
Wojciech Langiewicz
Xiaofeng Guo
Ximo Guanter<|MERGE_RESOLUTION|>--- conflicted
+++ resolved
@@ -1,12 +1,9 @@
-<<<<<<< HEAD
 --------------groestlcoinj
 HashEngineering <hashengineeringsolutions@gmail.com>
 
 --------------bitcoinj
-=======
 $ git log --format='%aN' | sort -u
 
->>>>>>> d0b6a25e
 Aaron Voisine
 Adam Mackler
 Alexander Lolis
@@ -14,13 +11,6 @@
 Alon Muroch
 Amichai Rothman
 Andreas Schildbach
-<<<<<<< HEAD
-Bennett Hoffman
-Carlos Lopez-Camey
-Carsten Otto
-cyberzac
-Dave Collins
-=======
 andrewtoth
 Bennett Hoffman
 Carlos Lopez-Camey
@@ -29,7 +19,6 @@
 cyberzac
 Dave Collins
 dexX7
->>>>>>> d0b6a25e
 Diego Basch
 elbandi
 eleetas
@@ -39,11 +28,8 @@
 freak
 Gary Rowe
 Giannis Dzegoutanis
-<<<<<<< HEAD
-=======
 Glenn Marien
 GreenAddress
->>>>>>> d0b6a25e
 gubatron
 Harald Hoyer
 Jakob Stuber
@@ -53,17 +39,6 @@
 Jiri Peinlich
 Johnathan
 Jonny Heggheim
-<<<<<<< HEAD
-Justas
-Kalpesh Parmar
-Ken Sedgwick
-Kevin Greene
-Kosta Korenkov
-Loco
-Manfred Karrer
-Martin Zachrison
-matija.mazi@gmail.com
-=======
 Justas Dobiliauskas
 Kalpesh Parmar
 Ken Sedgwick
@@ -78,7 +53,6 @@
 Martin Zachrison
 matija.mazi@gmail.com
 Matt Bogosian
->>>>>>> d0b6a25e
 Matt Corallo
 Michael Bell
 Michael Bumann
@@ -87,26 +61,17 @@
 Miron Cuperman
 monk
 Mora Zyx
-<<<<<<< HEAD
-ollekullberg
-Oscar Guindzberg
-Pavol Rusnak
-=======
 mruddy
 ollekullberg
 Oscar Guindzberg
 Pavol Rusnak
 peacekeeper
->>>>>>> d0b6a25e
 Peter Dettman
 Peter Stockli
 Peter Todd
 Piotr Włodarek
 Richard Green
-<<<<<<< HEAD
-=======
 Robin Owens
->>>>>>> d0b6a25e
 Ross Nicoll
 Sean Gilligan
 Sebastian Ortega
@@ -115,11 +80,8 @@
 Stephen Reed
 troggy
 Tyler Houlihan
-<<<<<<< HEAD
-=======
 Willem Noort
 Will Shackleton
->>>>>>> d0b6a25e
 Wojciech Langiewicz
 Xiaofeng Guo
 Ximo Guanter