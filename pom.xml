--- conflicted
+++ resolved
@@ -4,11 +4,7 @@
 
   <groupId>org.bitcoinj</groupId>
   <artifactId>bitcoinj-parent</artifactId>
-<<<<<<< HEAD
-  <version>0.12.2-COINOMI-7</version>
-=======
-  <version>0.12.3</version>
->>>>>>> 3b66e1f8
+  <version>0.12.3-COINOMI-1</version>
   <packaging>pom</packaging>
 
   <modules>
