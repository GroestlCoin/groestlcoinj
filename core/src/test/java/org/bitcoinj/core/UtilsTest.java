/*
 * Copyright 2011 Thilo Planz
 * Copyright 2014 Andreas Schildbach
<<<<<<< HEAD
=======
 * Copyright 2017 Nicola Atzei
>>>>>>> d1ce4779
 *
 * Licensed under the Apache License, Version 2.0 (the "License");
 * you may not use this file except in compliance with the License.
 * You may obtain a copy of the License at
 *
 *    http://www.apache.org/licenses/LICENSE-2.0
 *
 * Unless required by applicable law or agreed to in writing, software
 * distributed under the License is distributed on an "AS IS" BASIS,
 * WITHOUT WARRANTIES OR CONDITIONS OF ANY KIND, either express or implied.
 * See the License for the specific language governing permissions and
 * limitations under the License.
 */

package org.bitcoinj.core;

import java.math.BigInteger;
<<<<<<< HEAD
=======
import java.util.Arrays;
>>>>>>> d1ce4779
import java.util.Date;

import org.junit.Test;

import static org.junit.Assert.*;

public class UtilsTest {

    @Test
    public void testReverseBytes() {
        assertArrayEquals(new byte[]{1, 2, 3, 4, 5}, Utils.reverseBytes(new byte[]{5, 4, 3, 2, 1}));
    }

    @Test
    public void testReverseDwordBytes() {
        assertArrayEquals(new byte[]{1, 2, 3, 4, 5, 6, 7, 8}, Utils.reverseDwordBytes(new byte[]{4, 3, 2, 1, 8, 7, 6, 5}, -1));
        assertArrayEquals(new byte[]{1, 2, 3, 4}, Utils.reverseDwordBytes(new byte[]{4, 3, 2, 1, 8, 7, 6, 5}, 4));
        assertArrayEquals(new byte[0], Utils.reverseDwordBytes(new byte[]{4, 3, 2, 1, 8, 7, 6, 5}, 0));
        assertArrayEquals(new byte[0], Utils.reverseDwordBytes(new byte[0], 0));
    }

    @Test
    public void testMaxOfMostFreq() throws Exception {
        assertEquals(0, Utils.maxOfMostFreq());
        assertEquals(0, Utils.maxOfMostFreq(0, 0, 1));
        assertEquals(2, Utils.maxOfMostFreq(1, 1, 2, 2));
        assertEquals(1, Utils.maxOfMostFreq(1, 1, 2, 2, 1));
        assertEquals(-1, Utils.maxOfMostFreq(-1, -1, 2, 2, -1));
    }

    @Test
    public void compactEncoding() throws Exception {
        assertEquals(new BigInteger("1234560000", 16), Utils.decodeCompactBits(0x05123456L));
        assertEquals(new BigInteger("c0de000000", 16), Utils.decodeCompactBits(0x0600c0de));
        assertEquals(0x05123456L, Utils.encodeCompactBits(new BigInteger("1234560000", 16)));
        assertEquals(0x0600c0deL, Utils.encodeCompactBits(new BigInteger("c0de000000", 16)));
    }

    @Test
    public void dateTimeFormat() {
        assertEquals("2014-11-16T10:54:33Z", Utils.dateTimeFormat(1416135273781L));
        assertEquals("2014-11-16T10:54:33Z", Utils.dateTimeFormat(new Date(1416135273781L)));
    }
<<<<<<< HEAD
=======

    @Test(expected = IllegalArgumentException.class)
    public void bigIntegerToBytes_convertNegativeNumber() {
        BigInteger b = BigInteger.valueOf(-1);
        Utils.bigIntegerToBytes(b, 32);
    }

    @Test(expected = IllegalArgumentException.class)
    public void bigIntegerToBytes_convertWithNegativeLength() {
        BigInteger b = BigInteger.valueOf(10);
        Utils.bigIntegerToBytes(b, -1);
    }

    @Test(expected = IllegalArgumentException.class)
    public void bigIntegerToBytes_convertWithZeroLength() {
        BigInteger b = BigInteger.valueOf(10);
        Utils.bigIntegerToBytes(b, 0);
    }

    @Test(expected = IllegalArgumentException.class)
    public void bigIntegerToBytes_insufficientLength() {
        BigInteger b = BigInteger.valueOf(0b1000__0000_0000);   // base 2
        Utils.bigIntegerToBytes(b, 1);
    }

    @Test
    public void bigIntegerToBytes_convertZero() {
        BigInteger b = BigInteger.valueOf(0);
        byte[] expected = new byte[]{0b0000_0000};
        byte[] actual = Utils.bigIntegerToBytes(b, 1);
        assertTrue(Arrays.equals(expected, actual));
    }

    @Test
    public void bigIntegerToBytes_singleByteSignFit() {
        BigInteger b = BigInteger.valueOf(0b0000_1111);
        byte[] expected = new byte[]{0b0000_1111};
        byte[] actual = Utils.bigIntegerToBytes(b, 1);
        assertTrue(Arrays.equals(expected, actual));
    }

    @Test
    public void bigIntegerToBytes_paddedSingleByte() {
        BigInteger b = BigInteger.valueOf(0b0000_1111);
        byte[] expected = new byte[]{0, 0b0000_1111};
        byte[] actual = Utils.bigIntegerToBytes(b, 2);
        assertTrue(Arrays.equals(expected, actual));
    }

    @Test
    public void bigIntegerToBytes_singleByteSignDoesNotFit() {
        BigInteger b = BigInteger.valueOf(0b1000_0000);     // 128 (2-compl does not fit in one byte)
        byte[] expected = new byte[]{-128};                 // -128 == 1000_0000 (compl-2)
        byte[] actual = Utils.bigIntegerToBytes(b, 1);
        assertTrue(Arrays.equals(expected, actual));
    }
>>>>>>> d1ce4779
}<|MERGE_RESOLUTION|>--- conflicted
+++ resolved
@@ -1,10 +1,7 @@
 /*
  * Copyright 2011 Thilo Planz
  * Copyright 2014 Andreas Schildbach
-<<<<<<< HEAD
-=======
  * Copyright 2017 Nicola Atzei
->>>>>>> d1ce4779
  *
  * Licensed under the Apache License, Version 2.0 (the "License");
  * you may not use this file except in compliance with the License.
@@ -22,10 +19,7 @@
 package org.bitcoinj.core;
 
 import java.math.BigInteger;
-<<<<<<< HEAD
-=======
 import java.util.Arrays;
->>>>>>> d1ce4779
 import java.util.Date;
 
 import org.junit.Test;
@@ -69,8 +63,6 @@
         assertEquals("2014-11-16T10:54:33Z", Utils.dateTimeFormat(1416135273781L));
         assertEquals("2014-11-16T10:54:33Z", Utils.dateTimeFormat(new Date(1416135273781L)));
     }
-<<<<<<< HEAD
-=======
 
     @Test(expected = IllegalArgumentException.class)
     public void bigIntegerToBytes_convertNegativeNumber() {
@@ -127,5 +119,4 @@
         byte[] actual = Utils.bigIntegerToBytes(b, 1);
         assertTrue(Arrays.equals(expected, actual));
     }
->>>>>>> d1ce4779
 }