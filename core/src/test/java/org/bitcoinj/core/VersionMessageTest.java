--- conflicted
+++ resolved
@@ -30,24 +30,6 @@
     // Test that we can decode version messages which miss data which some old nodes may not include
     public void testDecode() throws Exception {
         NetworkParameters params = UnitTestParams.get();
-<<<<<<< HEAD
-        
-        VersionMessage ver = new VersionMessage(params, HEX.decode("71110100000000000000000048e5e95000000000000000000000000000000000000000000000ffff7f000001479d000000000000000000000000000000000000ffff7f000001479d0000000000000000172f426974436f696e4a3a302e372d534e415053484f542f0004000000"));
-        assertTrue(!ver.relayTxesBeforeFilter);
-        assertTrue(ver.bestHeight == 1024);
-        assertTrue(ver.subVer.equals("/"+CoinDefinition.coinName+"J:0.7-SNAPSHOT/"));
-        
-        ver = new VersionMessage(params, HEX.decode("71110100000000000000000048e5e95000000000000000000000000000000000000000000000ffff7f000001479d000000000000000000000000000000000000ffff7f000001479d0000000000000000172f426974436f696e4a3a302e372d534e415053484f542f00040000"));
-        assertTrue(ver.relayTxesBeforeFilter);
-        assertTrue(ver.bestHeight == 1024);
-        assertTrue(ver.subVer.equals("/"+CoinDefinition.coinName+"J:0.7-SNAPSHOT/"));
-        
-        ver = new VersionMessage(params, HEX.decode("71110100000000000000000048e5e95000000000000000000000000000000000000000000000ffff7f000001479d000000000000000000000000000000000000ffff7f000001479d0000000000000000172f426974436f696e4a3a302e372d534e415053484f542f"));
-        assertTrue(ver.relayTxesBeforeFilter);
-        assertTrue(ver.bestHeight == 0);
-        assertTrue(ver.subVer.equals("/"+CoinDefinition.coinName+"J:0.7-SNAPSHOT/"));
-        
-=======
 
         VersionMessage ver = new VersionMessage(params, HEX.decode("7111010000000000000000003334a85500000000000000000000000000000000000000000000ffff7f000001479d000000000000000000000000000000000000ffff7f000001479d00000000000000000f2f626974636f696e6a3a302e31332f0004000000"));
         assertFalse(ver.relayTxesBeforeFilter);
@@ -64,7 +46,6 @@
         assertEquals(0, ver.bestHeight);
         assertEquals("/bitcoinj:0.13/", ver.subVer);
 
->>>>>>> d0b6a25e
         ver = new VersionMessage(params, HEX.decode("71110100000000000000000048e5e95000000000000000000000000000000000000000000000ffff7f000001479d000000000000000000000000000000000000ffff7f000001479d0000000000000000"));
         assertTrue(ver.relayTxesBeforeFilter);
         assertEquals(0, ver.bestHeight);
