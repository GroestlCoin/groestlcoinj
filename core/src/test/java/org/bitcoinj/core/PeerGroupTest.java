--- conflicted
+++ resolved
@@ -17,30 +17,6 @@
 
 package org.bitcoinj.core;
 
-<<<<<<< HEAD
-import org.bitcoinj.net.discovery.PeerDiscovery;
-import org.bitcoinj.net.discovery.PeerDiscoveryException;
-import org.bitcoinj.params.UnitTestParams;
-import org.bitcoinj.testing.FakeTxBuilder;
-import org.bitcoinj.testing.InboundMessageQueuer;
-import org.bitcoinj.testing.TestWithPeerGroup;
-import org.bitcoinj.utils.Threading;
-import com.google.common.collect.ImmutableList;
-import com.google.common.collect.Lists;
-import com.google.common.net.InetAddresses;
-import com.google.common.util.concurrent.ListenableFuture;
-import com.google.common.util.concurrent.SettableFuture;
-import org.junit.After;
-import org.junit.Before;
-import org.junit.Test;
-import org.junit.runner.RunWith;
-import org.junit.runners.Parameterized;
-
-import java.io.IOException;
-import java.net.BindException;
-import java.net.InetSocketAddress;
-import java.net.ServerSocket;
-=======
 import com.google.common.base.Stopwatch;
 import com.google.common.collect.*;
 import com.google.common.net.*;
@@ -56,7 +32,6 @@
 
 import java.io.*;
 import java.net.*;
->>>>>>> d1ce4779
 import java.util.*;
 import java.util.concurrent.*;
 import java.util.concurrent.atomic.*;
@@ -263,44 +238,24 @@
     @Test
     public void receiveTxBroadcastOnAddedWallet() throws Exception {
         // Check that when we receive transactions on all our peers, we do the right thing.
-<<<<<<< HEAD
-        peerGroup.startAsync();
-        peerGroup.awaitRunning();
-=======
-        peerGroup.start();
->>>>>>> d1ce4779
+        peerGroup.start();
 
         // Create a peer.
         InboundMessageQueuer p1 = connectPeer(1);
         
-<<<<<<< HEAD
-        Wallet wallet2 = new Wallet(unitTestParams);
-        ECKey key2 = wallet2.freshReceiveKey();
-        Address address2 = key2.toAddress(unitTestParams);
-=======
         Wallet wallet2 = new Wallet(PARAMS);
         ECKey key2 = wallet2.freshReceiveKey();
         Address address2 = key2.toAddress(PARAMS);
->>>>>>> d1ce4779
-        
+
         peerGroup.addWallet(wallet2);
         blockChain.addWallet(wallet2);
 
-<<<<<<< HEAD
-        assertTrue(outbound(p1) instanceof BloomFilter);
-        assertTrue(outbound(p1) instanceof MemoryPoolMessage);
-
-        Coin value = COIN;
-        Transaction t1 = FakeTxBuilder.createFakeTx(unitTestParams, value, address2);
-        InventoryMessage inv = new InventoryMessage(unitTestParams);
-=======
         assertEquals(BloomFilter.class, waitForOutbound(p1).getClass());
         assertEquals(MemoryPoolMessage.class, waitForOutbound(p1).getClass());
 
         Coin value = COIN;
         Transaction t1 = FakeTxBuilder.createFakeTx(PARAMS, value, address2);
         InventoryMessage inv = new InventoryMessage(PARAMS);
->>>>>>> d1ce4779
         inv.addTransaction(t1);
 
         inbound(p1, inv);
@@ -309,20 +264,11 @@
         // Asks for dependency.
         GetDataMessage getdata = (GetDataMessage) outbound(p1);
         assertNotNull(getdata);
-<<<<<<< HEAD
-        inbound(p1, new NotFoundMessage(unitTestParams, getdata.getItems()));
-        pingAndWait(p1);
-        assertEquals(value, wallet2.getBalance(Wallet.BalanceType.ESTIMATED));
-        peerGroup.stopAsync();
-        peerGroup.awaitTerminated();
-    } 
-=======
         inbound(p1, new NotFoundMessage(PARAMS, getdata.getItems()));
         pingAndWait(p1);
         assertEquals(value, wallet2.getBalance(Wallet.BalanceType.ESTIMATED));
     }
->>>>>>> d1ce4779
-    
+
     @Test
     public void singleDownloadPeer1() throws Exception {
         // Check that we don't attempt to retrieve blocks on multiple peers.
@@ -793,30 +739,17 @@
 
     @Test
     public void preferLocalPeer() throws IOException {
-<<<<<<< HEAD
-        // Because we are using the same port (8333 or 18333) that is used by Satoshi client
-        // We have to consider 2 cases:
-        // 1. Test are executed on the same machine that is running full node / Satoshi client
-        // 2. Test are executed without any full node running locally
-        // We have to avoid to connecting to real and external services in unit tests
-        // So we skip this test in case we have already something running on port params.getPort()
-=======
         // Because we are using the same port (8333 or 18333) that is used by Bitcoin Core
         // We have to consider 2 cases:
         // 1. Test are executed on the same machine that is running a full node
         // 2. Test are executed without any full node running locally
         // We have to avoid to connecting to real and external services in unit tests
         // So we skip this test in case we have already something running on port PARAMS.getPort()
->>>>>>> d1ce4779
 
         // Check that if we have a localhost port 8333 or 18333 then it's used instead of the p2p network.
         ServerSocket local = null;
         try {
-<<<<<<< HEAD
-            local = new ServerSocket(params.getPort(), 100, InetAddresses.forString("127.0.0.1"));
-=======
             local = new ServerSocket(PARAMS.getPort(), 100, InetAddresses.forString("127.0.0.1"));
->>>>>>> d1ce4779
         }
         catch(BindException e) { // Port already in use, skipping this test.
             return;
@@ -824,12 +757,7 @@
 
         try {
             peerGroup.setUseLocalhostPeerWhenPossible(true);
-<<<<<<< HEAD
-            peerGroup.startAsync();
-            peerGroup.awaitRunning();
-=======
             peerGroup.start();
->>>>>>> d1ce4779
             local.accept().close();   // Probe connect
             local.accept();   // Real connect
             // If we get here it used the local peer. Check no others are in use.
