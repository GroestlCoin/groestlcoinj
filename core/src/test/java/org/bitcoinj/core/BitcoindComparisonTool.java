/*
 * Copyright 2012 Matt Corallo.
 * Copyright 2014 Andreas Schildbach
 *
 * Licensed under the Apache License, Version 2.0 (the "License");
 * you may not use this file except in compliance with the License.
 * You may obtain a copy of the License at
 *
 *    http://www.apache.org/licenses/LICENSE-2.0
 *
 * Unless required by applicable law or agreed to in writing, software
 * distributed under the License is distributed on an "AS IS" BASIS,
 * WITHOUT WARRANTIES OR CONDITIONS OF ANY KIND, either express or implied.
 * See the License for the specific language governing permissions and
 * limitations under the License.
 */

package org.bitcoinj.core;

import com.google.common.base.*;
import com.google.common.collect.*;
import com.google.common.util.concurrent.*;
import org.bitcoinj.core.listeners.*;
import org.bitcoinj.net.*;
import org.bitcoinj.params.*;
import org.bitcoinj.store.*;
import org.bitcoinj.utils.*;
import org.slf4j.*;

import java.io.*;
import java.net.*;
import java.util.*;
import java.util.concurrent.atomic.*;

/**
 * A tool for comparing the blocks which are accepted/rejected by bitcoind/digitalcoinj
 * It is designed to run as a testnet-in-a-box network between a single bitcoind node and digitalcoinj
 * It is not an automated unit-test because it requires a bit more set-up...read comments below
 */
public class BitcoindComparisonTool {
    private static final Logger log = LoggerFactory.getLogger(BitcoindComparisonTool.class);

    private static NetworkParameters params;
    private static FullPrunedBlockChain chain;
    private static Sha256Hash bitcoindChainHead;
    private static volatile InventoryMessage mostRecentInv = null;

    static class BlockWrapper {
        public Block block;
    }

    public static void main(String[] args) throws Exception {
        BriefLogFormatter.init();
        System.out.println("USAGE: bitcoinjBlockStoreLocation runExpensiveTests(1/0) [port=18444]");
        boolean runExpensiveTests = args.length > 1 && Integer.parseInt(args[1]) == 1;

        params = RegTestParams.get();
        Context ctx = new Context(params);

        File blockFile = File.createTempFile("testBlocks", ".dat");
        blockFile.deleteOnExit();

        FullBlockTestGenerator generator = new FullBlockTestGenerator(params);
        final RuleList blockList = generator.getBlocksToTest(false, runExpensiveTests, blockFile);
        final Map<Sha256Hash, Block> preloadedBlocks = new HashMap<>();
        final Iterator<Block> blocks = new BlockFileLoader(params, Arrays.asList(blockFile));

        try {
            H2FullPrunedBlockStore store = new H2FullPrunedBlockStore(params, args.length > 0 ? args[0] : "BitcoindComparisonTool", blockList.maximumReorgBlockCount);
            store.resetStore();
            //store = new MemoryFullPrunedBlockStore(params, blockList.maximumReorgBlockCount);
            chain = new FullPrunedBlockChain(params, store);
        } catch (BlockStoreException e) {
            e.printStackTrace();
            System.exit(1);
        }

        VersionMessage ver = new VersionMessage(params, 42);
        ver.appendToSubVer("BlockAcceptanceComparisonTool", "1.1", null);
        ver.localServices = VersionMessage.NODE_NETWORK;
        final Peer bitcoind = new Peer(params, ver, new BlockChain(params, new MemoryBlockStore(params)), new PeerAddress(params, InetAddress.getLocalHost()));
        Preconditions.checkState(bitcoind.getVersionMessage().hasBlockChain());

        final BlockWrapper currentBlock = new BlockWrapper();

        final Set<Sha256Hash> blocksRequested = Collections.synchronizedSet(new HashSet<Sha256Hash>());
        final Set<Sha256Hash> blocksPendingSend = Collections.synchronizedSet(new HashSet<Sha256Hash>());
        final AtomicInteger unexpectedInvs = new AtomicInteger(0);
        final SettableFuture<Void> connectedFuture = SettableFuture.create();
        bitcoind.addConnectedEventListener(Threading.SAME_THREAD, new PeerConnectedEventListener() {
            @Override
            public void onPeerConnected(Peer peer, int peerCount) {
                if (!peer.getPeerVersionMessage().subVer.contains("Satoshi")) {
                    System.out.println();
                    System.out.println("************************************************************************************************************************\n" +
                                       "WARNING: You appear to be using this to test an alternative implementation with full validation rules. You should go\n" +
                                       "think hard about what you're doing. Seriously, no one has gotten even close to correctly reimplementing Bitcoin\n" +
                                       "consensus rules, despite serious investment in trying. It is a huge task and the slightest difference is a huge bug.\n" +
                                       "Instead, go work on making Bitcoin Core consensus rules a shared library and use that. Seriously, you wont get it right,\n" +
                                       "and starting with this tester as a way to try to do so will simply end in pain and lost coins.\n" +
                                       "************************************************************************************************************************");
                    System.out.println();
                }
                log.info("bitcoind connected");
                // Make sure bitcoind has no blocks
                bitcoind.setDownloadParameters(0, false);
                bitcoind.startBlockChainDownload();
                connectedFuture.set(null);
            }
        });

        bitcoind.addDisconnectedEventListener(Threading.SAME_THREAD, new PeerDisconnectedEventListener() {
            @Override
            public void onPeerDisconnected(Peer peer, int peerCount) {
                log.error("bitcoind node disconnected!");
                System.exit(1);
            }
        });

        bitcoind.addPreMessageReceivedEventListener(Threading.SAME_THREAD, new PreMessageReceivedEventListener() {
            @Override
            public Message onPreMessageReceived(Peer peer, Message m) {
                if (m instanceof HeadersMessage) {
                    if (!((HeadersMessage) m).getBlockHeaders().isEmpty()) {
                        Block b = Iterables.getLast(((HeadersMessage) m).getBlockHeaders());
                        log.info("Got header from bitcoind " + b.getHashAsString());
                        bitcoindChainHead = b.getHash();
                    } else
                        log.info("Got empty header message from bitcoind");
                    return null;
                } else if (m instanceof Block) {
                    log.error("bitcoind sent us a block it already had, make sure bitcoind has no blocks!");
                    System.exit(1);
                } else if (m instanceof GetDataMessage) {
                    for (InventoryItem item : ((GetDataMessage) m).items)
                        if (item.type == InventoryItem.Type.Block) {
                            log.info("Requested " + item.hash);
                            if (currentBlock.block.getHash().equals(item.hash))
                                bitcoind.sendMessage(currentBlock.block);
                            else {
                                Block nextBlock = preloadedBlocks.get(item.hash);
                                if (nextBlock != null)
                                    bitcoind.sendMessage(nextBlock);
                                else {
                                    blocksPendingSend.add(item.hash);
                                    log.info("...which we will not provide yet");
                                }
                            }
                            blocksRequested.add(item.hash);
                        }
                    return null;
                } else if (m instanceof GetHeadersMessage) {
                    try {
                        if (currentBlock.block == null) {
                            log.info("Got a request for a header before we had even begun processing blocks!");
                            return null;
                        }
                        LinkedList<Block> headers = new LinkedList<>();
                        Block it = blockList.hashHeaderMap.get(currentBlock.block.getHash());
                        while (it != null) {
                            headers.addFirst(it);
                            it = blockList.hashHeaderMap.get(it.getPrevBlockHash());
                        }
                        LinkedList<Block> sendHeaders = new LinkedList<>();
                        boolean found = false;
                        for (Sha256Hash hash : ((GetHeadersMessage) m).getLocator()) {
                            for (Block b : headers) {
                                if (found) {
                                    sendHeaders.addLast(b);
                                    log.info("Sending header (" + b.getPrevBlockHash() + ") -> " + b.getHash());
                                    if (b.getHash().equals(((GetHeadersMessage) m).getStopHash()))
                                        break;
                                } else if (b.getHash().equals(hash)) {
                                    log.info("Found header " + b.getHashAsString());
                                    found = true;
                                }
                            }
                            if (found)
                                break;
                        }
                        if (!found)
                            sendHeaders = headers;
                        bitcoind.sendMessage(new HeadersMessage(params, sendHeaders));
                        InventoryMessage i = new InventoryMessage(params);
                        for (Block b : sendHeaders)
                            i.addBlock(b);
                        bitcoind.sendMessage(i);
                    } catch (Exception e) {
                        throw new RuntimeException(e);
                    }
                    return null;
                } else if (m instanceof InventoryMessage) {
                    if (mostRecentInv != null) {
                        log.error("Got an inv when we weren't expecting one");
                        unexpectedInvs.incrementAndGet();
                    }
                    mostRecentInv = (InventoryMessage) m;
                }
                return m;
            }
        });
        
        bitcoindChainHead = params.getGenesisBlock().getHash();
        
        // bitcoind MUST be on localhost or we will get banned as a DoSer
        new NioClient(new InetSocketAddress(InetAddress.getByName("127.0.0.1"), args.length > 2 ? Integer.parseInt(args[2]) : params.getPort()), bitcoind, 1000);

        connectedFuture.get();

        ArrayList<Sha256Hash> locator = new ArrayList<>(1);
        locator.add(params.getGenesisBlock().getHash());
        Sha256Hash hashTo = Sha256Hash.wrap("0000000000000000000000000000000000000000000000000000000000000000");
                
        int rulesSinceFirstFail = 0;
        for (Rule rule : blockList.list) {
            if (rule instanceof FullBlockTestGenerator.BlockAndValidity) {
                FullBlockTestGenerator.BlockAndValidity block = (FullBlockTestGenerator.BlockAndValidity) rule;
                boolean threw = false;
                Block nextBlock = preloadedBlocks.get(((FullBlockTestGenerator.BlockAndValidity) rule).blockHash);
                // Often load at least one block because sometimes we have duplicates with the same hash (b56/57)
                for (int i = 0; i < 1
                        || nextBlock == null || !nextBlock.getHash().equals(block.blockHash);
                        i++) {
                    try {
                        Block b = blocks.next();
                        Block oldBlockWithSameHash = preloadedBlocks.put(b.getHash(), b);
                        if (oldBlockWithSameHash != null && oldBlockWithSameHash.getTransactions().size() != b.getTransactions().size())
                            blocksRequested.remove(b.getHash());
                        nextBlock = preloadedBlocks.get(block.blockHash);
                    } catch (NoSuchElementException e) {
                        if (nextBlock == null || !nextBlock.getHash().equals(block.blockHash))
                            throw e;
                    }
                }
                currentBlock.block = nextBlock;
                log.info("Testing block {} {}", block.ruleName, currentBlock.block.getHash());
                try {
                    if (chain.add(nextBlock) != block.connects) {
                        log.error("ERROR: Block didn't match connects flag on block \"" + block.ruleName + "\"");
                        rulesSinceFirstFail++;
                    }
                } catch (VerificationException e) {
                    threw = true;
                    if (!block.throwsException) {
                        log.error("ERROR: Block didn't match throws flag on block \"" + block.ruleName + "\"");
                        e.printStackTrace();
                        rulesSinceFirstFail++;
                    } else if (block.connects) {
                        log.error("ERROR: Block didn't match connects flag on block \"" + block.ruleName + "\"");
                        e.printStackTrace();
                        rulesSinceFirstFail++;
                    }
                }
                if (!threw && block.throwsException) {
                    log.error("ERROR: Block didn't match throws flag on block \"" + block.ruleName + "\"");
                    rulesSinceFirstFail++;
                } else if (!chain.getChainHead().getHeader().getHash().equals(block.hashChainTipAfterBlock)) {
                    log.error("ERROR: New block head didn't match the correct value after block \"" + block.ruleName + "\"");
                    rulesSinceFirstFail++;
                } else if (chain.getChainHead().getHeight() != block.heightAfterBlock) {
                    log.error("ERROR: New block head didn't match the correct height after block " + block.ruleName);
                    rulesSinceFirstFail++;
                }

                // Shouldnt double-request
                boolean shouldntRequest = blocksRequested.contains(nextBlock.getHash());
                if (shouldntRequest)
                    blocksRequested.remove(nextBlock.getHash());
                InventoryMessage message = new InventoryMessage(params);
                message.addBlock(nextBlock);
                bitcoind.sendMessage(message);
                log.info("Sent inv with block " + nextBlock.getHashAsString());
                if (blocksPendingSend.contains(nextBlock.getHash())) {
                    bitcoind.sendMessage(nextBlock);
                    log.info("Sent full block " + nextBlock.getHashAsString());
                }
                // bitcoind doesn't request blocks inline so we can't rely on a ping for synchronization
                for (int i = 0; !shouldntRequest && !blocksRequested.contains(nextBlock.getHash()); i++) {
                    int SLEEP_TIME = 1;
                    if (i % 1000/SLEEP_TIME == 1000/SLEEP_TIME - 1)
                        log.error("bitcoind still hasn't requested block " + block.ruleName + " with hash " + nextBlock.getHash());
                    Thread.sleep(SLEEP_TIME);
                    if (i > 60000/SLEEP_TIME) {
                        log.error("bitcoind failed to request block " + block.ruleName);
                        System.exit(1);
                    }
                }
                if (shouldntRequest) {
                    Thread.sleep(100);
                    if (blocksRequested.contains(nextBlock.getHash())) {
                        log.error("ERROR: bitcoind re-requested block " + block.ruleName + " with hash " + nextBlock.getHash());
                        rulesSinceFirstFail++;
                    }
                }
                // If the block throws, we may want to get bitcoind to request the same block again
                if (block.throwsException)
                    blocksRequested.remove(nextBlock.getHash());
                //bitcoind.sendMessage(nextBlock);
                locator.clear();
                locator.add(bitcoindChainHead);
                bitcoind.sendMessage(new GetHeadersMessage(params, locator, hashTo));
                bitcoind.ping().get();
                if (!chain.getChainHead().getHeader().getHash().equals(bitcoindChainHead)) {
<<<<<<< HEAD
                    differingBlocks++;
                    log.error("bitcoind and digitalcoinj acceptance differs on block \"" + block.ruleName + "\"");
=======
                    rulesSinceFirstFail++;
                    log.error("ERROR: bitcoind and bitcoinj acceptance differs on block \"" + block.ruleName + "\"");
>>>>>>> d1ce4779
                }
                if (block.sendOnce)
                    preloadedBlocks.remove(nextBlock.getHash());
                log.info("Block \"" + block.ruleName + "\" completed processing");
            } else if (rule instanceof MemoryPoolState) {
                MemoryPoolMessage message = new MemoryPoolMessage();
                bitcoind.sendMessage(message);
                bitcoind.ping().get();
                if (mostRecentInv == null && !((MemoryPoolState) rule).mempool.isEmpty()) {
                    log.error("ERROR: bitcoind had an empty mempool, but we expected some transactions on rule " + rule.ruleName);
                    rulesSinceFirstFail++;
                } else if (mostRecentInv != null && ((MemoryPoolState) rule).mempool.isEmpty()) {
                    log.error("ERROR: bitcoind had a non-empty mempool, but we expected an empty one on rule " + rule.ruleName);
                    rulesSinceFirstFail++;
                } else if (mostRecentInv != null) {
                    Set<InventoryItem> originalRuleSet = new HashSet<>(((MemoryPoolState)rule).mempool);
                    boolean matches = mostRecentInv.items.size() == ((MemoryPoolState)rule).mempool.size();
                    for (InventoryItem item : mostRecentInv.items)
                        if (!((MemoryPoolState) rule).mempool.remove(item))
                            matches = false;
                    if (matches)
                        continue;
                    log.error("bitcoind's mempool didn't match what we were expecting on rule " + rule.ruleName);
                    log.info("  bitcoind's mempool was: ");
                    for (InventoryItem item : mostRecentInv.items)
                        log.info("    " + item.hash);
                    log.info("  The expected mempool was: ");
                    for (InventoryItem item : originalRuleSet)
                        log.info("    " + item.hash);
                    rulesSinceFirstFail++;
                }
                mostRecentInv = null;
            } else if (rule instanceof UTXORule) {
                if (bitcoind.getPeerVersionMessage().isGetUTXOsSupported()) {
                    UTXORule r = (UTXORule) rule;
                    UTXOsMessage result = bitcoind.getUTXOs(r.query).get();
                    if (!result.equals(r.result)) {
                        log.error("utxo result was not what we expected.");
                        log.error("Wanted  {}", r.result);
                        log.error("but got {}", result);
                        rulesSinceFirstFail++;
                    } else {
                        log.info("Successful utxo query {}: {}", r.ruleName, result);
                    }
                }
            } else {
                throw new RuntimeException("Unknown rule");
            }
            if (rulesSinceFirstFail > 0)
                rulesSinceFirstFail++;
            if (rulesSinceFirstFail > 6)
                System.exit(1);
        }

<<<<<<< HEAD
        log.info("Done testing.\n" +
                "Blocks which were not handled the same between bitcoind/digitalcoinj: " + differingBlocks + "\n" +
                "Blocks which should/should not have been accepted but weren't/were: " + invalidBlocks + "\n" +
                "Transactions which were/weren't in memory pool but shouldn't/should have been: " + mempoolRulesFailed + "\n" +
                "UTXO query mismatches: " + utxoRulesFailed + "\n" +
                "Unexpected inv messages: " + unexpectedInvs.get());
        System.exit(differingBlocks > 0 || invalidBlocks > 0 || mempoolRulesFailed > 0 || utxoRulesFailed > 0 || unexpectedInvs.get() > 0 ? 1 : 0);
=======
        if (unexpectedInvs.get() > 0)
            log.error("ERROR: Got " + unexpectedInvs.get() + " unexpected invs from bitcoind");
        log.info("Done testing.");
        System.exit(rulesSinceFirstFail > 0 || unexpectedInvs.get() > 0 ? 1 : 0);
>>>>>>> d1ce4779
    }
}<|MERGE_RESOLUTION|>--- conflicted
+++ resolved
@@ -301,13 +301,8 @@
                 bitcoind.sendMessage(new GetHeadersMessage(params, locator, hashTo));
                 bitcoind.ping().get();
                 if (!chain.getChainHead().getHeader().getHash().equals(bitcoindChainHead)) {
-<<<<<<< HEAD
-                    differingBlocks++;
-                    log.error("bitcoind and digitalcoinj acceptance differs on block \"" + block.ruleName + "\"");
-=======
                     rulesSinceFirstFail++;
                     log.error("ERROR: bitcoind and bitcoinj acceptance differs on block \"" + block.ruleName + "\"");
->>>>>>> d1ce4779
                 }
                 if (block.sendOnce)
                     preloadedBlocks.remove(nextBlock.getHash());
@@ -362,19 +357,9 @@
                 System.exit(1);
         }
 
-<<<<<<< HEAD
-        log.info("Done testing.\n" +
-                "Blocks which were not handled the same between bitcoind/digitalcoinj: " + differingBlocks + "\n" +
-                "Blocks which should/should not have been accepted but weren't/were: " + invalidBlocks + "\n" +
-                "Transactions which were/weren't in memory pool but shouldn't/should have been: " + mempoolRulesFailed + "\n" +
-                "UTXO query mismatches: " + utxoRulesFailed + "\n" +
-                "Unexpected inv messages: " + unexpectedInvs.get());
-        System.exit(differingBlocks > 0 || invalidBlocks > 0 || mempoolRulesFailed > 0 || utxoRulesFailed > 0 || unexpectedInvs.get() > 0 ? 1 : 0);
-=======
         if (unexpectedInvs.get() > 0)
             log.error("ERROR: Got " + unexpectedInvs.get() + " unexpected invs from bitcoind");
         log.info("Done testing.");
         System.exit(rulesSinceFirstFail > 0 || unexpectedInvs.get() > 0 ? 1 : 0);
->>>>>>> d1ce4779
     }
 }