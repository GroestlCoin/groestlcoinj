/*
 * Copyright 2012 Google Inc.
 * Copyright 2014 Andreas Schildbach
 *
 * Licensed under the Apache License, Version 2.0 (the "License");
 * you may not use this file except in compliance with the License.
 * You may obtain a copy of the License at
 *
 *    http://www.apache.org/licenses/LICENSE-2.0
 *
 * Unless required by applicable law or agreed to in writing, software
 * distributed under the License is distributed on an "AS IS" BASIS,
 * WITHOUT WARRANTIES OR CONDITIONS OF ANY KIND, either express or implied.
 * See the License for the specific language governing permissions and
 * limitations under the License.
 */

package org.bitcoinj.store;

import org.bitcoinj.core.*;
import org.bitcoinj.core.Transaction.Purpose;
import org.bitcoinj.core.TransactionConfidence.ConfidenceType;
import org.bitcoinj.crypto.DeterministicKey;
import org.bitcoinj.params.MainNetParams;
import org.bitcoinj.params.UnitTestParams;
import org.bitcoinj.script.ScriptBuilder;
import org.bitcoinj.testing.FakeTxBuilder;
import org.bitcoinj.testing.FooWalletExtension;
import org.bitcoinj.utils.BriefLogFormatter;
import org.bitcoinj.utils.Threading;
import org.bitcoinj.wallet.DeterministicKeyChain;
import org.bitcoinj.wallet.KeyChain;
import com.google.protobuf.ByteString;

import org.bitcoinj.wallet.MarriedKeyChain;
import org.bitcoinj.wallet.Protos;
import org.bitcoinj.wallet.UnreadableWalletException;
import org.bitcoinj.wallet.Wallet;
import org.bitcoinj.wallet.WalletExtension;
import org.bitcoinj.wallet.WalletProtobufSerializer;
import org.bitcoinj.wallet.listeners.WalletCoinsReceivedEventListener;
import org.junit.Before;
import org.junit.Test;

import java.io.ByteArrayInputStream;
import java.io.ByteArrayOutputStream;
import java.math.BigInteger;
import java.net.InetAddress;
import java.security.SecureRandom;
import java.util.ArrayList;
import java.util.Date;
import java.util.Iterator;
import java.util.Set;

import static org.bitcoinj.core.Coin.*;
import static org.bitcoinj.testing.FakeTxBuilder.createFakeTx;
import static org.junit.Assert.*;
import static com.google.common.base.Preconditions.checkNotNull;

public class WalletProtobufSerializerTest {
    private static final NetworkParameters PARAMS = UnitTestParams.get();
    private ECKey myKey;
    private ECKey myWatchedKey;
    private Address myAddress;
    private Wallet myWallet;

    public static String WALLET_DESCRIPTION  = "The quick brown fox lives in \u4f26\u6566"; // Beijing in Chinese
    private long mScriptCreationTime;

    @Before
    public void setUp() throws Exception {
        BriefLogFormatter.initVerbose();
        Context ctx = new Context(PARAMS);
        myWatchedKey = new ECKey();
        myWallet = new Wallet(PARAMS);
        myKey = new ECKey();
        myKey.setCreationTimeSeconds(123456789L);
        myWallet.importKey(myKey);
        myAddress = myKey.toAddress(PARAMS);
        myWallet = new Wallet(PARAMS);
        myWallet.importKey(myKey);
        mScriptCreationTime = new Date().getTime() / 1000 - 1234;
        myWallet.addWatchedAddress(myWatchedKey.toAddress(PARAMS), mScriptCreationTime);
        myWallet.setDescription(WALLET_DESCRIPTION);
    }

    @Test
    public void empty() throws Exception {
        // Check the base case of a wallet with one key and no transactions.
        Wallet wallet1 = roundTrip(myWallet);
        assertEquals(0, wallet1.getTransactions(true).size());
        assertEquals(Coin.ZERO, wallet1.getBalance());
        assertArrayEquals(myKey.getPubKey(),
                wallet1.findKeyFromPubHash(myKey.getPubKeyHash()).getPubKey());
        assertArrayEquals(myKey.getPrivKeyBytes(),
                wallet1.findKeyFromPubHash(myKey.getPubKeyHash()).getPrivKeyBytes());
        assertEquals(myKey.getCreationTimeSeconds(),
                wallet1.findKeyFromPubHash(myKey.getPubKeyHash()).getCreationTimeSeconds());
        assertEquals(mScriptCreationTime,
                wallet1.getWatchedScripts().get(0).getCreationTimeSeconds());
        assertEquals(1, wallet1.getWatchedScripts().size());
        assertEquals(ScriptBuilder.createOutputScript(myWatchedKey.toAddress(PARAMS)),
                wallet1.getWatchedScripts().get(0));
        assertEquals(WALLET_DESCRIPTION, wallet1.getDescription());
    }

    @Test
    public void oneTx() throws Exception {
        // Check basic tx serialization.
        Coin v1 = COIN;
        Transaction t1 = createFakeTx(PARAMS, v1, myAddress);
        t1.getConfidence().markBroadcastBy(new PeerAddress(PARAMS, InetAddress.getByName("1.2.3.4")));
        t1.getConfidence().markBroadcastBy(new PeerAddress(PARAMS, InetAddress.getByName("5.6.7.8")));
        t1.getConfidence().setSource(TransactionConfidence.Source.NETWORK);
        myWallet.receivePending(t1, null);
        Wallet wallet1 = roundTrip(myWallet);
        assertEquals(1, wallet1.getTransactions(true).size());
        assertEquals(v1, wallet1.getBalance(Wallet.BalanceType.ESTIMATED));
        Transaction t1copy = wallet1.getTransaction(t1.getHash());
        assertArrayEquals(t1.unsafeBitcoinSerialize(), t1copy.unsafeBitcoinSerialize());
        assertEquals(2, t1copy.getConfidence().numBroadcastPeers());
        assertNotNull(t1copy.getConfidence().getLastBroadcastedAt());
        assertEquals(TransactionConfidence.Source.NETWORK, t1copy.getConfidence().getSource());
        
        Protos.Wallet walletProto = new WalletProtobufSerializer().walletToProto(myWallet);
        assertEquals(Protos.Key.Type.ORIGINAL, walletProto.getKey(0).getType());
        assertEquals(0, walletProto.getExtensionCount());
        assertEquals(1, walletProto.getTransactionCount());
        assertEquals(6, walletProto.getKeyCount());
        
        Protos.Transaction t1p = walletProto.getTransaction(0);
        assertEquals(0, t1p.getBlockHashCount());
        assertArrayEquals(t1.getHash().getBytes(), t1p.getHash().toByteArray());
        assertEquals(Protos.Transaction.Pool.PENDING, t1p.getPool());
        assertFalse(t1p.hasLockTime());
        assertFalse(t1p.getTransactionInput(0).hasSequence());
        assertArrayEquals(t1.getInputs().get(0).getOutpoint().getHash().getBytes(),
                t1p.getTransactionInput(0).getTransactionOutPointHash().toByteArray());
        assertEquals(0, t1p.getTransactionInput(0).getTransactionOutPointIndex());
        assertEquals(t1p.getTransactionOutput(0).getValue(), v1.value);
    }

    @Test
    public void raiseFeeTx() throws Exception {
        // Check basic tx serialization.
        Coin v1 = COIN;
<<<<<<< HEAD
        Transaction t1 = createFakeTx(params, v1, myAddress);
=======
        Transaction t1 = createFakeTx(PARAMS, v1, myAddress);
>>>>>>> d0b6a25e
        t1.setPurpose(Purpose.RAISE_FEE);
        myWallet.receivePending(t1, null);
        Wallet wallet1 = roundTrip(myWallet);
        Transaction t1copy = wallet1.getTransaction(t1.getHash());
        assertEquals(Purpose.RAISE_FEE, t1copy.getPurpose());
    }

    @Test
    public void doubleSpend() throws Exception {
        // Check that we can serialize double spends correctly, as this is a slightly tricky case.
        FakeTxBuilder.DoubleSpends doubleSpends = FakeTxBuilder.createFakeDoubleSpendTxns(PARAMS, myAddress);
        // t1 spends to our wallet.
        myWallet.receivePending(doubleSpends.t1, null);
        // t2 rolls back t1 and spends somewhere else.
        myWallet.receiveFromBlock(doubleSpends.t2, null, BlockChain.NewBlockType.BEST_CHAIN, 0);
        Wallet wallet1 = roundTrip(myWallet);
        assertEquals(1, wallet1.getTransactions(true).size());
        Transaction t1 = wallet1.getTransaction(doubleSpends.t1.getHash());
        assertEquals(ConfidenceType.DEAD, t1.getConfidence().getConfidenceType());
        assertEquals(Coin.ZERO, wallet1.getBalance());

        // TODO: Wallet should store overriding transactions even if they are not wallet-relevant.
        // assertEquals(doubleSpends.t2, t1.getConfidence().getOverridingTransaction());
    }
    
    @Test
    public void testKeys() throws Exception {
        for (int i = 0 ; i < 20 ; i++) {
            myKey = new ECKey();
            myAddress = myKey.toAddress(PARAMS);
            myWallet = new Wallet(PARAMS);
            myWallet.importKey(myKey);
            Wallet wallet1 = roundTrip(myWallet);
            assertArrayEquals(myKey.getPubKey(), wallet1.findKeyFromPubHash(myKey.getPubKeyHash()).getPubKey());
            assertArrayEquals(myKey.getPrivKeyBytes(), wallet1.findKeyFromPubHash(myKey.getPubKeyHash()).getPrivKeyBytes());
        }
    }

    @Test
    public void testLastBlockSeenHash() throws Exception {
        // Test the lastBlockSeenHash field works.

        // LastBlockSeenHash should be empty if never set.
        Wallet wallet = new Wallet(PARAMS);
        Protos.Wallet walletProto = new WalletProtobufSerializer().walletToProto(wallet);
        ByteString lastSeenBlockHash = walletProto.getLastSeenBlockHash();
        assertTrue(lastSeenBlockHash.isEmpty());

        // Create a block.
        Block block = PARAMS.getDefaultSerializer().makeBlock(BlockTest.blockBytes);
        Sha256Hash blockHash = block.getHash();
        wallet.setLastBlockSeenHash(blockHash);
        wallet.setLastBlockSeenHeight(1);

        // Roundtrip the wallet and check it has stored the blockHash.
        Wallet wallet1 = roundTrip(wallet);
        assertEquals(blockHash, wallet1.getLastBlockSeenHash());
        assertEquals(1, wallet1.getLastBlockSeenHeight());

        // Test the Satoshi genesis block (hash of all zeroes) is roundtripped ok.
        Block genesisBlock = MainNetParams.get().getGenesisBlock();
        wallet.setLastBlockSeenHash(genesisBlock.getHash());
        Wallet wallet2 = roundTrip(wallet);
        assertEquals(genesisBlock.getHash(), wallet2.getLastBlockSeenHash());
    }

    @Test
    public void testSequenceNumber() throws Exception {
        Wallet wallet = new Wallet(PARAMS);
        Transaction tx1 = createFakeTx(PARAMS, Coin.COIN, wallet.currentReceiveAddress());
        tx1.getInput(0).setSequenceNumber(TransactionInput.NO_SEQUENCE);
        wallet.receivePending(tx1, null);
        Transaction tx2 = createFakeTx(PARAMS, Coin.COIN, wallet.currentReceiveAddress());
        tx2.getInput(0).setSequenceNumber(TransactionInput.NO_SEQUENCE - 1);
        wallet.receivePending(tx2, null);
        Wallet walletCopy = roundTrip(wallet);
        Transaction tx1copy = checkNotNull(walletCopy.getTransaction(tx1.getHash()));
        assertEquals(TransactionInput.NO_SEQUENCE, tx1copy.getInput(0).getSequenceNumber());
        Transaction tx2copy = checkNotNull(walletCopy.getTransaction(tx2.getHash()));
        assertEquals(TransactionInput.NO_SEQUENCE - 1, tx2copy.getInput(0).getSequenceNumber());
    }

    @Test
    public void testAppearedAtChainHeightDepthAndWorkDone() throws Exception {
        // Test the TransactionConfidence appearedAtChainHeight, depth and workDone field are stored.

        BlockChain chain = new BlockChain(PARAMS, myWallet, new MemoryBlockStore(PARAMS));

        final ArrayList<Transaction> txns = new ArrayList<Transaction>(2);
        myWallet.addCoinsReceivedEventListener(new WalletCoinsReceivedEventListener() {
            @Override
            public void onCoinsReceived(Wallet wallet, Transaction tx, Coin prevBalance, Coin newBalance) {
                txns.add(tx);
            }
        });

        // Start by building two blocks on top of the genesis block.
        Block b1 = PARAMS.getGenesisBlock().createNextBlock(myAddress);
        BigInteger work1 = b1.getWork();
        assertTrue(work1.signum() > 0);

        Block b2 = b1.createNextBlock(myAddress);
        BigInteger work2 = b2.getWork();
        assertTrue(work2.signum() > 0);

        assertTrue(chain.add(b1));
        assertTrue(chain.add(b2));

        // We now have the following chain:
        //     genesis -> b1 -> b2

        // Check the transaction confidence levels are correct before wallet roundtrip.
        Threading.waitForUserCode();
        assertEquals(2, txns.size());

        TransactionConfidence confidence0 = txns.get(0).getConfidence();
        TransactionConfidence confidence1 = txns.get(1).getConfidence();

        assertEquals(1, confidence0.getAppearedAtChainHeight());
        assertEquals(2, confidence1.getAppearedAtChainHeight());

        assertEquals(2, confidence0.getDepthInBlocks());
        assertEquals(1, confidence1.getDepthInBlocks());

        // Roundtrip the wallet and check it has stored the depth and workDone.
        Wallet rebornWallet = roundTrip(myWallet);

        Set<Transaction> rebornTxns = rebornWallet.getTransactions(false);
        assertEquals(2, rebornTxns.size());

        // The transactions are not guaranteed to be in the same order so sort them to be in chain height order if required.
        Iterator<Transaction> it = rebornTxns.iterator();
        Transaction txA = it.next();
        Transaction txB = it.next();

        Transaction rebornTx0, rebornTx1;
         if (txA.getConfidence().getAppearedAtChainHeight() == 1) {
            rebornTx0 = txA;
            rebornTx1 = txB;
        } else {
            rebornTx0 = txB;
            rebornTx1 = txA;
        }

        TransactionConfidence rebornConfidence0 = rebornTx0.getConfidence();
        TransactionConfidence rebornConfidence1 = rebornTx1.getConfidence();

        assertEquals(1, rebornConfidence0.getAppearedAtChainHeight());
        assertEquals(2, rebornConfidence1.getAppearedAtChainHeight());

        assertEquals(2, rebornConfidence0.getDepthInBlocks());
        assertEquals(1, rebornConfidence1.getDepthInBlocks());
    }

    private static Wallet roundTrip(Wallet wallet) throws Exception {
        ByteArrayOutputStream output = new ByteArrayOutputStream();
        new WalletProtobufSerializer().writeWallet(wallet, output);
        ByteArrayInputStream test = new ByteArrayInputStream(output.toByteArray());
        assertTrue(WalletProtobufSerializer.isWallet(test));
        ByteArrayInputStream input = new ByteArrayInputStream(output.toByteArray());
        return new WalletProtobufSerializer().readWallet(input);
    }

    @Test
    public void testRoundTripNormalWallet() throws Exception {
        Wallet wallet1 = roundTrip(myWallet);
        assertEquals(0, wallet1.getTransactions(true).size());
        assertEquals(Coin.ZERO, wallet1.getBalance());
        assertArrayEquals(myKey.getPubKey(),
                wallet1.findKeyFromPubHash(myKey.getPubKeyHash()).getPubKey());
        assertArrayEquals(myKey.getPrivKeyBytes(),
                wallet1.findKeyFromPubHash(myKey.getPubKeyHash()).getPrivKeyBytes());
        assertEquals(myKey.getCreationTimeSeconds(),
                wallet1.findKeyFromPubHash(myKey.getPubKeyHash()).getCreationTimeSeconds());
    }

    @Test
    public void testRoundTripWatchingWallet() throws Exception {
        final String xpub = "tpubD9LrDvFDrB6wYNhbR2XcRRaT4yCa37TjBR3YthBQvrtEwEq6CKeEXUs3TppQd38rfxmxD1qLkC99iP3vKcKwLESSSYdFAftbrpuhSnsw6XM";
        final long creationTimeSeconds = 1457019819;
        Wallet wallet = Wallet.fromWatchingKeyB58(PARAMS, xpub, creationTimeSeconds);
        Wallet wallet2 = roundTrip(wallet);
        Wallet wallet3 = roundTrip(wallet2);
        assertEquals(xpub, wallet.getWatchingKey().serializePubB58(PARAMS));
        assertEquals(creationTimeSeconds, wallet.getWatchingKey().getCreationTimeSeconds());
        assertEquals(creationTimeSeconds, wallet2.getWatchingKey().getCreationTimeSeconds());
        assertEquals(creationTimeSeconds, wallet3.getWatchingKey().getCreationTimeSeconds());
        assertEquals(creationTimeSeconds, wallet.getEarliestKeyCreationTime());
        assertEquals(creationTimeSeconds, wallet2.getEarliestKeyCreationTime());
        assertEquals(creationTimeSeconds, wallet3.getEarliestKeyCreationTime());
    }

    @Test
    public void testRoundTripMarriedWallet() throws Exception {
        // create 2-of-2 married wallet
        myWallet = new Wallet(PARAMS);
        final DeterministicKeyChain partnerChain = new DeterministicKeyChain(new SecureRandom());
        DeterministicKey partnerKey = DeterministicKey.deserializeB58(null, partnerChain.getWatchingKey().serializePubB58(PARAMS), PARAMS);
        MarriedKeyChain chain = MarriedKeyChain.builder()
                .random(new SecureRandom())
                .followingKeys(partnerKey)
                .threshold(2).build();
        myWallet.addAndActivateHDChain(chain);

        myAddress = myWallet.currentAddress(KeyChain.KeyPurpose.RECEIVE_FUNDS);

        Wallet wallet1 = roundTrip(myWallet);
        assertEquals(0, wallet1.getTransactions(true).size());
        assertEquals(Coin.ZERO, wallet1.getBalance());
        assertEquals(2, wallet1.getActiveKeyChain().getSigsRequiredToSpend());
        assertEquals(myAddress, wallet1.currentAddress(KeyChain.KeyPurpose.RECEIVE_FUNDS));
    }

    @Test
    public void coinbaseTxns() throws Exception {
        // Covers issue 420 where the outpoint index of a coinbase tx input was being mis-serialized.
        Block b = PARAMS.getGenesisBlock().createNextBlockWithCoinbase(Block.BLOCK_VERSION_GENESIS, myKey.getPubKey(), FIFTY_COINS, Block.BLOCK_HEIGHT_GENESIS);
        Transaction coinbase = b.getTransactions().get(0);
        assertTrue(coinbase.isCoinBase());
        BlockChain chain = new BlockChain(PARAMS, myWallet, new MemoryBlockStore(PARAMS));
        assertTrue(chain.add(b));
        // Wallet now has a coinbase tx in it.
        assertEquals(1, myWallet.getTransactions(true).size());
        assertTrue(myWallet.getTransaction(coinbase.getHash()).isCoinBase());
        Wallet wallet2 = roundTrip(myWallet);
        assertEquals(1, wallet2.getTransactions(true).size());
        assertTrue(wallet2.getTransaction(coinbase.getHash()).isCoinBase());
    }

    @Test
    public void tags() throws Exception {
        myWallet.setTag("foo", ByteString.copyFromUtf8("bar"));
        assertEquals("bar", myWallet.getTag("foo").toStringUtf8());
        myWallet = roundTrip(myWallet);
        assertEquals("bar", myWallet.getTag("foo").toStringUtf8());
    }

    @Test
    public void extensions() throws Exception {
        myWallet.addExtension(new FooWalletExtension("com.whatever.required", true));
        Protos.Wallet proto = new WalletProtobufSerializer().walletToProto(myWallet);
        // Initial extension is mandatory: try to read it back into a wallet that doesn't know about it.
        try {
            new WalletProtobufSerializer().readWallet(PARAMS, null, proto);
            fail();
        } catch (UnreadableWalletException e) {
            assertTrue(e.getMessage().contains("mandatory"));
        }
        Wallet wallet = new WalletProtobufSerializer().readWallet(PARAMS,
                new WalletExtension[]{ new FooWalletExtension("com.whatever.required", true) },
                proto);
        assertTrue(wallet.getExtensions().containsKey("com.whatever.required"));

        // Non-mandatory extensions are ignored if the wallet doesn't know how to read them.
        Wallet wallet2 = new Wallet(PARAMS);
        wallet2.addExtension(new FooWalletExtension("com.whatever.optional", false));
        Protos.Wallet proto2 = new WalletProtobufSerializer().walletToProto(wallet2);
        Wallet wallet5 = new WalletProtobufSerializer().readWallet(PARAMS, null, proto2);
        assertEquals(0, wallet5.getExtensions().size());
    }

    @Test
    public void extensionsWithError() throws Exception {
        WalletExtension extension = new WalletExtension() {
            @Override
            public String getWalletExtensionID() {
                return "test";
            }

            @Override
            public boolean isWalletExtensionMandatory() {
                return false;
            }

            @Override
            public byte[] serializeWalletExtension() {
                return new byte[0];
            }

            @Override
            public void deserializeWalletExtension(Wallet containingWallet, byte[] data) throws Exception {
                throw new NullPointerException();  // Something went wrong!
            }
        };
        myWallet.addExtension(extension);
        Protos.Wallet proto = new WalletProtobufSerializer().walletToProto(myWallet);
        Wallet wallet = new WalletProtobufSerializer().readWallet(PARAMS, new WalletExtension[]{extension}, proto);
        assertEquals(0, wallet.getExtensions().size());
    }

    @Test(expected = UnreadableWalletException.FutureVersion.class)
    public void versions() throws Exception {
        Protos.Wallet.Builder proto = Protos.Wallet.newBuilder(new WalletProtobufSerializer().walletToProto(myWallet));
        proto.setVersion(2);
        new WalletProtobufSerializer().readWallet(PARAMS, null, proto.build());
    }
}<|MERGE_RESOLUTION|>--- conflicted
+++ resolved
@@ -144,11 +144,7 @@
     public void raiseFeeTx() throws Exception {
         // Check basic tx serialization.
         Coin v1 = COIN;
-<<<<<<< HEAD
-        Transaction t1 = createFakeTx(params, v1, myAddress);
-=======
         Transaction t1 = createFakeTx(PARAMS, v1, myAddress);
->>>>>>> d0b6a25e
         t1.setPurpose(Purpose.RAISE_FEE);
         myWallet.receivePending(t1, null);
         Wallet wallet1 = roundTrip(myWallet);
