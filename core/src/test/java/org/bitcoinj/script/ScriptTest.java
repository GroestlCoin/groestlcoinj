--- conflicted
+++ resolved
@@ -224,21 +224,12 @@
     @Test
     public void testOp0() {
         // Check that OP_0 doesn't NPE and pushes an empty stack frame.
-<<<<<<< HEAD
-        Transaction tx = new Transaction(params);
-        tx.addInput(new TransactionInput(params, tx, new byte[] {}));
-        Script script = new ScriptBuilder().smallNum(0).build();
-
-        LinkedList<byte[]> stack = new LinkedList<byte[]>();
-        Script.executeScript(tx, 0, script, stack, true);
-=======
         Transaction tx = new Transaction(PARAMS);
         tx.addInput(new TransactionInput(PARAMS, tx, new byte[] {}));
         Script script = new ScriptBuilder().smallNum(0).build();
 
         LinkedList<byte[]> stack = new LinkedList<byte[]>();
         Script.executeScript(tx, 0, script, stack, Script.ALL_VERIFY_FLAGS);
->>>>>>> d0b6a25e
         assertEquals("OP_0 push length", 0, stack.get(0).length);
     }
 
