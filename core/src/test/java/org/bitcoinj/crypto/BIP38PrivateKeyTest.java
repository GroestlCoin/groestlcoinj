/*
 * Copyright 2014 Andreas Schildbach
 *
 * Licensed under the Apache License, Version 2.0 (the "License");
 * you may not use this file except in compliance with the License.
 * You may obtain a copy of the License at
 *
 *    http://www.apache.org/licenses/LICENSE-2.0
 *
 * Unless required by applicable law or agreed to in writing, software
 * distributed under the License is distributed on an "AS IS" BASIS,
 * WITHOUT WARRANTIES OR CONDITIONS OF ANY KIND, either express or implied.
 * See the License for the specific language governing permissions and
 * limitations under the License.
 */

package org.bitcoinj.crypto;

import org.bitcoinj.core.ECKey;
import org.bitcoinj.crypto.BIP38PrivateKey.BadPassphraseException;
import org.bitcoinj.params.MainNetParams;
import org.bitcoinj.params.TestNet3Params;
import org.junit.Test;

import java.io.ByteArrayInputStream;
import java.io.ByteArrayOutputStream;
import java.io.ObjectInputStream;
import java.io.ObjectOutputStream;

import static org.junit.Assert.assertEquals;
import static org.junit.Assert.assertNotSame;

public class BIP38PrivateKeyTest {

    private static final MainNetParams MAINNET = MainNetParams.get();
    private static final TestNet3Params TESTNET = TestNet3Params.get();

    @Test
    public void bip38testvector_noCompression_noEcMultiply_test1() throws Exception {
        BIP38PrivateKey encryptedKey = BIP38PrivateKey.fromBase58(MAINNET,
                "6PRVWUbkzzsbcVac2qwfssoUJAN1Xhrg6bNk8J7Nzm5H7kxEbn2Nh2ZoGg");
        ECKey key = encryptedKey.decrypt("TestingOneTwoThree");
        assertEquals("5KN7MzqK5wt2TP1fQCYyHBtDrXdJuXbUzm4A9rKAteGu3Qi5CVR", key.getPrivateKeyEncoded(MAINNET)
                .toString());
    }

    @Test
    public void bip38testvector_noCompression_noEcMultiply_test2() throws Exception {
        BIP38PrivateKey encryptedKey = BIP38PrivateKey.fromBase58(MAINNET,
                "6PRNFFkZc2NZ6dJqFfhRoFNMR9Lnyj7dYGrzdgXXVMXcxoKTePPX1dWByq");
        ECKey key = encryptedKey.decrypt("Satoshi");
        assertEquals("5HtasZ6ofTHP6HCwTqTkLDuLQisYPah7aUnSKfC7h4hMUVw2gi5", key.getPrivateKeyEncoded(MAINNET)
                .toString());
    }

    @Test
    public void bip38testvector_noCompression_noEcMultiply_test3() throws Exception {
        BIP38PrivateKey encryptedKey = BIP38PrivateKey.fromBase58(MAINNET,
                "6PRW5o9FLp4gJDDVqJQKJFTpMvdsSGJxMYHtHaQBF3ooa8mwD69bapcDQn");
        StringBuilder passphrase = new StringBuilder();
        passphrase.appendCodePoint(0x03d2); // GREEK UPSILON WITH HOOK
        passphrase.appendCodePoint(0x0301); // COMBINING ACUTE ACCENT
        passphrase.appendCodePoint(0x0000); // NULL
        passphrase.appendCodePoint(0x010400); // DESERET CAPITAL LETTER LONG I
        passphrase.appendCodePoint(0x01f4a9); // PILE OF POO
        ECKey key = encryptedKey.decrypt(passphrase.toString());
        assertEquals("5Jajm8eQ22H3pGWLEVCXyvND8dQZhiQhoLJNKjYXk9roUFTMSZ4", key.getPrivateKeyEncoded(MAINNET)
                .toString());
    }

    @Test
    public void bip38testvector_compression_noEcMultiply_test1() throws Exception {
        BIP38PrivateKey encryptedKey = BIP38PrivateKey.fromBase58(MainNetParams.get(),
                "6PYNKZ1EAgYgmQfmNVamxyXVWHzK5s6DGhwP4J5o44cvXdoY7sRzhtpUeo");
        ECKey key = encryptedKey.decrypt("TestingOneTwoThree");
        assertEquals("L44B5gGEpqEDRS9vVPz7QT35jcBG2r3CZwSwQ4fCewXAhAhqGVpP", key.getPrivateKeyEncoded(MAINNET)
                .toString());
    }

    @Test
    public void bip38testvector_compression_noEcMultiply_test2() throws Exception {
        BIP38PrivateKey encryptedKey = BIP38PrivateKey.fromBase58(MainNetParams.get(),
                "6PYLtMnXvfG3oJde97zRyLYFZCYizPU5T3LwgdYJz1fRhh16bU7u6PPmY7");
        ECKey key = encryptedKey.decrypt("Satoshi");
        assertEquals("KwYgW8gcxj1JWJXhPSu4Fqwzfhp5Yfi42mdYmMa4XqK7NJxXUSK7", key.getPrivateKeyEncoded(MAINNET)
                .toString());
    }

    @Test
    public void bip38testvector_ecMultiply_noCompression_noLotAndSequence_test1() throws Exception {
        BIP38PrivateKey encryptedKey = BIP38PrivateKey.fromBase58(MainNetParams.get(),
                "6PfQu77ygVyJLZjfvMLyhLMQbYnu5uguoJJ4kMCLqWwPEdfpwANVS76gTX");
        ECKey key = encryptedKey.decrypt("TestingOneTwoThree");
        assertEquals("5K4caxezwjGCGfnoPTZ8tMcJBLB7Jvyjv4xxeacadhq8nLisLR2", key.getPrivateKeyEncoded(MAINNET)
                .toString());
    }

    @Test
    public void bip38testvector_ecMultiply_noCompression_noLotAndSequence_test2() throws Exception {
        BIP38PrivateKey encryptedKey = BIP38PrivateKey.fromBase58(MainNetParams.get(),
                "6PfLGnQs6VZnrNpmVKfjotbnQuaJK4KZoPFrAjx1JMJUa1Ft8gnf5WxfKd");
        ECKey key = encryptedKey.decrypt("Satoshi");
        assertEquals("5KJ51SgxWaAYR13zd9ReMhJpwrcX47xTJh2D3fGPG9CM8vkv5sH", key.getPrivateKeyEncoded(MAINNET)
                .toString());
    }

    @Test
    public void bip38testvector_ecMultiply_noCompression_lotAndSequence_test1() throws Exception {
        BIP38PrivateKey encryptedKey = BIP38PrivateKey.fromBase58(MainNetParams.get(),
                "6PgNBNNzDkKdhkT6uJntUXwwzQV8Rr2tZcbkDcuC9DZRsS6AtHts4Ypo1j");
        ECKey key = encryptedKey.decrypt("MOLON LABE");
        assertEquals("5JLdxTtcTHcfYcmJsNVy1v2PMDx432JPoYcBTVVRHpPaxUrdtf8", key.getPrivateKeyEncoded(MAINNET)
                .toString());
    }

    @Test
    public void bip38testvector_ecMultiply_noCompression_lotAndSequence_test2() throws Exception {
        BIP38PrivateKey encryptedKey = BIP38PrivateKey.fromBase58(MainNetParams.get(),
                "6PgGWtx25kUg8QWvwuJAgorN6k9FbE25rv5dMRwu5SKMnfpfVe5mar2ngH");
        ECKey key = encryptedKey.decrypt("ΜΟΛΩΝ ΛΑΒΕ");
        assertEquals("5KMKKuUmAkiNbA3DazMQiLfDq47qs8MAEThm4yL8R2PhV1ov33D", key.getPrivateKeyEncoded(MAINNET)
                .toString());
    }

    @Test
    public void bitcoinpaperwallet_testnet() throws Exception {
        // values taken from bitcoinpaperwallet.com
        BIP38PrivateKey encryptedKey = BIP38PrivateKey.fromBase58(TESTNET,
                "6PRPhQhmtw6dQu6jD8E1KS4VphwJxBS9Eh9C8FQELcrwN3vPvskv9NKvuL");
        ECKey key = encryptedKey.decrypt("password");
        assertEquals("93MLfjbY6ugAsLeQfFY6zodDa8izgm1XAwA9cpMbUTwLkDitopg", key.getPrivateKeyEncoded(TESTNET)
                .toString());
    }

    @Test
    public void bitaddress_testnet() throws Exception {
        // values taken from bitaddress.org
        BIP38PrivateKey encryptedKey = BIP38PrivateKey.fromBase58(TESTNET,
                "6PfMmVHn153N3x83Yiy4Nf76dHUkXufe2Adr9Fw5bewrunGNeaw2QCpifb");
        ECKey key = encryptedKey.decrypt("password");
        assertEquals("91tCpdaGr4Khv7UAuUxa6aMqeN5GcPVJxzLtNsnZHTCndxkRcz2", key.getPrivateKeyEncoded(TESTNET)
                .toString());
    }

    @Test(expected = BadPassphraseException.class)
    public void badPassphrase() throws Exception {
        BIP38PrivateKey encryptedKey = BIP38PrivateKey.fromBase58(MAINNET,
                "6PRVWUbkzzsbcVac2qwfssoUJAN1Xhrg6bNk8J7Nzm5H7kxEbn2Nh2ZoGg");
        encryptedKey.decrypt("BAD");
    }

    @Test
    public void testJavaSerialization() throws Exception {
<<<<<<< HEAD
        BIP38PrivateKey testKey = new BIP38PrivateKey(TESTNET,
=======
        BIP38PrivateKey testKey = BIP38PrivateKey.fromBase58(TESTNET,
>>>>>>> d0b6a25e
                "6PfMmVHn153N3x83Yiy4Nf76dHUkXufe2Adr9Fw5bewrunGNeaw2QCpifb");
        ByteArrayOutputStream os = new ByteArrayOutputStream();
        new ObjectOutputStream(os).writeObject(testKey);
        BIP38PrivateKey testKeyCopy = (BIP38PrivateKey) new ObjectInputStream(
                new ByteArrayInputStream(os.toByteArray())).readObject();
        assertEquals(testKey, testKeyCopy);

<<<<<<< HEAD
        BIP38PrivateKey mainKey = new BIP38PrivateKey(MAINNET,
=======
        BIP38PrivateKey mainKey = BIP38PrivateKey.fromBase58(MAINNET,
>>>>>>> d0b6a25e
                "6PfMmVHn153N3x83Yiy4Nf76dHUkXufe2Adr9Fw5bewrunGNeaw2QCpifb");
        os = new ByteArrayOutputStream();
        new ObjectOutputStream(os).writeObject(mainKey);
        BIP38PrivateKey mainKeyCopy = (BIP38PrivateKey) new ObjectInputStream(
                new ByteArrayInputStream(os.toByteArray())).readObject();
        assertEquals(mainKey, mainKeyCopy);
    }

    @Test
    public void cloning() throws Exception {
        BIP38PrivateKey a = BIP38PrivateKey.fromBase58(TESTNET, "6PfMmVHn153N3x83Yiy4Nf76dHUkXufe2Adr9Fw5bewrunGNeaw2QCpifb");
        // TODO: Consider overriding clone() in BIP38PrivateKey to narrow the type
        BIP38PrivateKey b = (BIP38PrivateKey) a.clone();

        assertEquals(a, b);
        assertNotSame(a, b);
    }
<<<<<<< HEAD
=======

    @Test
    public void roundtripBase58() throws Exception {
        String base58 = "6PfMmVHn153N3x83Yiy4Nf76dHUkXufe2Adr9Fw5bewrunGNeaw2QCpifb";
        assertEquals(base58, BIP38PrivateKey.fromBase58(MAINNET, base58).toBase58());
    }
>>>>>>> d0b6a25e
}<|MERGE_RESOLUTION|>--- conflicted
+++ resolved
@@ -151,11 +151,7 @@
 
     @Test
     public void testJavaSerialization() throws Exception {
-<<<<<<< HEAD
-        BIP38PrivateKey testKey = new BIP38PrivateKey(TESTNET,
-=======
         BIP38PrivateKey testKey = BIP38PrivateKey.fromBase58(TESTNET,
->>>>>>> d0b6a25e
                 "6PfMmVHn153N3x83Yiy4Nf76dHUkXufe2Adr9Fw5bewrunGNeaw2QCpifb");
         ByteArrayOutputStream os = new ByteArrayOutputStream();
         new ObjectOutputStream(os).writeObject(testKey);
@@ -163,11 +159,7 @@
                 new ByteArrayInputStream(os.toByteArray())).readObject();
         assertEquals(testKey, testKeyCopy);
 
-<<<<<<< HEAD
-        BIP38PrivateKey mainKey = new BIP38PrivateKey(MAINNET,
-=======
         BIP38PrivateKey mainKey = BIP38PrivateKey.fromBase58(MAINNET,
->>>>>>> d0b6a25e
                 "6PfMmVHn153N3x83Yiy4Nf76dHUkXufe2Adr9Fw5bewrunGNeaw2QCpifb");
         os = new ByteArrayOutputStream();
         new ObjectOutputStream(os).writeObject(mainKey);
@@ -185,13 +177,10 @@
         assertEquals(a, b);
         assertNotSame(a, b);
     }
-<<<<<<< HEAD
-=======
 
     @Test
     public void roundtripBase58() throws Exception {
         String base58 = "6PfMmVHn153N3x83Yiy4Nf76dHUkXufe2Adr9Fw5bewrunGNeaw2QCpifb";
         assertEquals(base58, BIP38PrivateKey.fromBase58(MAINNET, base58).toBase58());
     }
->>>>>>> d0b6a25e
 }