/*
 * Copyright 2013 Google Inc.
 *
 * Licensed under the Apache License, Version 2.0 (the "License");
 * you may not use this file except in compliance with the License.
 * You may obtain a copy of the License at
 *
 *    http://www.apache.org/licenses/LICENSE-2.0
 *
 * Unless required by applicable law or agreed to in writing, software
 * distributed under the License is distributed on an "AS IS" BASIS,
 * WITHOUT WARRANTIES OR CONDITIONS OF ANY KIND, either express or implied.
 * See the License for the specific language governing permissions and
 * limitations under the License.
 */

package com.google.bitcoin.params;

import com.google.bitcoin.core.CoinDefinition;
import com.google.bitcoin.core.NetworkParameters;
import com.google.bitcoin.core.Utils;
import org.spongycastle.util.encoders.Hex;

import static com.google.common.base.Preconditions.checkState;

/**
 * Parameters for the testnet, a separate public instance of Bitcoin that has relaxed rules suitable for development
 * and testing of applications and new Bitcoin versions.
 */
public class TestNet3Params extends NetworkParameters {
    public TestNet3Params() {
        super();
        id = ID_TESTNET;
<<<<<<< HEAD
=======
        // Genesis hash is 000000000933ea01ad0ee984209779baaec3ced90fa3f408719526f8d77f4943
        packetMagic = 0x0b110907;
        interval = INTERVAL;
        targetTimespan = TARGET_TIMESPAN;
        proofOfWorkLimit = Utils.decodeCompactBits(0x1d00ffffL);
        port = 18333;
        addressHeader = 111;
        p2shHeader = 196;
        acceptableAddressCodes = new int[] { addressHeader, p2shHeader };
        dumpedPrivateKeyHeader = 239;
        genesisBlock.setTime(1296688602L);
        genesisBlock.setDifficultyTarget(0x1d00ffffL);
        genesisBlock.setNonce(414098458);
        spendableCoinbaseDepth = 100;
        subsidyDecreaseBlockCount = 210000;
        String genesisHash = genesisBlock.getHashAsString();
        checkState(genesisHash.equals("000000000933ea01ad0ee984209779baaec3ced90fa3f408719526f8d77f4943"));
        alertSigningKey = Hex.decode("04302390343f91cc401d56d68b123028bf52e5fca1939df127f63c6467cdf9c8e2c14b61104cf817d0b780da337893ecc4aaff1309e536162dabbdb45200ca2b0a");
>>>>>>> cebebcef

        if(CoinDefinition.supportsTestNet)
        {
            packetMagic = 0x0b110907;
                    interval = INTERVAL;
            targetTimespan = TARGET_TIMESPAN;
            proofOfWorkLimit = Utils.decodeCompactBits(0x1d00ffffL);
            port = CoinDefinition.TestPort;
            addressHeader = CoinDefinition.testnetAddressHeader;
            acceptableAddressCodes = new int[] {CoinDefinition.testnetAddressHeader};
            dumpedPrivateKeyHeader = 128 + CoinDefinition.testnetAddressHeader;
            genesisBlock.setTime(CoinDefinition.testnetGenesisBlockTime);
            genesisBlock.setDifficultyTarget(CoinDefinition.testnetGenesisBlockDifficultyTarget);
            genesisBlock.setNonce(CoinDefinition.testnetGenesisBlockNonce);
            spendableCoinbaseDepth = CoinDefinition.spendableCoinbaseDepth;
            subsidyDecreaseBlockCount = CoinDefinition.subsidyDecreaseBlockCount;
            String genesisHash = genesisBlock.getHashAsString();
            checkState(genesisHash.equals(CoinDefinition.testnetGenesisHash));
            alertSigningKey = Hex.decode(CoinDefinition.TESTNET_SATOSHI_KEY);

            dnsSeeds = CoinDefinition.dnsSeeds;
        }
    }

    private static TestNet3Params instance;
    public static synchronized TestNet3Params get() {
        if (instance == null) {
            instance = new TestNet3Params();
        }
        return instance;
    }
}<|MERGE_RESOLUTION|>--- conflicted
+++ resolved
@@ -31,49 +31,30 @@
     public TestNet3Params() {
         super();
         id = ID_TESTNET;
-<<<<<<< HEAD
-=======
+
         // Genesis hash is 000000000933ea01ad0ee984209779baaec3ced90fa3f408719526f8d77f4943
+
         packetMagic = 0x0b110907;
         interval = INTERVAL;
         targetTimespan = TARGET_TIMESPAN;
         proofOfWorkLimit = Utils.decodeCompactBits(0x1d00ffffL);
         port = 18333;
-        addressHeader = 111;
-        p2shHeader = 196;
+        addressHeader = CoinDefinition.testnetAddressHeader;
+        p2shHeader = CoinDefinition.testnetp2shHeader;
         acceptableAddressCodes = new int[] { addressHeader, p2shHeader };
-        dumpedPrivateKeyHeader = 239;
-        genesisBlock.setTime(1296688602L);
-        genesisBlock.setDifficultyTarget(0x1d00ffffL);
-        genesisBlock.setNonce(414098458);
+        dumpedPrivateKeyHeader = 128 + CoinDefinition.testnetAddressHeader;
+        genesisBlock.setTime(CoinDefinition.testnetGenesisBlockTime);
+        genesisBlock.setDifficultyTarget(CoinDefinition.testnetGenesisBlockDifficultyTarget);
+        genesisBlock.setNonce(CoinDefinition.testnetGenesisBlockNonce);
         spendableCoinbaseDepth = 100;
-        subsidyDecreaseBlockCount = 210000;
+        subsidyDecreaseBlockCount = CoinDefinition.subsidyDecreaseBlockCount;
         String genesisHash = genesisBlock.getHashAsString();
-        checkState(genesisHash.equals("000000000933ea01ad0ee984209779baaec3ced90fa3f408719526f8d77f4943"));
-        alertSigningKey = Hex.decode("04302390343f91cc401d56d68b123028bf52e5fca1939df127f63c6467cdf9c8e2c14b61104cf817d0b780da337893ecc4aaff1309e536162dabbdb45200ca2b0a");
->>>>>>> cebebcef
+        if(CoinDefinition.supportsTestNet)
+            checkState(genesisHash.equals(CoinDefinition.testnetGenesisHash));
+        alertSigningKey = Hex.decode(CoinDefinition.TESTNET_SATOSHI_KEY);
 
-        if(CoinDefinition.supportsTestNet)
-        {
-            packetMagic = 0x0b110907;
-                    interval = INTERVAL;
-            targetTimespan = TARGET_TIMESPAN;
-            proofOfWorkLimit = Utils.decodeCompactBits(0x1d00ffffL);
-            port = CoinDefinition.TestPort;
-            addressHeader = CoinDefinition.testnetAddressHeader;
-            acceptableAddressCodes = new int[] {CoinDefinition.testnetAddressHeader};
-            dumpedPrivateKeyHeader = 128 + CoinDefinition.testnetAddressHeader;
-            genesisBlock.setTime(CoinDefinition.testnetGenesisBlockTime);
-            genesisBlock.setDifficultyTarget(CoinDefinition.testnetGenesisBlockDifficultyTarget);
-            genesisBlock.setNonce(CoinDefinition.testnetGenesisBlockNonce);
-            spendableCoinbaseDepth = CoinDefinition.spendableCoinbaseDepth;
-            subsidyDecreaseBlockCount = CoinDefinition.subsidyDecreaseBlockCount;
-            String genesisHash = genesisBlock.getHashAsString();
-            checkState(genesisHash.equals(CoinDefinition.testnetGenesisHash));
-            alertSigningKey = Hex.decode(CoinDefinition.TESTNET_SATOSHI_KEY);
+        dnsSeeds = CoinDefinition.dnsSeeds;
 
-            dnsSeeds = CoinDefinition.dnsSeeds;
-        }
     }
 
     private static TestNet3Params instance;
