--- conflicted
+++ resolved
@@ -69,21 +69,6 @@
     // currentKeys is used for normal, non-multisig/married wallets. currentAddresses is used when we're handing out
     // P2SH addresses. They're mutually exclusive.
     private final EnumMap<KeyChain.KeyPurpose, DeterministicKey> currentKeys;
-<<<<<<< HEAD
-
-    // The map keys are the watching keys of the followed chains and values are the following chains
-    private Multimap<DeterministicKey, DeterministicKeyChain> followingKeychains;
-
-    // holds a number of signatures required to spend. It's the N from N-of-M CHECKMULTISIG script for P2SH transactions
-    // and always 1 for other transaction types
-    private int sigsRequiredToSpend;
-
-    // The map holds P2SH redeem script and corresponding ECKeys issued by this KeyChainGroup (including lookahead)
-    // mapped to redeem script hashes.
-    private LinkedHashMap<ByteString, RedeemData> marriedKeysRedeemData;
-
-=======
->>>>>>> d1ce4779
     private final EnumMap<KeyChain.KeyPurpose, Address> currentAddresses;
     @Nullable private KeyCrypter keyCrypter;
     private int lookaheadSize = -1;
@@ -112,11 +97,7 @@
                           @Nullable EnumMap<KeyChain.KeyPurpose, DeterministicKey> currentKeys, @Nullable KeyCrypter crypter) {
         this.params = params;
         this.basic = basicKeyChain == null ? new BasicKeyChain() : basicKeyChain;
-<<<<<<< HEAD
-        this.chains = new LinkedList<DeterministicKeyChain>(checkNotNull(chains));
-=======
         this.chains = new LinkedList<>(checkNotNull(chains));
->>>>>>> d1ce4779
         this.keyCrypter = crypter;
         this.currentKeys = currentKeys == null
                 ? new EnumMap<KeyChain.KeyPurpose, DeterministicKey>(KeyChain.KeyPurpose.class)
@@ -365,21 +346,6 @@
                 return redeemData;
         }
         return null;
-    }
-
-    public void markP2SHAddressAsUsed(Address address) {
-        checkArgument(address.isP2SHAddress());
-        RedeemData data = findRedeemDataFromScriptHash(address.getHash160());
-        if (data == null)
-            return;   // Not our P2SH address.
-        for (ECKey key : data.keys) {
-            for (DeterministicKeyChain chain : chains) {
-                DeterministicKey k = chain.findKeyFromPubKey(key.getPubKey());
-                if (k == null) continue;
-                chain.markKeyAsUsed(k);
-                maybeMarkCurrentAddressAsUsed(address);
-            }
-        }
     }
 
     public void markP2SHAddressAsUsed(Address address) {
@@ -427,10 +393,6 @@
 
     /** If the given P2SH address is "current", advance it to a new one. */
     private void maybeMarkCurrentAddressAsUsed(Address address) {
-<<<<<<< HEAD
-        checkState(isMarried());
-=======
->>>>>>> d1ce4779
         checkArgument(address.isP2SHAddress());
         for (Map.Entry<KeyChain.KeyPurpose, Address> entry : currentAddresses.entrySet()) {
             if (entry.getValue() != null && entry.getValue().equals(address)) {
@@ -830,49 +792,7 @@
             List<ECKey> keys = basic.getKeys();
             Collections.sort(keys, ECKey.AGE_COMPARATOR);
             for (ECKey key : keys)
-<<<<<<< HEAD
-                formatKeyWithAddress(includePrivateKeys, key, builder);
-        }
-        List<String> chainStrs = Lists.newLinkedList();
-        for (DeterministicKeyChain chain : chains) {
-            final StringBuilder builder2 = new StringBuilder();
-            DeterministicSeed seed = chain.getSeed();
-            if (seed != null) {
-                if (seed.isEncrypted()) {
-                    builder2.append(String.format("Seed is encrypted%n"));
-                } else if (includePrivateKeys) {
-                    final List<String> words = seed.getMnemonicCode();
-                    builder2.append(
-                            String.format("Seed as words: %s%nSeed as hex:   %s%n", Joiner.on(' ').join(words),
-                                    seed.toHexString())
-                    );
-                }
-                builder2.append(String.format("Seed birthday: %d  [%s]%n", seed.getCreationTimeSeconds(), new Date(seed.getCreationTimeSeconds() * 1000)));
-            }
-            final DeterministicKey watchingKey = chain.getWatchingKey();
-            // Don't show if it's been imported from a watching wallet already, because it'd result in a weird/
-            // unintuitive result where the watching key in a watching wallet is not the one it was created with
-            // due to the parent fingerprint being missing/not stored. In future we could store the parent fingerprint
-            // optionally as well to fix this, but it seems unimportant for now.
-            if (watchingKey.getParent() != null) {
-                builder2.append(String.format("Key to watch:  %s%n", watchingKey.serializePubB58()));
-            }
-            if (isMarried(chain)) {
-                Collection<DeterministicKeyChain> followingChains = followingKeychains.get(chain.getWatchingKey());
-                for (DeterministicKeyChain followingChain : followingChains) {
-                    builder2.append(String.format("Following chain:  %s%n", followingChain.getWatchingKey().serializePubB58()));
-                }
-                builder2.append(String.format("%n"));
-                for (RedeemData redeemData : marriedKeysRedeemData.values())
-                    formatScript(ScriptBuilder.createP2SHOutputScript(redeemData.redeemScript), builder2);
-            } else {
-                for (ECKey key : chain.getKeys(false))
-                    formatKeyWithAddress(includePrivateKeys, key, builder2);
-            }
-            chainStrs.add(builder2.toString());
-=======
                 key.formatKeyWithAddress(includePrivateKeys, aesKey, builder, params);
->>>>>>> d1ce4779
         }
         for (DeterministicKeyChain chain : chains)
             builder.append(chain.toString(includePrivateKeys, aesKey, params)).append('\n');
