/*
 * Copyright 2013 Google Inc.
 * Copyright 2014 Andreas Schildbach
 *
 * Licensed under the Apache License, Version 2.0 (the "License");
 * you may not use this file except in compliance with the License.
 * You may obtain a copy of the License at
 *
 *    http://www.apache.org/licenses/LICENSE-2.0
 *
 * Unless required by applicable law or agreed to in writing, software
 * distributed under the License is distributed on an "AS IS" BASIS,
 * WITHOUT WARRANTIES OR CONDITIONS OF ANY KIND, either express or implied.
 * See the License for the specific language governing permissions and
 * limitations under the License.
 */

package org.bitcoinj.wallet;

import com.google.common.annotations.*;
import com.google.common.base.*;
import com.google.common.collect.*;
import com.google.common.primitives.*;
import com.google.common.util.concurrent.*;
import com.google.protobuf.*;
import net.jcip.annotations.*;
import org.bitcoinj.core.listeners.*;
import org.bitcoinj.core.Address;
import org.bitcoinj.core.Base58;
import org.bitcoinj.core.AbstractBlockChain;
import org.bitcoinj.core.BlockChain;
import org.bitcoinj.core.BloomFilter;
import org.bitcoinj.core.Coin;
import org.bitcoinj.core.Context;
import org.bitcoinj.core.ECKey;
import org.bitcoinj.core.FilteredBlock;
import org.bitcoinj.core.InsufficientMoneyException;
import org.bitcoinj.core.LegacyAddress;
import org.bitcoinj.core.Message;
import org.bitcoinj.core.NetworkParameters;
import org.bitcoinj.core.Peer;
import org.bitcoinj.core.PeerFilterProvider;
import org.bitcoinj.core.PeerGroup;
import org.bitcoinj.core.Sha256Hash;
import org.bitcoinj.core.StoredBlock;
import org.bitcoinj.core.Transaction;
import org.bitcoinj.core.TransactionBag;
import org.bitcoinj.core.TransactionBroadcast;
import org.bitcoinj.core.TransactionBroadcaster;
import org.bitcoinj.core.TransactionConfidence;
import org.bitcoinj.core.TransactionInput;
import org.bitcoinj.core.TransactionOutPoint;
import org.bitcoinj.core.TransactionOutput;
import org.bitcoinj.core.UTXO;
import org.bitcoinj.core.UTXOProvider;
import org.bitcoinj.core.UTXOProviderException;
import org.bitcoinj.core.Utils;
import org.bitcoinj.core.VerificationException;
import org.bitcoinj.core.TransactionConfidence.*;
import org.bitcoinj.crypto.*;
import org.bitcoinj.script.*;
import org.bitcoinj.script.Script.ScriptType;
import org.bitcoinj.signers.*;
import org.bitcoinj.utils.*;
import org.bitcoinj.wallet.Protos.Wallet.*;
import org.bitcoinj.wallet.WalletTransaction.*;
import org.bitcoinj.wallet.listeners.KeyChainEventListener;
import org.bitcoinj.wallet.listeners.ScriptsChangeEventListener;
import org.bitcoinj.wallet.listeners.WalletChangeEventListener;
import org.bitcoinj.wallet.listeners.WalletCoinsReceivedEventListener;
import org.bitcoinj.wallet.listeners.WalletCoinsSentEventListener;
import org.bitcoinj.wallet.listeners.WalletReorganizeEventListener;
import org.slf4j.*;
import org.bouncycastle.crypto.params.*;

import javax.annotation.*;
import java.io.*;
import java.math.BigInteger;
import java.nio.ByteBuffer;
import java.security.SecureRandom;
import java.util.*;
import java.util.concurrent.*;
import java.util.concurrent.atomic.*;
import java.util.concurrent.locks.*;


import static com.google.common.base.Preconditions.*;

// To do list:
//
// - Take all wallet-relevant data out of Transaction and put it into WalletTransaction. Make Transaction immutable.
// - Only store relevant transaction outputs, don't bother storing the rest of the data. Big RAM saving.
// - Split block chain and tx output tracking into a superclass that doesn't have any key or spending related code.
// - Simplify how transactions are tracked and stored: in particular, have the wallet maintain positioning information
//   for transactions independent of the transactions themselves, so the timeline can be walked without having to
//   process and sort every single transaction.
// - Split data persistence out into a backend class and make the wallet transactional, so we can store a wallet
//   in a database not just in RAM.
// - Make clearing of transactions able to only rewind the wallet a certain distance instead of all blocks.
// - Make it scale:
//     - eliminate all the algorithms with quadratic complexity (or worse)
//     - don't require everything to be held in RAM at once
//     - consider allowing eviction of no longer re-orgable transactions or keys that were used up
//
// Finally, find more ways to break the class up and decompose it. Currently every time we move code out, other code
// fills up the lines saved!

/**
 * <p>A Wallet stores keys and a record of transactions that send and receive value from those keys. Using these,
 * it is able to create new transactions that spend the recorded transactions, and this is the fundamental operation
 * of the Bitcoin protocol.</p>
 *
 * <p>To learn more about this class, read <b><a href="https://bitcoinj.github.io/working-with-the-wallet">
 *     working with the wallet.</a></b></p>
 *
 * <p>To fill up a Wallet with transactions, you need to use it in combination with a {@link BlockChain} and various
 * other objects, see the <a href="https://bitcoinj.github.io/getting-started">Getting started</a> tutorial
 * on the website to learn more about how to set everything up.</p>
 *
 * <p>Wallets can be serialized using protocol buffers. You need to save the wallet whenever it changes, there is an
 * auto-save feature that simplifies this for you although you're still responsible for manually triggering a save when
 * your app is about to quit because the auto-save feature waits a moment before actually committing to disk to avoid IO
 * thrashing when the wallet is changing very fast (eg due to a block chain sync). See
 * {@link Wallet#autosaveToFile(File, long, TimeUnit, WalletFiles.Listener)}
 * for more information about this.</p>
 */
public class Wallet extends BaseTaggableObject
    implements NewBestBlockListener, TransactionReceivedInBlockListener, PeerFilterProvider, KeyBag, TransactionBag, ReorganizeListener {
    private static final Logger log = LoggerFactory.getLogger(Wallet.class);
    private static final int MINIMUM_BLOOM_DATA_LENGTH = 8;

    // Ordering: lock > keyChainGroupLock. KeyChainGroup is protected separately to allow fast querying of current receive address
    // even if the wallet itself is busy e.g. saving or processing a big reorg. Useful for reducing UI latency.
    protected final ReentrantLock lock = Threading.lock("wallet");
    protected final ReentrantLock keyChainGroupLock = Threading.lock("wallet-keychaingroup");

    // The various pools below give quick access to wallet-relevant transactions by the state they're in:
    //
    // Pending:  Transactions that didn't make it into the best chain yet. Pending transactions can be killed if a
    //           double spend against them appears in the best chain, in which case they move to the dead pool.
    //           If a double spend appears in the pending state as well, we update the confidence type
    //           of all txns in conflict to IN_CONFLICT and wait for the miners to resolve the race.
    // Unspent:  Transactions that appeared in the best chain and have outputs we can spend. Note that we store the
    //           entire transaction in memory even though for spending purposes we only really need the outputs, the
    //           reason being that this simplifies handling of re-orgs. It would be worth fixing this in future.
    // Spent:    Transactions that appeared in the best chain but don't have any spendable outputs. They're stored here
    //           for history browsing/auditing reasons only and in future will probably be flushed out to some other
    //           kind of cold storage or just removed.
    // Dead:     Transactions that we believe will never confirm get moved here, out of pending. Note that Bitcoin
    //           Core has no notion of dead-ness: the assumption is that double spends won't happen so there's no
    //           need to notify the user about them. We take a more pessimistic approach and try to track the fact that
    //           transactions have been double spent so applications can do something intelligent (cancel orders, show
    //           to the user in the UI, etc). A transaction can leave dead and move into spent/unspent if there is a
    //           re-org to a chain that doesn't include the double spend.

    private final Map<Sha256Hash, Transaction> pending;
    private final Map<Sha256Hash, Transaction> unspent;
    private final Map<Sha256Hash, Transaction> spent;
    private final Map<Sha256Hash, Transaction> dead;

    // All transactions together.
    protected final Map<Sha256Hash, Transaction> transactions;

    // All the TransactionOutput objects that we could spend (ignoring whether we have the private key or not).
    // Used to speed up various calculations.
    protected final HashSet<TransactionOutput> myUnspents = Sets.newHashSet();

    // Transactions that were dropped by the risk analysis system. These are not in any pools and not serialized
    // to disk. We have to keep them around because if we ignore a tx because we think it will never confirm, but
    // then it actually does confirm and does so within the same network session, remote peers will not resend us
    // the tx data along with the Bloom filtered block, as they know we already received it once before
    // (so it would be wasteful to repeat). Thus we keep them around here for a while. If we drop our network
    // connections then the remote peers will forget that we were sent the tx data previously and send it again
    // when relaying a filtered merkleblock.
    private final LinkedHashMap<Sha256Hash, Transaction> riskDropped = new LinkedHashMap<Sha256Hash, Transaction>() {
        @Override
        protected boolean removeEldestEntry(Map.Entry<Sha256Hash, Transaction> eldest) {
            return size() > 1000;
        }
    };

    // The key chain group is not thread safe, and generally the whole hierarchy of objects should not be mutated
    // outside the wallet lock. So don't expose this object directly via any accessors!
    @GuardedBy("keyChainGroupLock") private KeyChainGroup keyChainGroup;

    // A list of scripts watched by this wallet.
    @GuardedBy("keyChainGroupLock") private Set<Script> watchedScripts;

    protected final Context context;
    protected final NetworkParameters params;

    @Nullable private Sha256Hash lastBlockSeenHash;
    private int lastBlockSeenHeight;
    private long lastBlockSeenTimeSecs;

    private final CopyOnWriteArrayList<ListenerRegistration<WalletChangeEventListener>> changeListeners
        = new CopyOnWriteArrayList<>();
    private final CopyOnWriteArrayList<ListenerRegistration<WalletCoinsReceivedEventListener>> coinsReceivedListeners
        = new CopyOnWriteArrayList<>();
    private final CopyOnWriteArrayList<ListenerRegistration<WalletCoinsSentEventListener>> coinsSentListeners
        = new CopyOnWriteArrayList<>();
    private final CopyOnWriteArrayList<ListenerRegistration<WalletReorganizeEventListener>> reorganizeListeners
        = new CopyOnWriteArrayList<>();
    private final CopyOnWriteArrayList<ListenerRegistration<ScriptsChangeEventListener>> scriptChangeListeners
        = new CopyOnWriteArrayList<>();
    private final CopyOnWriteArrayList<ListenerRegistration<TransactionConfidenceEventListener>> transactionConfidenceListeners
        = new CopyOnWriteArrayList<>();

    // A listener that relays confidence changes from the transaction confidence object to the wallet event listener,
    // as a convenience to API users so they don't have to register on every transaction themselves.
    private TransactionConfidence.Listener txConfidenceListener;

    // If a TX hash appears in this set then notifyNewBestBlock will ignore it, as its confidence was already set up
    // in receive() via Transaction.setBlockAppearance(). As the BlockChain always calls notifyNewBestBlock even if
    // it sent transactions to the wallet, without this we'd double count.
    private HashSet<Sha256Hash> ignoreNextNewBlock;
    // Whether or not to ignore pending transactions that are considered risky by the configured risk analyzer.
    private boolean acceptRiskyTransactions;
    // Object that performs risk analysis of pending transactions. We might reject transactions that seem like
    // a high risk of being a double spending attack.
    private RiskAnalysis.Analyzer riskAnalyzer = DefaultRiskAnalysis.FACTORY;

    // Stuff for notifying transaction objects that we changed their confidences. The purpose of this is to avoid
    // spuriously sending lots of repeated notifications to listeners that API users aren't really interested in as a
    // side effect of how the code is written (e.g. during re-orgs confidence data gets adjusted multiple times).
    private int onWalletChangedSuppressions;
    private boolean insideReorg;
    private Map<Transaction, TransactionConfidence.Listener.ChangeReason> confidenceChanged;
    protected volatile WalletFiles vFileManager;
    // Object that is used to send transactions asynchronously when the wallet requires it.
    protected volatile TransactionBroadcaster vTransactionBroadcaster;
    // UNIX time in seconds. Money controlled by keys created before this time will be automatically respent to a key
    // that was created after it. Useful when you believe some keys have been compromised.
    private volatile long vKeyRotationTimestamp;

    protected CoinSelector coinSelector = new DefaultCoinSelector();

    // The wallet version. This is an int that can be used to track breaking changes in the wallet format.
    // You can also use it to detect wallets that come from the future (ie they contain features you
    // do not know how to deal with).
    private int version;
    // User-provided description that may help people keep track of what a wallet is for.
    private String description;
    // Stores objects that know how to serialize/unserialize themselves to byte streams and whether they're mandatory
    // or not. The string key comes from the extension itself.
    private final HashMap<String, WalletExtension> extensions;

    // Objects that perform transaction signing. Applied subsequently one after another
    @GuardedBy("lock") private volatile List<TransactionSigner> signers;

    // If this is set then the wallet selects spendable candidate outputs from a UTXO provider.
    @Nullable private volatile UTXOProvider vUTXOProvider;

    /**
     * Creates a new, empty wallet with a randomly chosen seed and no transactions. Make sure to provide for sufficient
     * backup! Any keys will be derived from the seed. If you want to restore a wallet from disk instead, see
     * {@link #loadFromFile}.
     * @param params network parameters
     * @param outputScriptType type of addresses (aka output scripts) to generate for receiving
     */
    public static Wallet createDeterministic(NetworkParameters params, Script.ScriptType outputScriptType) {
        return createDeterministic(Context.getOrCreate(params), outputScriptType);
    }

    /**
     * Creates a new, empty wallet with a randomly chosen seed and no transactions. Make sure to provide for sufficient
     * backup! Any keys will be derived from the seed. If you want to restore a wallet from disk instead, see
     * {@link #loadFromFile}.
     * @param params network parameters
     * @deprecated Use {@link #createDeterministic(NetworkParameters, ScriptType)}
     */
    @Deprecated
    public Wallet(NetworkParameters params) {
        this(params, KeyChainGroup.builder(params).fromRandom(Script.ScriptType.P2PKH).build());
    }

    /**
     * Creates a new, empty wallet with a randomly chosen seed and no transactions. Make sure to provide for sufficient
     * backup! Any keys will be derived from the seed. If you want to restore a wallet from disk instead, see
     * {@link #loadFromFile}.
     * @param outputScriptType type of addresses (aka output scripts) to generate for receiving
     */
    public static Wallet createDeterministic(Context context, Script.ScriptType outputScriptType) {
        return new Wallet(context, KeyChainGroup.builder(context.getParams()).fromRandom(outputScriptType).build());
    }

    /**
     * Creates a new, empty wallet with a randomly chosen seed and no transactions. Make sure to provide for sufficient
     * backup! Any keys will be derived from the seed. If you want to restore a wallet from disk instead, see
     * {@link #loadFromFile}.
     * @deprecated Use {@link #createDeterministic(Context, ScriptType)}
     */
    @Deprecated
    public Wallet(Context context) {
        this(context, KeyChainGroup.builder(context.getParams()).fromRandom(Script.ScriptType.P2PKH).build());
    }

    /**
     * Creates a new, empty wallet with just a basic keychain and no transactions. No deterministic chains will be created
     * automatically. This is meant for when you just want to import a few keys and operate on them.
     * @param params network parameters
     */
    public static Wallet createBasic(NetworkParameters params) {
        return new Wallet(params, KeyChainGroup.createBasic(params));
    }

    /**
     * @param params network parameters
     * @param seed deterministic seed
     * @param outputScriptType type of addresses (aka output scripts) to generate for receiving
     * @return a wallet from a deterministic seed with a default account path
     */
    public static Wallet fromSeed(NetworkParameters params, DeterministicSeed seed,
            Script.ScriptType outputScriptType) {
        return fromSeed(params, seed, outputScriptType, KeyChainGroupStructure.DEFAULT);
    }

    /**
     * @param params network parameters
     * @param seed deterministic seed
     * @param outputScriptType type of addresses (aka output scripts) to generate for receiving
     * @param structure structure for your wallet
     * @return a wallet from a deterministic seed with a default account path
     */
    public static Wallet fromSeed(NetworkParameters params, DeterministicSeed seed, Script.ScriptType outputScriptType,
            KeyChainGroupStructure structure) {
        return new Wallet(params, KeyChainGroup.builder(params, structure).fromSeed(seed, outputScriptType).build());
    }

    /**
     * @param params network parameters
     * @param seed deterministic seed
     * @return a wallet from a deterministic seed with a
     * {@link DeterministicKeyChain#ACCOUNT_ZERO_PATH 0 hardened path}
     * @deprecated Use {@link #fromSeed(NetworkParameters, DeterministicSeed, ScriptType, KeyChainGroupStructure)}
     */
    @Deprecated
    public static Wallet fromSeed(NetworkParameters params, DeterministicSeed seed) {
        return fromSeed(params, seed, Script.ScriptType.P2PKH);
    }

    /**
     * @param params network parameters
     * @param seed deterministic seed
     * @param outputScriptType type of addresses (aka output scripts) to generate for receiving
     * @param accountPath account path to generate receiving addresses on
     * @return an instance of a wallet from a deterministic seed.
     */
    public static Wallet fromSeed(NetworkParameters params, DeterministicSeed seed, Script.ScriptType outputScriptType,
            ImmutableList<ChildNumber> accountPath) {
        DeterministicKeyChain chain = DeterministicKeyChain.builder().seed(seed).outputScriptType(outputScriptType)
                .accountPath(accountPath).build();
        return new Wallet(params, KeyChainGroup.builder(params).addChain(chain).build());
    }

    /**
     * @param params network parameters
     * @param seed deterministic seed
     * @param accountPath account path
     * @return an instance of a wallet from a deterministic seed.
     * @deprecated Use {@link #fromSeed(NetworkParameters, DeterministicSeed, ScriptType, ImmutableList)}
     */
    @Deprecated
    public static Wallet fromSeed(NetworkParameters params, DeterministicSeed seed, ImmutableList<ChildNumber> accountPath) {
        return fromSeed(params, seed, Script.ScriptType.P2PKH, accountPath);
    }

    /**
     * Creates a wallet that tracks payments to and from the HD key hierarchy rooted by the given watching key. This HAS
     * to be an account key as returned by {@link DeterministicKeyChain#getWatchingKey()}.
     */
    public static Wallet fromWatchingKey(NetworkParameters params, DeterministicKey watchKey,
            Script.ScriptType outputScriptType) {
        DeterministicKeyChain chain = DeterministicKeyChain.builder().watch(watchKey).outputScriptType(outputScriptType)
                .build();
        return new Wallet(params, KeyChainGroup.builder(params).addChain(chain).build());
    }

    /**
     * Creates a wallet that tracks payments to and from the HD key hierarchy rooted by the given watching key. This HAS
     * to be an account key as returned by {@link DeterministicKeyChain#getWatchingKey()}.
     * @deprecated Use {@link #fromWatchingKey(NetworkParameters, DeterministicKey, ScriptType)}
     */
    @Deprecated
    public static Wallet fromWatchingKey(NetworkParameters params, DeterministicKey watchKey) {
        return fromWatchingKey(params, watchKey, Script.ScriptType.P2PKH);
    }

    /**
     * Creates a wallet that tracks payments to and from the HD key hierarchy rooted by the given watching key. The
     * account path is specified. The key is specified in base58 notation and the creation time of the key. If you don't
     * know the creation time, you can pass {@link DeterministicHierarchy#BIP32_STANDARDISATION_TIME_SECS}.
     */
    public static Wallet fromWatchingKeyB58(NetworkParameters params, String watchKeyB58, long creationTimeSeconds) {
        final DeterministicKey watchKey = DeterministicKey.deserializeB58(null, watchKeyB58, params);
        watchKey.setCreationTimeSeconds(creationTimeSeconds);
        return fromWatchingKey(params, watchKey, outputScriptTypeFromB58(params, watchKeyB58));
    }

    /**
     * Creates a wallet that tracks payments to and from the HD key hierarchy rooted by the given spending key. This HAS
     * to be an account key as returned by {@link DeterministicKeyChain#getWatchingKey()}. This wallet can also spend.
     */
    public static Wallet fromSpendingKey(NetworkParameters params, DeterministicKey spendKey,
            Script.ScriptType outputScriptType) {
        DeterministicKeyChain chain = DeterministicKeyChain.builder().spend(spendKey).outputScriptType(outputScriptType)
                .build();
        return new Wallet(params, KeyChainGroup.builder(params).addChain(chain).build());
    }

    /**
     * Creates a wallet that tracks payments to and from the HD key hierarchy rooted by the given spending key. This HAS
     * to be an account key as returned by {@link DeterministicKeyChain#getWatchingKey()}. This wallet can also spend.
     * @deprecated Use {@link #fromSpendingKey(NetworkParameters, DeterministicKey, ScriptType)}
     */
    @Deprecated
    public static Wallet fromSpendingKey(NetworkParameters params, DeterministicKey spendKey) {
        return fromSpendingKey(params, spendKey, Script.ScriptType.P2PKH);
    }

    /**
     * Creates a wallet that tracks payments to and from the HD key hierarchy rooted by the given spending key.
     * The key is specified in base58 notation and the creation time of the key. If you don't know the creation time,
     * you can pass {@link DeterministicHierarchy#BIP32_STANDARDISATION_TIME_SECS}.
     */
    public static Wallet fromSpendingKeyB58(NetworkParameters params, String spendingKeyB58, long creationTimeSeconds) {
        final DeterministicKey spendKey = DeterministicKey.deserializeB58(null, spendingKeyB58, params);
        spendKey.setCreationTimeSeconds(creationTimeSeconds);
        return fromSpendingKey(params, spendKey, outputScriptTypeFromB58(params, spendingKeyB58));
    }

    /**
     * Creates a wallet that tracks payments to and from the HD key hierarchy rooted by the given spending key. This HAS
     * to be an account key as returned by {@link DeterministicKeyChain#getWatchingKey()}.
     */
    public static Wallet fromMasterKey(NetworkParameters params, DeterministicKey masterKey,
            Script.ScriptType outputScriptType, ChildNumber accountNumber) {
        DeterministicKey accountKey = HDKeyDerivation.deriveChildKey(masterKey, accountNumber);
        accountKey = accountKey.dropParent();
        accountKey.setCreationTimeSeconds(masterKey.getCreationTimeSeconds());
        DeterministicKeyChain chain = DeterministicKeyChain.builder().spend(accountKey)
                .outputScriptType(outputScriptType).build();
        return new Wallet(params, KeyChainGroup.builder(params).addChain(chain).build());
    }

    /**
     * @deprecated Use {@link #createBasic(NetworkParameters)}, then {@link #importKeys(List)}.
     */
    @Deprecated
    public static Wallet fromKeys(NetworkParameters params, List<ECKey> keys) {
        for (ECKey key : keys)
            checkArgument(!(key instanceof DeterministicKey));

        KeyChainGroup group = KeyChainGroup.builder(params).build();
        group.importKeys(keys);
        return new Wallet(params, group);
    }

    private static Script.ScriptType outputScriptTypeFromB58(NetworkParameters params, String base58) {
        int header = ByteBuffer.wrap(Base58.decodeChecked(base58)).getInt();
        if (header == params.getBip32HeaderP2PKHpub() || header == params.getBip32HeaderP2PKHpriv())
            return Script.ScriptType.P2PKH;
        else if (header == params.getBip32HeaderP2WPKHpub() || header == params.getBip32HeaderP2WPKHpriv())
            return Script.ScriptType.P2WPKH;
        else
            throw new IllegalArgumentException(base58.substring(0, 4));
    }

    public Wallet(NetworkParameters params, KeyChainGroup keyChainGroup) {
        this(Context.getOrCreate(params), keyChainGroup);
    }

    private Wallet(Context context, KeyChainGroup keyChainGroup) {
        this.context = checkNotNull(context);
        this.params = checkNotNull(context.getParams());
        this.keyChainGroup = checkNotNull(keyChainGroup);
        watchedScripts = Sets.newHashSet();
        unspent = new HashMap<>();
        spent = new HashMap<>();
        pending = new HashMap<>();
        dead = new HashMap<>();
        transactions = new HashMap<>();
        extensions = new HashMap<>();
        // Use a linked hash map to ensure ordering of event listeners is correct.
        confidenceChanged = new LinkedHashMap<>();
        signers = new ArrayList<>();
        addTransactionSigner(new LocalTransactionSigner());
        createTransientState();
    }

    private void createTransientState() {
        ignoreNextNewBlock = new HashSet<>();
        txConfidenceListener = new TransactionConfidence.Listener() {
            @Override
            public void onConfidenceChanged(TransactionConfidence confidence, TransactionConfidence.Listener.ChangeReason reason) {
                // This will run on the user code thread so we shouldn't do anything too complicated here.
                // We only want to queue a wallet changed event and auto-save if the number of peers announcing
                // the transaction has changed, as that confidence change is made by the networking code which
                // doesn't necessarily know at that point which wallets contain which transactions, so it's up
                // to us to listen for that. Other types of confidence changes (type, etc) are triggered by us,
                // so we'll queue up a wallet change event in other parts of the code.
                if (reason == ChangeReason.SEEN_PEERS) {
                    lock.lock();
                    try {
                        checkBalanceFuturesLocked(null);
                        Transaction tx = getTransaction(confidence.getTransactionHash());
                        queueOnTransactionConfidenceChanged(tx);
                        maybeQueueOnWalletChanged();
                    } finally {
                        lock.unlock();
                    }
                }
            }
        };
        acceptRiskyTransactions = false;
    }

    public NetworkParameters getNetworkParameters() {
        return params;
    }

    /**
     * Gets the active keychains via {@link KeyChainGroup#getActiveKeyChains(long)}.
     */
    public List<DeterministicKeyChain> getActiveKeyChains() {
        keyChainGroupLock.lock();
        try {
            long keyRotationTimeSecs = vKeyRotationTimestamp;
            return keyChainGroup.getActiveKeyChains(keyRotationTimeSecs);
        } finally {
            keyChainGroupLock.unlock();
        }
    }

    /**
     * Gets the default active keychain via {@link KeyChainGroup#getActiveKeyChain()}.
     */
    public DeterministicKeyChain getActiveKeyChain() {
        keyChainGroupLock.lock();
        try {
            return keyChainGroup.getActiveKeyChain();
        } finally {
            keyChainGroupLock.unlock();
        }
    }

    /**
     * <p>Adds given transaction signer to the list of signers. It will be added to the end of the signers list, so if
     * this wallet already has some signers added, given signer will be executed after all of them.</p>
     * <p>Transaction signer should be fully initialized before adding to the wallet, otherwise {@link IllegalStateException}
     * will be thrown</p>
     */
    public final void addTransactionSigner(TransactionSigner signer) {
        lock.lock();
        try {
            if (signer.isReady())
                signers.add(signer);
            else
                throw new IllegalStateException("Signer instance is not ready to be added into Wallet: " + signer.getClass());
        } finally {
            lock.unlock();
        }
    }

    public List<TransactionSigner> getTransactionSigners() {
        lock.lock();
        try {
            return ImmutableList.copyOf(signers);
        } finally {
            lock.unlock();
        }
    }

    // ***************************************************************************************************************

    //region Key Management

    /**
     * Returns a key that hasn't been seen in a transaction yet, and which is suitable for displaying in a wallet
     * user interface as "a convenient key to receive funds on" when the purpose parameter is
     * {@link KeyChain.KeyPurpose#RECEIVE_FUNDS}. The returned key is stable until
     * it's actually seen in a pending or confirmed transaction, at which point this method will start returning
     * a different key (for each purpose independently).
     */
    public DeterministicKey currentKey(KeyChain.KeyPurpose purpose) {
        keyChainGroupLock.lock();
        try {
            return keyChainGroup.currentKey(purpose);
        } finally {
            keyChainGroupLock.unlock();
        }
    }

    /**
     * An alias for calling {@link #currentKey(KeyChain.KeyPurpose)} with
     * {@link KeyChain.KeyPurpose#RECEIVE_FUNDS} as the parameter.
     */
    public DeterministicKey currentReceiveKey() {
        return currentKey(KeyChain.KeyPurpose.RECEIVE_FUNDS);
    }

    /**
     * Returns address for a {@link #currentKey(KeyChain.KeyPurpose)}
     */
    public Address currentAddress(KeyChain.KeyPurpose purpose) {
        keyChainGroupLock.lock();
        try {
            return keyChainGroup.currentAddress(purpose);
        } finally {
            keyChainGroupLock.unlock();
        }
    }

    /**
     * An alias for calling {@link #currentAddress(KeyChain.KeyPurpose)} with
     * {@link KeyChain.KeyPurpose#RECEIVE_FUNDS} as the parameter.
     */
    public Address currentReceiveAddress() {
        return currentAddress(KeyChain.KeyPurpose.RECEIVE_FUNDS);
    }

    /**
     * Returns a key that has not been returned by this method before (fresh). You can think of this as being
     * a newly created key, although the notion of "create" is not really valid for a
     * {@link DeterministicKeyChain}. When the parameter is
     * {@link KeyChain.KeyPurpose#RECEIVE_FUNDS} the returned key is suitable for being put
     * into a receive coins wizard type UI. You should use this when the user is definitely going to hand this key out
     * to someone who wishes to send money.
     */
    public DeterministicKey freshKey(KeyChain.KeyPurpose purpose) {
        return freshKeys(purpose, 1).get(0);
    }

    /**
     * Returns a key/s that has not been returned by this method before (fresh). You can think of this as being
     * a newly created key/s, although the notion of "create" is not really valid for a
     * {@link DeterministicKeyChain}. When the parameter is
     * {@link KeyChain.KeyPurpose#RECEIVE_FUNDS} the returned key is suitable for being put
     * into a receive coins wizard type UI. You should use this when the user is definitely going to hand this key/s out
     * to someone who wishes to send money.
     */
    public List<DeterministicKey> freshKeys(KeyChain.KeyPurpose purpose, int numberOfKeys) {
        List<DeterministicKey> keys;
        keyChainGroupLock.lock();
        try {
            keys = keyChainGroup.freshKeys(purpose, numberOfKeys);
        } finally {
            keyChainGroupLock.unlock();
        }
        // Do we really need an immediate hard save? Arguably all this is doing is saving the 'current' key
        // and that's not quite so important, so we could coalesce for more performance.
        saveNow();
        return keys;
    }

    /**
     * An alias for calling {@link #freshKey(KeyChain.KeyPurpose)} with
     * {@link KeyChain.KeyPurpose#RECEIVE_FUNDS} as the parameter.
     */
    public DeterministicKey freshReceiveKey() {
        return freshKey(KeyChain.KeyPurpose.RECEIVE_FUNDS);
    }

    /**
     * Returns address for a {@link #freshKey(KeyChain.KeyPurpose)}
     */
    public Address freshAddress(KeyChain.KeyPurpose purpose) {
        Address address;
        keyChainGroupLock.lock();
        try {
            address = keyChainGroup.freshAddress(purpose);
        } finally {
            keyChainGroupLock.unlock();
        }
        saveNow();
        return address;
    }

    /**
     * An alias for calling {@link #freshAddress(KeyChain.KeyPurpose)} with
     * {@link KeyChain.KeyPurpose#RECEIVE_FUNDS} as the parameter.
     */
    public Address freshReceiveAddress() {
        return freshAddress(KeyChain.KeyPurpose.RECEIVE_FUNDS);
    }

    /**
     * <p>Returns a fresh receive address for a given {@link Script.ScriptType}.</p>
     * <p>This method is meant for when you really need a fallback address. Normally, you should be
     * using {@link #freshAddress(KeyChain.KeyPurpose)} or
     * {@link #currentAddress(KeyChain.KeyPurpose)}.</p>
     */
    public Address freshReceiveAddress(Script.ScriptType scriptType) {
        Address address;
        keyChainGroupLock.lock();
        try {
            long keyRotationTimeSecs = vKeyRotationTimestamp;
            address = keyChainGroup.freshAddress(KeyChain.KeyPurpose.RECEIVE_FUNDS, scriptType, keyRotationTimeSecs);
        } finally {
            keyChainGroupLock.unlock();
        }
        saveNow();
        return address;
    }

    /**
     * Returns only the keys that have been issued by {@link #freshReceiveKey()}, {@link #freshReceiveAddress()},
     * {@link #currentReceiveKey()} or {@link #currentReceiveAddress()}.
     */
    public List<ECKey> getIssuedReceiveKeys() {
        keyChainGroupLock.lock();
        try {
            List<ECKey> keys = new LinkedList<>();
            long keyRotationTimeSecs = vKeyRotationTimestamp;
            for (final DeterministicKeyChain chain : keyChainGroup.getActiveKeyChains(keyRotationTimeSecs))
                keys.addAll(chain.getIssuedReceiveKeys());
            return keys;
        } finally {
            keyChainGroupLock.unlock();
        }
    }

    /**
     * Returns only the addresses that have been issued by {@link #freshReceiveKey()}, {@link #freshReceiveAddress()},
     * {@link #currentReceiveKey()} or {@link #currentReceiveAddress()}.
     */
    public List<Address> getIssuedReceiveAddresses() {
        keyChainGroupLock.lock();
        try {
            List<Address> addresses = new ArrayList<>();
            long keyRotationTimeSecs = vKeyRotationTimestamp;
            for (final DeterministicKeyChain chain : keyChainGroup.getActiveKeyChains(keyRotationTimeSecs)) {
                Script.ScriptType outputScriptType = chain.getOutputScriptType();
                for (ECKey key : chain.getIssuedReceiveKeys())
                    addresses.add(Address.fromKey(getParams(), key, outputScriptType));
            }
            return addresses;
        } finally {
            keyChainGroupLock.unlock();
        }
    }

    /** @deprecated Use {@link #upgradeToDeterministic(ScriptType, KeyParameter)} */
    @Deprecated
    public void upgradeToDeterministic(@Nullable KeyParameter aesKey) {
        upgradeToDeterministic(Script.ScriptType.P2PKH, aesKey);
    }

    /**
     * Upgrades the wallet to be deterministic (BIP32). You should call this, possibly providing the users encryption
     * key, after loading a wallet produced by previous versions of bitcoinj. If the wallet is encrypted the key
     * <b>must</b> be provided, due to the way the seed is derived deterministically from private key bytes: failing
     * to do this will result in an exception being thrown. For non-encrypted wallets, the upgrade will be done for
     * you automatically the first time a new key is requested (this happens when spending due to the change address).
     */
    public void upgradeToDeterministic(Script.ScriptType outputScriptType, @Nullable KeyParameter aesKey)
            throws DeterministicUpgradeRequiresPassword {
        upgradeToDeterministic(outputScriptType, KeyChainGroupStructure.DEFAULT, aesKey);
    }

    /**
     * Upgrades the wallet to be deterministic (BIP32). You should call this, possibly providing the users encryption
     * key, after loading a wallet produced by previous versions of bitcoinj. If the wallet is encrypted the key
     * <b>must</b> be provided, due to the way the seed is derived deterministically from private key bytes: failing
     * to do this will result in an exception being thrown. For non-encrypted wallets, the upgrade will be done for
     * you automatically the first time a new key is requested (this happens when spending due to the change address).
     */
    public void upgradeToDeterministic(Script.ScriptType outputScriptType, KeyChainGroupStructure structure,
            @Nullable KeyParameter aesKey) throws DeterministicUpgradeRequiresPassword {
        keyChainGroupLock.lock();
        try {
            long keyRotationTimeSecs = vKeyRotationTimestamp;
            keyChainGroup.upgradeToDeterministic(outputScriptType, structure, keyRotationTimeSecs, aesKey);
        } finally {
            keyChainGroupLock.unlock();
        }
    }

    /** @deprecated Use {@link #isDeterministicUpgradeRequired(ScriptType)} */
    @Deprecated
    public boolean isDeterministicUpgradeRequired() {
        return isDeterministicUpgradeRequired(Script.ScriptType.P2PKH);
    }

    /**
     * Returns true if the wallet contains random keys and no HD chains, in which case you should call
     * {@link #upgradeToDeterministic(ScriptType, KeyParameter)} before attempting to do anything
     * that would require a new address or key.
     */
    public boolean isDeterministicUpgradeRequired(Script.ScriptType outputScriptType) {
        keyChainGroupLock.lock();
        try {
            long keyRotationTimeSecs = vKeyRotationTimestamp;
            return keyChainGroup.isDeterministicUpgradeRequired(outputScriptType, keyRotationTimeSecs);
        } finally {
            keyChainGroupLock.unlock();
        }
    }

    /**
     * Returns a snapshot of the watched scripts. This view is not live.
     */
    public List<Script> getWatchedScripts() {
        keyChainGroupLock.lock();
        try {
            return new ArrayList<>(watchedScripts);
        } finally {
            keyChainGroupLock.unlock();
        }
    }

    /**
     * Removes the given key from the basicKeyChain. Be very careful with this - losing a private key <b>destroys the
     * money associated with it</b>.
     * @return Whether the key was removed or not.
     */
    public boolean removeKey(ECKey key) {
        keyChainGroupLock.lock();
        try {
            return keyChainGroup.removeImportedKey(key);
        } finally {
            keyChainGroupLock.unlock();
        }
    }

    /**
     * Returns the number of keys in the key chain group, including lookahead keys.
     */
    public int getKeyChainGroupSize() {
        keyChainGroupLock.lock();
        try {
            return keyChainGroup.numKeys();
        } finally {
            keyChainGroupLock.unlock();
        }
    }

    @VisibleForTesting
    public int getKeyChainGroupCombinedKeyLookaheadEpochs() {
        keyChainGroupLock.lock();
        try {
            return keyChainGroup.getCombinedKeyLookaheadEpochs();
        } finally {
            keyChainGroupLock.unlock();
        }
    }

    /**
     * Returns a list of the non-deterministic keys that have been imported into the wallet, or the empty list if none.
     */
    public List<ECKey> getImportedKeys() {
        keyChainGroupLock.lock();
        try {
            return keyChainGroup.getImportedKeys();
        } finally {
            keyChainGroupLock.unlock();
        }
    }

    /** Returns the address used for change outputs. Note: this will probably go away in future. */
    public Address currentChangeAddress() {
        return currentAddress(KeyChain.KeyPurpose.CHANGE);
    }

    /**
     * <p>Imports the given ECKey to the wallet.</p>
     *
     * <p>If the wallet is configured to auto save to a file, triggers a save immediately. Runs the onKeysAdded event
     * handler. If the key already exists in the wallet, does nothing and returns false.</p>
     */
    public boolean importKey(ECKey key) {
        return importKeys(Lists.newArrayList(key)) == 1;
    }

    /**
     * Imports the given keys to the wallet.
     * If {@link Wallet#autosaveToFile(File, long, TimeUnit, WalletFiles.Listener)}
     * has been called, triggers an auto save bypassing the normal coalescing delay and event handlers.
     * Returns the number of keys added, after duplicates are ignored. The onKeyAdded event will be called for each key
     * in the list that was not already present.
     */
    public int importKeys(final List<ECKey> keys) {
        // API usage check.
        checkNoDeterministicKeys(keys);
        int result;
        keyChainGroupLock.lock();
        try {
            result = keyChainGroup.importKeys(keys);
        } finally {
            keyChainGroupLock.unlock();
        }
        saveNow();
        return result;
    }

    private void checkNoDeterministicKeys(List<ECKey> keys) {
        // Watch out for someone doing wallet.importKey(wallet.freshReceiveKey()); or equivalent: we never tested this.
        for (ECKey key : keys)
            if (key instanceof DeterministicKey)
                throw new IllegalArgumentException("Cannot import HD keys back into the wallet");
    }

    /** Takes a list of keys and a password, then encrypts and imports them in one step using the current keycrypter. */
    public int importKeysAndEncrypt(final List<ECKey> keys, CharSequence password) {
        keyChainGroupLock.lock();
        try {
            checkNotNull(getKeyCrypter(), "Wallet is not encrypted");
            return importKeysAndEncrypt(keys, getKeyCrypter().deriveKey(password));
        } finally {
            keyChainGroupLock.unlock();
        }
    }

    /** Takes a list of keys and an AES key, then encrypts and imports them in one step using the current keycrypter. */
    public int importKeysAndEncrypt(final List<ECKey> keys, KeyParameter aesKey) {
        keyChainGroupLock.lock();
        try {
            checkNoDeterministicKeys(keys);
            return keyChainGroup.importKeysAndEncrypt(keys, aesKey);
        } finally {
            keyChainGroupLock.unlock();
        }
    }

    /**
     * Add a pre-configured keychain to the wallet.  Useful for setting up a complex keychain,
     * such as for a married wallet.  For example:
     * {@code
     * MarriedKeyChain chain = MarriedKeyChain.builder()
     *     .random(new SecureRandom())
     *     .followingKeys(followingKeys)
     *     .threshold(2).build();
     * wallet.addAndActivateHDChain(chain);
     * }
     */
    public void addAndActivateHDChain(DeterministicKeyChain chain) {
        keyChainGroupLock.lock();
        try {
            keyChainGroup.addAndActivateHDChain(chain);
        } finally {
            keyChainGroupLock.unlock();
        }
    }

    /** See {@link DeterministicKeyChain#setLookaheadSize(int)} for more info on this. */
    public int getKeyChainGroupLookaheadSize() {
        keyChainGroupLock.lock();
        try {
            return keyChainGroup.getLookaheadSize();
        } finally {
            keyChainGroupLock.unlock();
        }
    }

    /** See {@link DeterministicKeyChain#setLookaheadThreshold(int)} for more info on this. */
    public int getKeyChainGroupLookaheadThreshold() {
        keyChainGroupLock.lock();
        try {
            return keyChainGroup.getLookaheadThreshold();
        } finally {
            keyChainGroupLock.unlock();
        }
    }

    /**
     * Returns a public-only DeterministicKey that can be used to set up a watching wallet: that is, a wallet that
     * can import transactions from the block chain just as the normal wallet can, but which cannot spend. Watching
     * wallets are very useful for things like web servers that accept payments. This key corresponds to the account
     * zero key in the recommended BIP32 hierarchy.
     */
    public DeterministicKey getWatchingKey() {
        keyChainGroupLock.lock();
        try {
            return keyChainGroup.getActiveKeyChain().getWatchingKey();
        } finally {
            keyChainGroupLock.unlock();
        }
    }

    /**
     * Returns whether this wallet consists entirely of watching keys (unencrypted keys with no private part). Mixed
     * wallets are forbidden.
     * 
     * @throws IllegalStateException
     *             if there are no keys, or if there is a mix between watching and non-watching keys.
     */
    public boolean isWatching() {
        keyChainGroupLock.lock();
        try {
            return keyChainGroup.isWatching();
        } finally {
            keyChainGroupLock.unlock();
        }
    }

    /**
     * Return true if we are watching this address.
     */
    public boolean isAddressWatched(Address address) {
        Script script = ScriptBuilder.createOutputScript(address);
        return isWatchedScript(script);
    }

    /**
     * Same as {@link #addWatchedAddress(Address, long)} with the current time as the creation time.
     */
    public boolean addWatchedAddress(final Address address) {
        long now = Utils.currentTimeMillis() / 1000;
        return addWatchedAddresses(Lists.newArrayList(address), now) == 1;
    }

    /**
     * Adds the given address to the wallet to be watched. Outputs can be retrieved by {@link #getWatchedOutputs(boolean)}.
     *
     * @param creationTime creation time in seconds since the epoch, for scanning the blockchain
     * @return whether the address was added successfully (not already present)
     */
    public boolean addWatchedAddress(final Address address, long creationTime) {
        return addWatchedAddresses(Lists.newArrayList(address), creationTime) == 1;
    }

    /**
     * Adds the given address to the wallet to be watched. Outputs can be retrieved
     * by {@link #getWatchedOutputs(boolean)}.
     *
     * @return how many addresses were added successfully
     */
    public int addWatchedAddresses(final List<Address> addresses, long creationTime) {
        List<Script> scripts = Lists.newArrayList();

        for (Address address : addresses) {
            Script script = ScriptBuilder.createOutputScript(address);
            script.setCreationTimeSeconds(creationTime);
            scripts.add(script);
        }

        return addWatchedScripts(scripts);
    }

    /**
     * Adds the given output scripts to the wallet to be watched. Outputs can be retrieved by {@link #getWatchedOutputs(boolean)}.
     * If a script is already being watched, the object is replaced with the one in the given list. As {@link Script}
     * equality is defined in terms of program bytes only this lets you update metadata such as creation time. Note that
     * you should be careful not to add scripts with a creation time of zero (the default!) because otherwise it will
     * disable the important wallet checkpointing optimisation.
     *
     * @return how many scripts were added successfully
     */
    public int addWatchedScripts(final List<Script> scripts) {
        int added = 0;
        keyChainGroupLock.lock();
        try {
            for (final Script script : scripts) {
                // Script.equals/hashCode() only takes into account the program bytes, so this step lets the user replace
                // a script in the wallet with an incorrect creation time.
                if (watchedScripts.contains(script))
                    watchedScripts.remove(script);
                if (script.getCreationTimeSeconds() == 0)
                    log.warn("Adding a script to the wallet with a creation time of zero, this will disable the checkpointing optimization!    {}", script);
                watchedScripts.add(script);
                added++;
            }
        } finally {
            keyChainGroupLock.unlock();
        }
        if (added > 0) {
            queueOnScriptsChanged(scripts, true);
            saveNow();
        }
        return added;
    }

    /**
     * Removes the given output scripts from the wallet that were being watched.
     *
     * @return true if successful
     */
    public boolean removeWatchedAddress(final Address address) {
        return removeWatchedAddresses(ImmutableList.of(address));
    }

    /**
     * Removes the given output scripts from the wallet that were being watched.
     *
     * @return true if successful
     */
    public boolean removeWatchedAddresses(final List<Address> addresses) {
        List<Script> scripts = Lists.newArrayList();

        for (Address address : addresses) {
            Script script = ScriptBuilder.createOutputScript(address);
            scripts.add(script);
        }

        return removeWatchedScripts(scripts);
    }

    /**
     * Removes the given output scripts from the wallet that were being watched.
     *
     * @return true if successful
     */
    public boolean removeWatchedScripts(final List<Script> scripts) {
        lock.lock();
        try {
            for (final Script script : scripts) {
                if (!watchedScripts.contains(script))
                    continue;

                watchedScripts.remove(script);
            }

            queueOnScriptsChanged(scripts, false);
            saveNow();
            return true;
        } finally {
            lock.unlock();
        }
    }

    /**
     * Returns all addresses watched by this wallet.
     */
    public List<Address> getWatchedAddresses() {
        keyChainGroupLock.lock();
        try {
            List<Address> addresses = new LinkedList<>();
            for (Script script : watchedScripts)
                if (ScriptPattern.isP2PKH(script))
                    addresses.add(script.getToAddress(params));
            return addresses;
        } finally {
            keyChainGroupLock.unlock();
        }
    }

    /** @deprecated Use {@link #findKeyFromPubKeyHash(byte[], ScriptType)} */
    @Deprecated
    public ECKey findKeyFromPubHash(byte[] pubKeyHash) {
        return findKeyFromPubKeyHash(pubKeyHash, Script.ScriptType.P2PKH);
    }

    /**
     * Locates a keypair from the basicKeyChain given the hash of the public key. This is needed when finding out which
     * key we need to use to redeem a transaction output.
     *
     * @return ECKey object or null if no such key was found.
     */
    @Override
    @Nullable
    public ECKey findKeyFromPubKeyHash(byte[] pubKeyHash, @Nullable Script.ScriptType scriptType) {
        keyChainGroupLock.lock();
        try {
            return keyChainGroup.findKeyFromPubKeyHash(pubKeyHash, scriptType);
        } finally {
            keyChainGroupLock.unlock();
        }
    }

    /** Returns true if the given key is in the wallet, false otherwise. Currently an O(N) operation. */
    public boolean hasKey(ECKey key) {
        keyChainGroupLock.lock();
        try {
            return keyChainGroup.hasKey(key);
        } finally {
            keyChainGroupLock.unlock();
        }
    }

<<<<<<< HEAD
=======
    /**
     * Returns true if the address is belongs to this wallet.
     */
    public boolean isAddressMine(Address address) {
        final ScriptType scriptType = address.getOutputScriptType();
        if (scriptType == ScriptType.P2PKH || scriptType == ScriptType.P2WPKH)
            return isPubKeyHashMine(address.getHash(), scriptType);
        else if (scriptType == ScriptType.P2SH)
            return isPayToScriptHashMine(address.getHash());
        else if (scriptType == ScriptType.P2WSH)
            return false;
        else
            throw new IllegalArgumentException(address.toString());
    }

    /** @deprecated Use {@link #isPubKeyHashMine(byte[], ScriptType)} */
    @Deprecated
    public boolean isPubKeyHashMine(byte[] pubKeyHash) {
        return isPubKeyHashMine(pubKeyHash, Script.ScriptType.P2PKH);
    }

>>>>>>> ea3a70e8
    @Override
    public boolean isPubKeyHashMine(byte[] pubKeyHash, @Nullable Script.ScriptType scriptType) {
        return findKeyFromPubKeyHash(pubKeyHash, scriptType) != null;
    }

    @Override
    public boolean isWatchedScript(Script script) {
        keyChainGroupLock.lock();
        try {
            return watchedScripts.contains(script);
        } finally {
            keyChainGroupLock.unlock();
        }
    }

    /**
     * Locates a keypair from the wallet given the corresponding address.
     * @return ECKey or null if no such key was found.
     */
    public ECKey findKeyFromAddress(Address address) {
        final ScriptType scriptType = address.getOutputScriptType();
        if (scriptType == ScriptType.P2PKH || scriptType == ScriptType.P2WPKH)
            return findKeyFromPubKeyHash(address.getHash(), scriptType);
        else
            return null;
    }

    /**
     * Locates a keypair from the basicKeyChain given the raw public key bytes.
     * @return ECKey or null if no such key was found.
     */
    @Override
    @Nullable
    public ECKey findKeyFromPubKey(byte[] pubKey) {
        keyChainGroupLock.lock();
        try {
            return keyChainGroup.findKeyFromPubKey(pubKey);
        } finally {
            keyChainGroupLock.unlock();
        }
    }

    @Override
    public boolean isPubKeyMine(byte[] pubKey) {
        return findKeyFromPubKey(pubKey) != null;
    }

    /**
     * Locates a redeem data (redeem script and keys) from the keyChainGroup given the hash of the script.
     * Returns RedeemData object or null if no such data was found.
     */
    @Nullable
    @Override
    public RedeemData findRedeemDataFromScriptHash(byte[] payToScriptHash) {
        keyChainGroupLock.lock();
        try {
            return keyChainGroup.findRedeemDataFromScriptHash(payToScriptHash);
        } finally {
            keyChainGroupLock.unlock();
        }
    }

    @Override
    public boolean isPayToScriptHashMine(byte[] payToScriptHash) {
        return findRedeemDataFromScriptHash(payToScriptHash) != null;
    }

    /**
     * Marks all keys used in the transaction output as used in the wallet.
     * See {@link DeterministicKeyChain#markKeyAsUsed(DeterministicKey)} for more info on this.
     */
    private void markKeysAsUsed(Transaction tx) {
        keyChainGroupLock.lock();
        try {
            for (TransactionOutput o : tx.getOutputs()) {
                try {
                    Script script = o.getScriptPubKey();
                    if (ScriptPattern.isP2PK(script)) {
                        byte[] pubkey = ScriptPattern.extractKeyFromP2PK(script);
                        keyChainGroup.markPubKeyAsUsed(pubkey);
                    } else if (ScriptPattern.isP2PKH(script)) {
                        byte[] pubkeyHash = ScriptPattern.extractHashFromP2PKH(script);
                        keyChainGroup.markPubKeyHashAsUsed(pubkeyHash);
                    } else if (ScriptPattern.isP2SH(script)) {
                        LegacyAddress a = LegacyAddress.fromScriptHash(tx.getParams(),
                                ScriptPattern.extractHashFromP2SH(script));
                        keyChainGroup.markP2SHAddressAsUsed(a);
                    } else if (ScriptPattern.isP2WH(script)) {
                        byte[] pubkeyHash = ScriptPattern.extractHashFromP2WH(script);
                        keyChainGroup.markPubKeyHashAsUsed(pubkeyHash);
                    }
                } catch (ScriptException e) {
                    // Just means we didn't understand the output of this transaction: ignore it.
                    log.warn("Could not parse tx output script: {}", e.toString());
                }
            }
        } finally {
            keyChainGroupLock.unlock();
        }
    }

    /**
     * Returns the immutable seed for the current active HD chain.
     * @throws org.bitcoinj.core.ECKey.MissingPrivateKeyException if the seed is unavailable (watching wallet)
     */
    public DeterministicSeed getKeyChainSeed() {
        keyChainGroupLock.lock();
        try {
            DeterministicSeed seed = keyChainGroup.getActiveKeyChain().getSeed();
            if (seed == null)
                throw new ECKey.MissingPrivateKeyException();
            return seed;
        } finally {
            keyChainGroupLock.unlock();
        }
    }

    /**
     * Returns a key for the given HD path, assuming it's already been derived. You normally shouldn't use this:
     * use currentReceiveKey/freshReceiveKey instead.
     */
    public DeterministicKey getKeyByPath(List<ChildNumber> path) {
        keyChainGroupLock.lock();
        try {
            return keyChainGroup.getActiveKeyChain().getKeyByPath(path, false);
        } finally {
            keyChainGroupLock.unlock();
        }
    }

    /**
     * Convenience wrapper around {@link Wallet#encrypt(KeyCrypter,
     * org.bouncycastle.crypto.params.KeyParameter)} which uses the default Scrypt key derivation algorithm and
     * parameters to derive a key from the given password.
     */
    public void encrypt(CharSequence password) {
        keyChainGroupLock.lock();
        try {
            final KeyCrypterScrypt scrypt = new KeyCrypterScrypt();
            keyChainGroup.encrypt(scrypt, scrypt.deriveKey(password));
        } finally {
            keyChainGroupLock.unlock();
        }
        saveNow();
    }

    /**
     * Encrypt the wallet using the KeyCrypter and the AES key. A good default KeyCrypter to use is
     * {@link KeyCrypterScrypt}.
     *
     * @param keyCrypter The KeyCrypter that specifies how to encrypt/ decrypt a key
     * @param aesKey AES key to use (normally created using KeyCrypter#deriveKey and cached as it is time consuming to create from a password)
     * @throws KeyCrypterException Thrown if the wallet encryption fails. If so, the wallet state is unchanged.
     */
    public void encrypt(KeyCrypter keyCrypter, KeyParameter aesKey) {
        keyChainGroupLock.lock();
        try {
            keyChainGroup.encrypt(keyCrypter, aesKey);
        } finally {
            keyChainGroupLock.unlock();
        }
        saveNow();
    }

    /**
     * Decrypt the wallet with the wallets keyCrypter and password.
     * @throws KeyCrypterException Thrown if the wallet decryption fails. If so, the wallet state is unchanged.
     */
    public void decrypt(CharSequence password) {
        keyChainGroupLock.lock();
        try {
            final KeyCrypter crypter = keyChainGroup.getKeyCrypter();
            checkState(crypter != null, "Not encrypted");
            keyChainGroup.decrypt(crypter.deriveKey(password));
        } finally {
            keyChainGroupLock.unlock();
        }
        saveNow();
    }

    /**
     * Decrypt the wallet with the wallets keyCrypter and AES key.
     *
     * @param aesKey AES key to use (normally created using KeyCrypter#deriveKey and cached as it is time consuming to create from a password)
     * @throws KeyCrypterException Thrown if the wallet decryption fails. If so, the wallet state is unchanged.
     */
    public void decrypt(KeyParameter aesKey) {
        keyChainGroupLock.lock();
        try {
            keyChainGroup.decrypt(aesKey);
        } finally {
            keyChainGroupLock.unlock();
        }
        saveNow();
    }

    /**
     *  Check whether the password can decrypt the first key in the wallet.
     *  This can be used to check the validity of an entered password.
     *
     *  @return boolean true if password supplied can decrypt the first private key in the wallet, false otherwise.
     *  @throws IllegalStateException if the wallet is not encrypted.
     */
    public boolean checkPassword(CharSequence password) {
        keyChainGroupLock.lock();
        try {
            return keyChainGroup.checkPassword(password);
        } finally {
            keyChainGroupLock.unlock();
        }
    }

    /**
     *  Check whether the AES key can decrypt the first encrypted key in the wallet.
     *
     *  @return boolean true if AES key supplied can decrypt the first encrypted private key in the wallet, false otherwise.
     */
    public boolean checkAESKey(KeyParameter aesKey) {
        keyChainGroupLock.lock();
        try {
            return keyChainGroup.checkAESKey(aesKey);
        } finally {
            keyChainGroupLock.unlock();
        }
    }

    /**
     * Get the wallet's KeyCrypter, or null if the wallet is not encrypted.
     * (Used in encrypting/ decrypting an ECKey).
     */
    @Nullable
    public KeyCrypter getKeyCrypter() {
        keyChainGroupLock.lock();
        try {
            return keyChainGroup.getKeyCrypter();
        } finally {
            keyChainGroupLock.unlock();
        }
    }

    /**
     * Get the type of encryption used for this wallet.
     *
     * (This is a convenience method - the encryption type is actually stored in the keyCrypter).
     */
    public EncryptionType getEncryptionType() {
        keyChainGroupLock.lock();
        try {
            KeyCrypter crypter = keyChainGroup.getKeyCrypter();
            if (crypter != null)
                return crypter.getUnderstoodEncryptionType();
            else
                return EncryptionType.UNENCRYPTED;
        } finally {
            keyChainGroupLock.unlock();
        }
    }

    /** Returns true if the wallet is encrypted using any scheme, false if not. */
    public boolean isEncrypted() {
        return getEncryptionType() != EncryptionType.UNENCRYPTED;
    }

    /** Changes wallet encryption password, this is atomic operation. */
    public void changeEncryptionPassword(CharSequence currentPassword, CharSequence newPassword){
        keyChainGroupLock.lock();
        try {
            decrypt(currentPassword);
            encrypt(newPassword);
        } finally {
            keyChainGroupLock.unlock();
        }
    }

    /** Changes wallet AES encryption key, this is atomic operation. */
    public void changeEncryptionKey(KeyCrypter keyCrypter, KeyParameter currentAesKey, KeyParameter newAesKey){
        keyChainGroupLock.lock();
        try {
            decrypt(currentAesKey);
            encrypt(keyCrypter, newAesKey);
        } finally {
            keyChainGroupLock.unlock();
        }
    }

    //endregion

    // ***************************************************************************************************************

    //region Serialization support

    // TODO: Make this package private once the classes finish moving around.
    /** Internal use only. */
    public List<Protos.Key> serializeKeyChainGroupToProtobuf() {
        keyChainGroupLock.lock();
        try {
            return keyChainGroup.serializeToProtobuf();
        } finally {
            keyChainGroupLock.unlock();
        }
    }

    /** Saves the wallet first to the given temp file, then renames to the dest file. */
    public void saveToFile(File temp, File destFile) throws IOException {
        FileOutputStream stream = null;
        lock.lock();
        try {
            stream = new FileOutputStream(temp);
            saveToFileStream(stream);
            // Attempt to force the bits to hit the disk. In reality the OS or hard disk itself may still decide
            // to not write through to physical media for at least a few seconds, but this is the best we can do.
            stream.flush();
            stream.getFD().sync();
            stream.close();
            stream = null;
            if (Utils.isWindows()) {
                // Work around an issue on Windows whereby you can't rename over existing files.
                File canonical = destFile.getCanonicalFile();
                if (canonical.exists() && !canonical.delete())
                    throw new IOException("Failed to delete canonical wallet file for replacement with autosave");
                if (temp.renameTo(canonical))
                    return;  // else fall through.
                throw new IOException("Failed to rename " + temp + " to " + canonical);
            } else if (!temp.renameTo(destFile)) {
                throw new IOException("Failed to rename " + temp + " to " + destFile);
            }
        } catch (RuntimeException e) {
            log.error("Failed whilst saving wallet", e);
            throw e;
        } finally {
            lock.unlock();
            if (stream != null) {
                stream.close();
            }
            if (temp.exists()) {
                log.warn("Temp file still exists after failed save.");
            }
        }
    }

    /**
     * Uses protobuf serialization to save the wallet to the given file. To learn more about this file format, see
     * {@link WalletProtobufSerializer}. Writes out first to a temporary file in the same directory and then renames
     * once written.
     */
    public void saveToFile(File f) throws IOException {
        File directory = f.getAbsoluteFile().getParentFile();
        File temp = File.createTempFile("wallet", null, directory);
        saveToFile(temp, f);
    }

    /**
     * <p>Whether or not the wallet will ignore pending transactions that fail the selected
     * {@link RiskAnalysis}. By default, if a transaction is considered risky then it won't enter the wallet
     * and won't trigger any event listeners. If you set this property to true, then all transactions will
     * be allowed in regardless of risk. For example, the {@link DefaultRiskAnalysis} checks for non-finality of
     * transactions.</p>
     *
     * <p>Note that this property is not serialized. You have to set it each time a Wallet object is constructed,
     * even if it's loaded from a protocol buffer.</p>
     */
    public void setAcceptRiskyTransactions(boolean acceptRiskyTransactions) {
        lock.lock();
        try {
            this.acceptRiskyTransactions = acceptRiskyTransactions;
        } finally {
            lock.unlock();
        }
    }

    /**
     * See {@link Wallet#setAcceptRiskyTransactions(boolean)} for an explanation of this property.
     */
    public boolean isAcceptRiskyTransactions() {
        lock.lock();
        try {
            return acceptRiskyTransactions;
        } finally {
            lock.unlock();
        }
    }

    /**
     * Sets the {@link RiskAnalysis} implementation to use for deciding whether received pending transactions are risky
     * or not. If the analyzer says a transaction is risky, by default it will be dropped. You can customize this
     * behaviour with {@link #setAcceptRiskyTransactions(boolean)}.
     */
    public void setRiskAnalyzer(RiskAnalysis.Analyzer analyzer) {
        lock.lock();
        try {
            this.riskAnalyzer = checkNotNull(analyzer);
        } finally {
            lock.unlock();
        }
    }

    /**
     * Gets the current {@link RiskAnalysis} implementation. The default is {@link DefaultRiskAnalysis}.
     */
    public RiskAnalysis.Analyzer getRiskAnalyzer() {
        lock.lock();
        try {
            return riskAnalyzer;
        } finally {
            lock.unlock();
        }
    }

    /**
     * <p>Sets up the wallet to auto-save itself to the given file, using temp files with atomic renames to ensure
     * consistency. After connecting to a file, you no longer need to save the wallet manually, it will do it
     * whenever necessary. Protocol buffer serialization will be used.</p>
     *
     * <p>If delayTime is set, a background thread will be created and the wallet will only be saved to
     * disk every so many time units. If no changes have occurred for the given time period, nothing will be written.
     * In this way disk IO can be rate limited. It's a good idea to set this as otherwise the wallet can change very
     * frequently, eg if there are a lot of transactions in it or during block sync, and there will be a lot of redundant
     * writes. Note that when a new key is added, that always results in an immediate save regardless of
     * delayTime. <b>You should still save the wallet manually using {@link Wallet#saveToFile(File)} when your program
     * is about to shut down as the JVM will not wait for the background thread.</b></p>
     *
     * <p>An event listener can be provided. If a delay greater than 0 was specified, it will be called on a background thread
     * with the wallet locked when an auto-save occurs. If delay is zero or you do something that always triggers
     * an immediate save, like adding a key, the event listener will be invoked on the calling threads.</p>
     *
     * @param f The destination file to save to.
     * @param delayTime How many time units to wait until saving the wallet on a background thread.
     * @param timeUnit the unit of measurement for delayTime.
     * @param eventListener callback to be informed when the auto-save thread does things, or null
     */
    public WalletFiles autosaveToFile(File f, long delayTime, TimeUnit timeUnit,
                                      @Nullable WalletFiles.Listener eventListener) {
        lock.lock();
        try {
            checkState(vFileManager == null, "Already auto saving this wallet.");
            WalletFiles manager = new WalletFiles(this, f, delayTime, timeUnit);
            if (eventListener != null)
                manager.setListener(eventListener);
            vFileManager = manager;
            return manager;
        } finally {
            lock.unlock();
        }
    }

    /**
     * <p>
     * Disables auto-saving, after it had been enabled with
     * {@link Wallet#autosaveToFile(File, long, TimeUnit, WalletFiles.Listener)}
     * before. This method blocks until finished.
     * </p>
     */
    public void shutdownAutosaveAndWait() {
        lock.lock();
        try {
            WalletFiles files = vFileManager;
            vFileManager = null;
            checkState(files != null, "Auto saving not enabled.");
            files.shutdownAndWait();
        } finally {
            lock.unlock();
        }
    }

    /** Requests an asynchronous save on a background thread */
    protected void saveLater() {
        WalletFiles files = vFileManager;
        if (files != null)
            files.saveLater();
    }

    /** If auto saving is enabled, do an immediate sync write to disk ignoring any delays. */
    protected void saveNow() {
        WalletFiles files = vFileManager;
        if (files != null) {
            try {
                files.saveNow();  // This calls back into saveToFile().
            } catch (IOException e) {
                // Can't really do much at this point, just let the API user know.
                log.error("Failed to save wallet to disk!", e);
                Thread.UncaughtExceptionHandler handler = Threading.uncaughtExceptionHandler;
                if (handler != null)
                    handler.uncaughtException(Thread.currentThread(), e);
            }
        }
    }

    /**
     * Uses protobuf serialization to save the wallet to the given file stream. To learn more about this file format, see
     * {@link WalletProtobufSerializer}.
     */
    public void saveToFileStream(OutputStream f) throws IOException {
        lock.lock();
        try {
            new WalletProtobufSerializer().writeWallet(this, f);
        } finally {
            lock.unlock();
        }
    }

    /** Returns the parameters this wallet was created with. */
    public NetworkParameters getParams() {
        return params;
    }

    /** Returns the API context that this wallet was created with. */
    public Context getContext() {
        return context;
    }

    /**
     * <p>Returns a wallet deserialized from the given file. Extensions previously saved with the wallet can be
     * deserialized by calling @{@link WalletExtension#deserializeWalletExtension(Wallet, byte[])}}</p>
     *
     * @param file the wallet file to read
     * @param walletExtensions extensions possibly added to the wallet.
     */
    public static Wallet loadFromFile(File file, @Nullable WalletExtension... walletExtensions) throws UnreadableWalletException {
        try {
            FileInputStream stream = null;
            try {
                stream = new FileInputStream(file);
                return loadFromFileStream(stream, walletExtensions);
            } finally {
                if (stream != null) stream.close();
            }
        } catch (IOException e) {
            throw new UnreadableWalletException("Could not open file", e);
        }
    }

    /**
     * Returns if this wallet is structurally consistent, so e.g. no duplicate transactions. First inconsistency and a
     * dump of the wallet will be logged.
     */
    public boolean isConsistent() {
        try {
            isConsistentOrThrow();
            return true;
        } catch (IllegalStateException x) {
            log.error(x.getMessage());
            try {
                log.error(toString());
            } catch (RuntimeException x2) {
                log.error("Printing inconsistent wallet failed", x2);
            }
            return false;
        }
    }

    /**
     * Variant of {@link Wallet#isConsistent()} that throws an {@link IllegalStateException} describing the first
     * inconsistency.
     */
    public void isConsistentOrThrow() throws IllegalStateException {
        lock.lock();
        try {
            Set<Transaction> transactions = getTransactions(true);

            Set<Sha256Hash> hashes = new HashSet<>();
            for (Transaction tx : transactions) {
                hashes.add(tx.getTxId());
            }

            int size1 = transactions.size();
            if (size1 != hashes.size()) {
                throw new IllegalStateException("Two transactions with same hash");
            }

            int size2 = unspent.size() + spent.size() + pending.size() + dead.size();
            if (size1 != size2) {
                throw new IllegalStateException("Inconsistent wallet sizes: " + size1 + ", " + size2);
            }

            for (Transaction tx : unspent.values()) {
                if (!isTxConsistent(tx, false)) {
                    throw new IllegalStateException("Inconsistent unspent tx: " + tx.getTxId());
                }
            }

            for (Transaction tx : spent.values()) {
                if (!isTxConsistent(tx, true)) {
                    throw new IllegalStateException("Inconsistent spent tx: " + tx.getTxId());
                }
            }
        } finally {
            lock.unlock();
        }
    }

    /*
     * If isSpent - check that all my outputs spent, otherwise check that there at least
     * one unspent.
     */
    @VisibleForTesting
    boolean isTxConsistent(final Transaction tx, final boolean isSpent) {
        boolean isActuallySpent = true;
        for (TransactionOutput o : tx.getOutputs()) {
            if (o.isAvailableForSpending()) {
                if (o.isMineOrWatched(this)) isActuallySpent = false;
                if (o.getSpentBy() != null) {
                    log.error("isAvailableForSpending != spentBy");
                    return false;
                }
            } else {
                if (o.getSpentBy() == null) {
                    log.error("isAvailableForSpending != spentBy");
                    return false;
                }
            }
        }
        return isActuallySpent == isSpent;
    }

    /** Returns a wallet deserialized from the given input stream and wallet extensions. */
    public static Wallet loadFromFileStream(InputStream stream, @Nullable WalletExtension... walletExtensions) throws UnreadableWalletException {
        Wallet wallet = new WalletProtobufSerializer().readWallet(stream, walletExtensions);
        if (!wallet.isConsistent()) {
            log.error("Loaded an inconsistent wallet");
        }
        return wallet;
    }

    //endregion

    // ***************************************************************************************************************

    //region Inbound transaction reception and processing

    /**
     * Called by the {@link BlockChain} when we receive a new filtered block that contains a transactions previously
     * received by a call to {@link #receivePending}.<p>
     *
     * This is necessary for the internal book-keeping Wallet does. When a transaction is received that sends us
     * coins it is added to a pool so we can use it later to create spends. When a transaction is received that
     * consumes outputs they are marked as spent so they won't be used in future.<p>
     *
     * A transaction that spends our own coins can be received either because a spend we created was accepted by the
     * network and thus made it into a block, or because our keys are being shared between multiple instances and
     * some other node spent the coins instead. We still have to know about that to avoid accidentally trying to
     * double spend.<p>
     *
     * A transaction may be received multiple times if is included into blocks in parallel chains. The blockType
     * parameter describes whether the containing block is on the main/best chain or whether it's on a presently
     * inactive side chain. We must still record these transactions and the blocks they appear in because a future
     * block might change which chain is best causing a reorganize. A re-org can totally change our balance!
     */
    @Override
    public boolean notifyTransactionIsInBlock(Sha256Hash txHash, StoredBlock block,
                                              BlockChain.NewBlockType blockType,
                                              int relativityOffset) throws VerificationException {
        lock.lock();
        try {
            Transaction tx = transactions.get(txHash);
            if (tx == null) {
                tx = riskDropped.get(txHash);
                if (tx != null) {
                    // If this happens our risk analysis is probably wrong and should be improved.
                    log.info("Risk analysis dropped tx {} but was included in block anyway", tx.getTxId());
                } else {
                    // False positive that was broadcast to us and ignored by us because it was irrelevant to our keys.
                    return false;
                }
            }
            receive(tx, block, blockType, relativityOffset);
            return true;
        } finally {
            lock.unlock();
        }
    }

    /**
     * <p>Called when we have found a transaction (via network broadcast or otherwise) that is relevant to this wallet
     * and want to record it. Note that we <b>cannot verify these transactions at all</b>, they may spend fictional
     * coins or be otherwise invalid. They are useful to inform the user about coins they can expect to receive soon,
     * and if you trust the sender of the transaction you can choose to assume they are in fact valid and will not
     * be double spent as an optimization.</p>
     *
     * <p>This is the same as {@link Wallet#receivePending(Transaction, List)} but allows you to override the
     * {@link Wallet#isPendingTransactionRelevant(Transaction)} sanity-check to keep track of transactions that are not
     * spendable or spend our coins. This can be useful when you want to keep track of transaction confidence on
     * arbitrary transactions. Note that transactions added in this way will still be relayed to peers and appear in
     * transaction lists like any other pending transaction (even when not relevant).</p>
     */
    public void receivePending(Transaction tx, @Nullable List<Transaction> dependencies, boolean overrideIsRelevant) throws VerificationException {
        // Can run in a peer thread. This method will only be called if a prior call to isPendingTransactionRelevant
        // returned true, so we already know by this point that it sends coins to or from our wallet, or is a double
        // spend against one of our other pending transactions.
        lock.lock();
        try {
            tx.verify();
            // Ignore it if we already know about this transaction. Receiving a pending transaction never moves it
            // between pools.
            EnumSet<Pool> containingPools = getContainingPools(tx);
            if (!containingPools.equals(EnumSet.noneOf(Pool.class))) {
                log.debug("Received tx we already saw in a block or created ourselves: " + tx.getTxId());
                return;
            }
            // Repeat the check of relevancy here, even though the caller may have already done so - this is to avoid
            // race conditions where receivePending may be being called in parallel.
            if (!overrideIsRelevant && !isPendingTransactionRelevant(tx))
                return;
            if (isTransactionRisky(tx, dependencies) && !acceptRiskyTransactions) {
                // isTransactionRisky already logged the reason.
                riskDropped.put(tx.getTxId(), tx);
                log.warn("There are now {} risk dropped transactions being kept in memory", riskDropped.size());
                return;
            }
            Coin valueSentToMe = tx.getValueSentToMe(this);
            Coin valueSentFromMe = tx.getValueSentFromMe(this);
            if (log.isInfoEnabled())
                log.info("Received a pending transaction {} that spends {} from our own wallet, and sends us {}",
                        tx.getTxId(), valueSentFromMe.toFriendlyString(), valueSentToMe.toFriendlyString());
            if (tx.getConfidence().getSource().equals(TransactionConfidence.Source.UNKNOWN)) {
                log.warn("Wallet received transaction with an unknown source. Consider tagging it!");
            }
            // If this tx spends any of our unspent outputs, mark them as spent now, then add to the pending pool. This
            // ensures that if some other client that has our keys broadcasts a spend we stay in sync. Also updates the
            // timestamp on the transaction and registers/runs event listeners.
            commitTx(tx);
        } finally {
            lock.unlock();
        }
        // maybeRotateKeys() will ignore pending transactions so we don't bother calling it here (see the comments
        // in that function for an explanation of why).
    }

    /**
     * Given a transaction and an optional list of dependencies (recursive/flattened), returns true if the given
     * transaction would be rejected by the analyzer, or false otherwise. The result of this call is independent
     * of the value of {@link #isAcceptRiskyTransactions()}. Risky transactions yield a logged warning. If you
     * want to know the reason why a transaction is risky, create an instance of the {@link RiskAnalysis} yourself
     * using the factory returned by {@link #getRiskAnalyzer()} and use it directly.
     */
    public boolean isTransactionRisky(Transaction tx, @Nullable List<Transaction> dependencies) {
        lock.lock();
        try {
            if (dependencies == null)
                dependencies = ImmutableList.of();
            RiskAnalysis analysis = riskAnalyzer.create(this, tx, dependencies);
            RiskAnalysis.Result result = analysis.analyze();
            if (result != RiskAnalysis.Result.OK) {
                log.warn("Pending transaction was considered risky: {}\n{}", analysis, tx);
                return true;
            }
            return false;
        } finally {
            lock.unlock();
        }
    }

    /**
     * <p>Called when we have found a transaction (via network broadcast or otherwise) that is relevant to this wallet
     * and want to record it. Note that we <b>cannot verify these transactions at all</b>, they may spend fictional
     * coins or be otherwise invalid. They are useful to inform the user about coins they can expect to receive soon,
     * and if you trust the sender of the transaction you can choose to assume they are in fact valid and will not
     * be double spent as an optimization.</p>
     *
     * <p>Before this method is called, {@link Wallet#isPendingTransactionRelevant(Transaction)} should have been
     * called to decide whether the wallet cares about the transaction - if it does, then this method expects the
     * transaction and any dependencies it has which are still in the memory pool.</p>
     */
    public void receivePending(Transaction tx, @Nullable List<Transaction> dependencies) throws VerificationException {
        receivePending(tx, dependencies, false);
    }

    /**
     * This method is used by a {@link Peer} to find out if a transaction that has been announced is interesting,
     * that is, whether we should bother downloading its dependencies and exploring the transaction to decide how
     * risky it is. If this method returns true then {@link Wallet#receivePending(Transaction, List)}
     * will soon be called with the transactions dependencies as well.
     */
    public boolean isPendingTransactionRelevant(Transaction tx) throws ScriptException {
        lock.lock();
        try {
            // Ignore it if we already know about this transaction. Receiving a pending transaction never moves it
            // between pools.
            EnumSet<Pool> containingPools = getContainingPools(tx);
            if (!containingPools.equals(EnumSet.noneOf(Pool.class))) {
                log.debug("Received tx we already saw in a block or created ourselves: " + tx.getTxId());
                return false;
            }
            // We only care about transactions that:
            //   - Send us coins
            //   - Spend our coins
            //   - Double spend a tx in our wallet
            if (!isTransactionRelevant(tx)) {
                log.debug("Received tx that isn't relevant to this wallet, discarding.");
                return false;
            }
            return true;
        } finally {
            lock.unlock();
        }
    }

    /**
     * <p>Returns true if the given transaction sends coins to any of our keys, or has inputs spending any of our outputs,
     * and also returns true if tx has inputs that are spending outputs which are
     * not ours but which are spent by pending transactions.</p>
     *
     * <p>Note that if the tx has inputs containing one of our keys, but the connected transaction is not in the wallet,
     * it will not be considered relevant.</p>
     */
    public boolean isTransactionRelevant(Transaction tx) throws ScriptException {
        lock.lock();
        try {
            return tx.getValueSentFromMe(this).signum() > 0 ||
                   tx.getValueSentToMe(this).signum() > 0 ||
                   !findDoubleSpendsAgainst(tx, transactions).isEmpty();
        } finally {
            lock.unlock();
        }
    }

    /**
     * Finds transactions in the specified candidates that double spend "tx". Not a general check, but it can work even if
     * the double spent inputs are not ours.
     * @return The set of transactions that double spend "tx".
     */
    private Set<Transaction> findDoubleSpendsAgainst(Transaction tx, Map<Sha256Hash, Transaction> candidates) {
        checkState(lock.isHeldByCurrentThread());
        if (tx.isCoinBase()) return Sets.newHashSet();
        // Compile a set of outpoints that are spent by tx.
        HashSet<TransactionOutPoint> outpoints = new HashSet<>();
        for (TransactionInput input : tx.getInputs()) {
            outpoints.add(input.getOutpoint());
        }
        // Now for each pending transaction, see if it shares any outpoints with this tx.
        Set<Transaction> doubleSpendTxns = Sets.newHashSet();
        for (Transaction p : candidates.values()) {
            if (p.equals(tx))
                continue;
            for (TransactionInput input : p.getInputs()) {
                // This relies on the fact that TransactionOutPoint equality is defined at the protocol not object
                // level - outpoints from two different inputs that point to the same output compare the same.
                TransactionOutPoint outpoint = input.getOutpoint();
                if (outpoints.contains(outpoint)) {
                    // It does, it's a double spend against the candidates, which makes it relevant.
                    doubleSpendTxns.add(p);
                }
            }
        }
        return doubleSpendTxns;
    }

    /**
     * Adds to txSet all the txns in txPool spending outputs of txns in txSet,
     * and all txns spending the outputs of those txns, recursively.
     */
    void addTransactionsDependingOn(Set<Transaction> txSet, Set<Transaction> txPool) {
        Map<Sha256Hash, Transaction> txQueue = new LinkedHashMap<>();
        for (Transaction tx : txSet) {
            txQueue.put(tx.getTxId(), tx);
        }
        while(!txQueue.isEmpty()) {
            Transaction tx = txQueue.remove(txQueue.keySet().iterator().next());
            for (Transaction anotherTx : txPool) {
                if (anotherTx.equals(tx)) continue;
                for (TransactionInput input : anotherTx.getInputs()) {
                    if (input.getOutpoint().getHash().equals(tx.getTxId())) {
                        if (txQueue.get(anotherTx.getTxId()) == null) {
                            txQueue.put(anotherTx.getTxId(), anotherTx);
                            txSet.add(anotherTx);
                        }
                    }
                }
            }
        }
    }

    /**
     * Called by the {@link BlockChain} when we receive a new block that sends coins to one of our addresses or
     * spends coins from one of our addresses (note that a single transaction can do both).<p>
     *
     * This is necessary for the internal book-keeping Wallet does. When a transaction is received that sends us
     * coins it is added to a pool so we can use it later to create spends. When a transaction is received that
     * consumes outputs they are marked as spent so they won't be used in future.<p>
     *
     * A transaction that spends our own coins can be received either because a spend we created was accepted by the
     * network and thus made it into a block, or because our keys are being shared between multiple instances and
     * some other node spent the coins instead. We still have to know about that to avoid accidentally trying to
     * double spend.<p>
     *
     * A transaction may be received multiple times if is included into blocks in parallel chains. The blockType
     * parameter describes whether the containing block is on the main/best chain or whether it's on a presently
     * inactive side chain. We must still record these transactions and the blocks they appear in because a future
     * block might change which chain is best causing a reorganize. A re-org can totally change our balance!
     */
    @Override
    public void receiveFromBlock(Transaction tx, StoredBlock block,
                                 BlockChain.NewBlockType blockType,
                                 int relativityOffset) throws VerificationException {
        lock.lock();
        try {
            if (!isTransactionRelevant(tx))
                return;
            receive(tx, block, blockType, relativityOffset);
        } finally {
            lock.unlock();
        }
    }

    // Whether to do a saveNow or saveLater when we are notified of the next best block.
    private boolean hardSaveOnNextBlock = false;

    private void receive(Transaction tx, StoredBlock block, BlockChain.NewBlockType blockType,
                         int relativityOffset) throws VerificationException {
        // Runs in a peer thread.
        checkState(lock.isHeldByCurrentThread());

        Coin prevBalance = getBalance();
        Sha256Hash txHash = tx.getTxId();
        boolean bestChain = blockType == BlockChain.NewBlockType.BEST_CHAIN;
        boolean sideChain = blockType == BlockChain.NewBlockType.SIDE_CHAIN;

        Coin valueSentFromMe = tx.getValueSentFromMe(this);
        Coin valueSentToMe = tx.getValueSentToMe(this);
        Coin valueDifference = valueSentToMe.subtract(valueSentFromMe);

        log.info("Received tx{} for {}: {} [{}] in block {}", sideChain ? " on a side chain" : "",
                valueDifference.toFriendlyString(), tx.getTxId(), relativityOffset,
                block != null ? block.getHeader().getHash() : "(unit test)");

        // Inform the key chains that the issued keys were observed in a transaction, so they know to
        // calculate more keys for the next Bloom filters.
        markKeysAsUsed(tx);

        onWalletChangedSuppressions++;

        // If this transaction is already in the wallet we may need to move it into a different pool. At the very
        // least we need to ensure we're manipulating the canonical object rather than a duplicate.
        {
            Transaction tmp = transactions.get(tx.getTxId());
            if (tmp != null)
                tx = tmp;
        }

        boolean wasPending = pending.remove(txHash) != null;
        if (wasPending)
            log.info("  <-pending");

        if (bestChain) {
            boolean wasDead = dead.remove(txHash) != null;
            if (wasDead)
                log.info("  <-dead");
            if (wasPending) {
                // Was pending and is now confirmed. Disconnect the outputs in case we spent any already: they will be
                // re-connected by processTxFromBestChain below.
                for (TransactionOutput output : tx.getOutputs()) {
                    final TransactionInput spentBy = output.getSpentBy();
                    if (spentBy != null) {
                        checkState(myUnspents.add(output));
                        spentBy.disconnect();
                    }
                }
            }
            processTxFromBestChain(tx, wasPending || wasDead);
        } else {
            checkState(sideChain);
            // Transactions that appear in a side chain will have that appearance recorded below - we assume that
            // some miners are also trying to include the transaction into the current best chain too, so let's treat
            // it as pending, except we don't need to do any risk analysis on it.
            if (wasPending) {
                // Just put it back in without touching the connections or confidence.
                addWalletTransaction(Pool.PENDING, tx);
                log.info("  ->pending");
            } else {
                // Ignore the case where a tx appears on a side chain at the same time as the best chain (this is
                // quite normal and expected).
                Sha256Hash hash = tx.getTxId();
                if (!unspent.containsKey(hash) && !spent.containsKey(hash) && !dead.containsKey(hash)) {
                    // Otherwise put it (possibly back) into pending.
                    // Committing it updates the spent flags and inserts into the pool as well.
                    commitTx(tx);
                }
            }
        }

        if (block != null) {
            // Mark the tx as appearing in this block so we can find it later after a re-org. This also tells the tx
            // confidence object about the block and sets its depth appropriately.
            tx.setBlockAppearance(block, bestChain, relativityOffset);
            if (bestChain) {
                // Don't notify this tx of work done in notifyNewBestBlock which will be called immediately after
                // this method has been called by BlockChain for all relevant transactions. Otherwise we'd double
                // count.
                ignoreNextNewBlock.add(txHash);

                // When a tx is received from the best chain, if other txns that spend this tx are IN_CONFLICT,
                // change its confidence to PENDING (Unless they are also spending other txns IN_CONFLICT).
                // Consider dependency chains.
                Set<Transaction> currentTxDependencies = Sets.newHashSet(tx);
                addTransactionsDependingOn(currentTxDependencies, getTransactions(true));
                currentTxDependencies.remove(tx);
                List<Transaction> currentTxDependenciesSorted = sortTxnsByDependency(currentTxDependencies);
                for (Transaction txDependency : currentTxDependenciesSorted) {
                    if (txDependency.getConfidence().getConfidenceType().equals(ConfidenceType.IN_CONFLICT)) {
                        if (isNotSpendingTxnsInConfidenceType(txDependency, ConfidenceType.IN_CONFLICT)) {
                            txDependency.getConfidence().setConfidenceType(ConfidenceType.PENDING);
                            confidenceChanged.put(txDependency, TransactionConfidence.Listener.ChangeReason.TYPE);
                        }
                    }
                }
            }
        }

        onWalletChangedSuppressions--;

        // Side chains don't affect confidence.
        if (bestChain) {
            // notifyNewBestBlock will be invoked next and will then call maybeQueueOnWalletChanged for us.
            confidenceChanged.put(tx, TransactionConfidence.Listener.ChangeReason.TYPE);
        } else {
            maybeQueueOnWalletChanged();
        }

        // Inform anyone interested that we have received or sent coins but only if:
        //  - This is not due to a re-org.
        //  - The coins appeared on the best chain.
        //  - We did in fact receive some new money.
        //  - We have not already informed the user about the coins when we received the tx broadcast, or for our
        //    own spends. If users want to know when a broadcast tx becomes confirmed, they need to use tx confidence
        //    listeners.
        if (!insideReorg && bestChain) {
            Coin newBalance = getBalance();  // This is slow.
            log.info("Balance is now: " + newBalance.toFriendlyString());
            if (!wasPending) {
                int diff = valueDifference.signum();
                // We pick one callback based on the value difference, though a tx can of course both send and receive
                // coins from the wallet.
                if (diff > 0) {
                    queueOnCoinsReceived(tx, prevBalance, newBalance);
                } else if (diff < 0) {
                    queueOnCoinsSent(tx, prevBalance, newBalance);
                }
            }
            checkBalanceFuturesLocked(newBalance);
        }

        informConfidenceListenersIfNotReorganizing();
        isConsistentOrThrow();
        // Optimization for the case where a block has tons of relevant transactions.
        saveLater();
        hardSaveOnNextBlock = true;
    }

    /** Finds if tx is NOT spending other txns which are in the specified confidence type */
    private boolean isNotSpendingTxnsInConfidenceType(Transaction tx, ConfidenceType confidenceType) {
        for (TransactionInput txInput : tx.getInputs()) {
            Transaction connectedTx = this.getTransaction(txInput.getOutpoint().getHash());
            if (connectedTx != null && connectedTx.getConfidence().getConfidenceType().equals(confidenceType)) {
                return false;
            }
        }
        return true;
    }

    /**
     * Creates and returns a new List with the same txns as inputSet
     * but txns are sorted by depencency (a topological sort).
     * If tx B spends tx A, then tx A should be before tx B on the returned List.
     * Several invocations to this method with the same inputSet could result in lists with txns in different order,
     * as there is no guarantee on the order of the returned txns besides what was already stated.
     */
    List<Transaction> sortTxnsByDependency(Set<Transaction> inputSet) {
        ArrayList<Transaction> result = new ArrayList<>(inputSet);
        for (int i = 0; i < result.size()-1; i++) {
            boolean txAtISpendsOtherTxInTheList;
            do {
                txAtISpendsOtherTxInTheList = false;
                for (int j = i+1; j < result.size(); j++) {
                    if (spends(result.get(i), result.get(j))) {
                        Transaction transactionAtI = result.remove(i);
                        result.add(j, transactionAtI);
                        txAtISpendsOtherTxInTheList = true;
                        break;
                    }
                }
            } while (txAtISpendsOtherTxInTheList);
        }
        return result;
    }

    /** Finds whether txA spends txB */
    boolean spends(Transaction txA, Transaction txB) {
        for (TransactionInput txInput : txA.getInputs()) {
            if (txInput.getOutpoint().getHash().equals(txB.getTxId())) {
                return true;
            }
        }
        return false;
    }

    private void informConfidenceListenersIfNotReorganizing() {
        if (insideReorg)
            return;
        for (Map.Entry<Transaction, TransactionConfidence.Listener.ChangeReason> entry : confidenceChanged.entrySet()) {
            final Transaction tx = entry.getKey();
            tx.getConfidence().queueListeners(entry.getValue());
            queueOnTransactionConfidenceChanged(tx);
        }
        confidenceChanged.clear();
    }

    /**
     * <p>Called by the {@link BlockChain} when a new block on the best chain is seen, AFTER relevant wallet
     * transactions are extracted and sent to us UNLESS the new block caused a re-org, in which case this will
     * not be called (the {@link Wallet#reorganize(StoredBlock, List, List)} method will
     * call this one in that case).</p>
     * <p>Used to update confidence data in each transaction and last seen block hash. Triggers auto saving.
     * Invokes the onWalletChanged event listener if there were any affected transactions.</p>
     */
    @Override
    public void notifyNewBestBlock(StoredBlock block) throws VerificationException {
        // Check to see if this block has been seen before.
        Sha256Hash newBlockHash = block.getHeader().getHash();
        if (newBlockHash.equals(getLastBlockSeenHash()))
            return;
        lock.lock();
        try {
            // Store the new block hash.
            setLastBlockSeenHash(newBlockHash);
            setLastBlockSeenHeight(block.getHeight());
            setLastBlockSeenTimeSecs(block.getHeader().getTimeSeconds());
            // Notify all the BUILDING transactions of the new block.
            // This is so that they can update their depth.
            Set<Transaction> transactions = getTransactions(true);
            for (Transaction tx : transactions) {
                if (ignoreNextNewBlock.contains(tx.getTxId())) {
                    // tx was already processed in receive() due to it appearing in this block, so we don't want to
                    // increment the tx confidence depth twice, it'd result in miscounting.
                    ignoreNextNewBlock.remove(tx.getTxId());
                } else {
                    TransactionConfidence confidence = tx.getConfidence();
                    if (confidence.getConfidenceType() == ConfidenceType.BUILDING) {
                        // Erase the set of seen peers once the tx is so deep that it seems unlikely to ever go
                        // pending again. We could clear this data the moment a tx is seen in the block chain, but
                        // in cases where the chain re-orgs, this would mean that wallets would perceive a newly
                        // pending tx has zero confidence at all, which would not be right: we expect it to be
                        // included once again. We could have a separate was-in-chain-and-now-isn't confidence type
                        // but this way is backwards compatible with existing software, and the new state probably
                        // wouldn't mean anything different to just remembering peers anyway.
                        if (confidence.incrementDepthInBlocks() > context.getEventHorizon())
                            confidence.clearBroadcastBy();
                        confidenceChanged.put(tx, TransactionConfidence.Listener.ChangeReason.DEPTH);
                    }
                }
            }

            informConfidenceListenersIfNotReorganizing();
            maybeQueueOnWalletChanged();

            if (hardSaveOnNextBlock) {
                saveNow();
                hardSaveOnNextBlock = false;
            } else {
                // Coalesce writes to avoid throttling on disk access when catching up with the chain.
                saveLater();
            }
        } finally {
            lock.unlock();
        }
    }

    /**
     * Handle when a transaction becomes newly active on the best chain, either due to receiving a new block or a
     * re-org. Places the tx into the right pool, handles coinbase transactions, handles double-spends and so on.
     */
    private void processTxFromBestChain(Transaction tx, boolean forceAddToPool) throws VerificationException {
        checkState(lock.isHeldByCurrentThread());
        checkState(!pending.containsKey(tx.getTxId()));

        // This TX may spend our existing outputs even though it was not pending. This can happen in unit
        // tests, if keys are moved between wallets, if we're catching up to the chain given only a set of keys,
        // or if a dead coinbase transaction has moved back onto the best chain.
        boolean isDeadCoinbase = tx.isCoinBase() && dead.containsKey(tx.getTxId());
        if (isDeadCoinbase) {
            // There is a dead coinbase tx being received on the best chain. A coinbase tx is made dead when it moves
            // to a side chain but it can be switched back on a reorg and resurrected back to spent or unspent.
            // So take it out of the dead pool. Note that we don't resurrect dependent transactions here, even though
            // we could. Bitcoin Core nodes on the network have deleted the dependent transactions from their mempools
            // entirely by this point. We could and maybe should rebroadcast them so the network remembers and tries
            // to confirm them again. But this is a deeply unusual edge case that due to the maturity rule should never
            // happen in practice, thus for simplicities sake we ignore it here.
            log.info("  coinbase tx <-dead: confidence {}", tx.getTxId(),
                    tx.getConfidence().getConfidenceType().name());
            dead.remove(tx.getTxId());
        }

        // Update tx and other unspent/pending transactions by connecting inputs/outputs.
        updateForSpends(tx, true);

        // Now make sure it ends up in the right pool. Also, handle the case where this TX is double-spending
        // against our pending transactions. Note that a tx may double spend our pending transactions and also send
        // us money/spend our money.
        boolean hasOutputsToMe = tx.getValueSentToMe(this).signum() > 0;
        boolean hasOutputsFromMe = false;
        if (hasOutputsToMe) {
            // Needs to go into either unspent or spent (if the outputs were already spent by a pending tx).
            if (tx.isEveryOwnedOutputSpent(this)) {
                log.info("  tx {} ->spent (by pending)", tx.getTxId());
                addWalletTransaction(Pool.SPENT, tx);
            } else {
                log.info("  tx {} ->unspent", tx.getTxId());
                addWalletTransaction(Pool.UNSPENT, tx);
            }
        } else if (tx.getValueSentFromMe(this).signum() > 0) {
            hasOutputsFromMe = true;
            // Didn't send us any money, but did spend some. Keep it around for record keeping purposes.
            log.info("  tx {} ->spent", tx.getTxId());
            addWalletTransaction(Pool.SPENT, tx);
        } else if (forceAddToPool) {
            // Was manually added to pending, so we should keep it to notify the user of confidence information
            log.info("  tx {} ->spent (manually added)", tx.getTxId());
            addWalletTransaction(Pool.SPENT, tx);
        }

        // Kill txns in conflict with this tx
        Set<Transaction> doubleSpendTxns = findDoubleSpendsAgainst(tx, pending);
        if (!doubleSpendTxns.isEmpty()) {
            // no need to addTransactionsDependingOn(doubleSpendTxns) because killTxns() already kills dependencies;
            killTxns(doubleSpendTxns, tx);
        }
        if (!hasOutputsToMe
            && !hasOutputsFromMe
            && !forceAddToPool
            && !findDoubleSpendsAgainst(tx, transactions).isEmpty())
        {
            // disconnect irrelevant inputs (otherwise might cause protobuf serialization issue)
            for (TransactionInput input : tx.getInputs()) {
                TransactionOutput output = input.getConnectedOutput();
                if (output != null && !output.isMineOrWatched(this)) {
                    input.disconnect();
                }
            }
        }
    }

    /**
     * <p>Updates the wallet by checking if this TX spends any of our outputs, and marking them as spent if so. If
     * fromChain is true, also checks to see if any pending transaction spends outputs of this transaction and marks
     * the spent flags appropriately.</p>
     *
     * <p>It can be called in two contexts. One is when we receive a transaction on the best chain but it wasn't pending,
     * this most commonly happens when we have a set of keys but the wallet transactions were wiped and we are catching
     * up with the block chain. It can also happen if a block includes a transaction we never saw at broadcast time.
     * If this tx double spends, it takes precedence over our pending transactions and the pending tx goes dead.</p>
     *
     * <p>The other context it can be called is from {@link Wallet#receivePending(Transaction, List)},
     * ie we saw a tx be broadcast or one was submitted directly that spends our own coins. If this tx double spends
     * it does NOT take precedence because the winner will be resolved by the miners - we assume that our version will
     * win, if we are wrong then when a block appears the tx will go dead.</p>
     *
     * @param tx The transaction which is being updated.
     * @param fromChain If true, the tx appeared on the current best chain, if false it was pending.
     */
    private void updateForSpends(Transaction tx, boolean fromChain) throws VerificationException {
        checkState(lock.isHeldByCurrentThread());
        if (fromChain)
            checkState(!pending.containsKey(tx.getTxId()));
        for (TransactionInput input : tx.getInputs()) {
            TransactionInput.ConnectionResult result = input.connect(unspent, TransactionInput.ConnectMode.ABORT_ON_CONFLICT);
            if (result == TransactionInput.ConnectionResult.NO_SUCH_TX) {
                // Not found in the unspent map. Try again with the spent map.
                result = input.connect(spent, TransactionInput.ConnectMode.ABORT_ON_CONFLICT);
                if (result == TransactionInput.ConnectionResult.NO_SUCH_TX) {
                    // Not found in the unspent and spent maps. Try again with the pending map.
                    result = input.connect(pending, TransactionInput.ConnectMode.ABORT_ON_CONFLICT);
                    if (result == TransactionInput.ConnectionResult.NO_SUCH_TX) {
                        // Doesn't spend any of our outputs or is coinbase.
                        continue;
                    }
                }
            }

            TransactionOutput output = checkNotNull(input.getConnectedOutput());
            if (result == TransactionInput.ConnectionResult.ALREADY_SPENT) {
                if (fromChain) {
                    // Can be:
                    // (1) We already marked this output as spent when we saw the pending transaction (most likely).
                    //     Now it's being confirmed of course, we cannot mark it as spent again.
                    // (2) A double spend from chain: this will be handled later by findDoubleSpendsAgainst()/killTxns().
                    //
                    // In any case, nothing to do here.
                } else {
                    // We saw two pending transactions that double spend each other. We don't know which will win.
                    // This can happen in the case of bad network nodes that mutate transactions. Do a hex dump
                    // so the exact nature of the mutation can be examined.
                    log.warn("Saw two pending transactions double spend each other");
                    log.warn("  offending input is input {}", tx.getInputs().indexOf(input));
                    log.warn("{}: {}", tx.getTxId(), Utils.HEX.encode(tx.unsafeBitcoinSerialize()));
                    Transaction other = output.getSpentBy().getParentTransaction();
                    log.warn("{}: {}", other.getTxId(), Utils.HEX.encode(other.unsafeBitcoinSerialize()));
                }
            } else if (result == TransactionInput.ConnectionResult.SUCCESS) {
                // Otherwise we saw a transaction spend our coins, but we didn't try and spend them ourselves yet.
                // The outputs are already marked as spent by the connect call above, so check if there are any more for
                // us to use. Move if not.
                Transaction connected = checkNotNull(input.getConnectedTransaction());
                log.info("  marked {} as spent by {}", input.getOutpoint(), tx.getTxId());
                maybeMovePool(connected, "prevtx");
                // Just because it's connected doesn't mean it's actually ours: sometimes we have total visibility.
                if (output.isMineOrWatched(this)) {
                    checkState(myUnspents.remove(output));
                }
            }
        }
        // Now check each output and see if there is a pending transaction which spends it. This shouldn't normally
        // ever occur because we expect transactions to arrive in temporal order, but this assumption can be violated
        // when we receive a pending transaction from the mempool that is relevant to us, which spends coins that we
        // didn't see arrive on the best chain yet. For instance, because of a chain replay or because of our keys were
        // used by another wallet somewhere else. Also, unconfirmed transactions can arrive from the mempool in more or
        // less random order.
        for (Transaction pendingTx : pending.values()) {
            for (TransactionInput input : pendingTx.getInputs()) {
                TransactionInput.ConnectionResult result = input.connect(tx, TransactionInput.ConnectMode.ABORT_ON_CONFLICT);
                if (fromChain) {
                    // This TX is supposed to have just appeared on the best chain, so its outputs should not be marked
                    // as spent yet. If they are, it means something is happening out of order.
                    checkState(result != TransactionInput.ConnectionResult.ALREADY_SPENT);
                }
                if (result == TransactionInput.ConnectionResult.SUCCESS) {
                    log.info("Connected pending tx input {}:{}",
                            pendingTx.getTxId(), pendingTx.getInputs().indexOf(input));
                    // The unspents map might not have it if we never saw this tx until it was included in the chain
                    // and thus becomes spent the moment we become aware of it.
                    if (myUnspents.remove(input.getConnectedOutput()))
                        log.info("Removed from UNSPENTS: {}", input.getConnectedOutput());
                }
            }
        }
        if (!fromChain) {
            maybeMovePool(tx, "pendingtx");
        } else {
            // If the transactions outputs are now all spent, it will be moved into the spent pool by the
            // processTxFromBestChain method.
        }
    }

    // Updates the wallet when a double spend occurs. overridingTx can be null for the case of coinbases
    private void killTxns(Set<Transaction> txnsToKill, @Nullable Transaction overridingTx) {
        LinkedList<Transaction> work = new LinkedList<>(txnsToKill);
        while (!work.isEmpty()) {
            final Transaction tx = work.poll();
            log.warn("TX {} killed{}", tx.getTxId(),
                    overridingTx != null ? " by " + overridingTx.getTxId() : "");
            log.warn("Disconnecting each input and moving connected transactions.");
            // TX could be pending (finney attack), or in unspent/spent (coinbase killed by reorg).
            pending.remove(tx.getTxId());
            unspent.remove(tx.getTxId());
            spent.remove(tx.getTxId());
            addWalletTransaction(Pool.DEAD, tx);
            for (TransactionInput deadInput : tx.getInputs()) {
                Transaction connected = deadInput.getConnectedTransaction();
                if (connected == null) continue;
                if (connected.getConfidence().getConfidenceType() != ConfidenceType.DEAD && deadInput.getConnectedOutput().getSpentBy() != null && deadInput.getConnectedOutput().getSpentBy().equals(deadInput)) {
                    checkState(myUnspents.add(deadInput.getConnectedOutput()));
                    log.info("Added to UNSPENTS: {} in {}", deadInput.getConnectedOutput(), deadInput.getConnectedOutput().getParentTransaction().getTxId());
                }
                deadInput.disconnect();
                maybeMovePool(connected, "kill");
            }
            tx.getConfidence().setOverridingTransaction(overridingTx);
            confidenceChanged.put(tx, TransactionConfidence.Listener.ChangeReason.TYPE);
            // Now kill any transactions we have that depended on this one.
            for (TransactionOutput deadOutput : tx.getOutputs()) {
                if (myUnspents.remove(deadOutput))
                    log.info("XX Removed from UNSPENTS: {}", deadOutput);
                TransactionInput connected = deadOutput.getSpentBy();
                if (connected == null) continue;
                final Transaction parentTransaction = connected.getParentTransaction();
                log.info("This death invalidated dependent tx {}", parentTransaction.getTxId());
                work.push(parentTransaction);
            }
        }
        if (overridingTx == null)
            return;
        log.warn("Now attempting to connect the inputs of the overriding transaction.");
        for (TransactionInput input : overridingTx.getInputs()) {
            TransactionInput.ConnectionResult result = input.connect(unspent, TransactionInput.ConnectMode.DISCONNECT_ON_CONFLICT);
            if (result == TransactionInput.ConnectionResult.SUCCESS) {
                maybeMovePool(input.getConnectedTransaction(), "kill");
                myUnspents.remove(input.getConnectedOutput());
                log.info("Removing from UNSPENTS: {}", input.getConnectedOutput());
            } else {
                result = input.connect(spent, TransactionInput.ConnectMode.DISCONNECT_ON_CONFLICT);
                if (result == TransactionInput.ConnectionResult.SUCCESS) {
                    maybeMovePool(input.getConnectedTransaction(), "kill");
                    myUnspents.remove(input.getConnectedOutput());
                    log.info("Removing from UNSPENTS: {}", input.getConnectedOutput());
                }
            }
        }
    }

    /**
     * If the transactions outputs are all marked as spent, and it's in the unspent map, move it.
     * If the owned transactions outputs are not all marked as spent, and it's in the spent map, move it.
     */
    private void maybeMovePool(Transaction tx, String context) {
        checkState(lock.isHeldByCurrentThread());
        if (tx.isEveryOwnedOutputSpent(this)) {
            // There's nothing left I can spend in this transaction.
            if (unspent.remove(tx.getTxId()) != null) {
                if (log.isInfoEnabled()) {
                    log.info("  {} {} <-unspent ->spent", tx.getTxId(), context);
                }
                spent.put(tx.getTxId(), tx);
            }
        } else {
            if (spent.remove(tx.getTxId()) != null) {
                if (log.isInfoEnabled()) {
                    log.info("  {} {} <-spent ->unspent", tx.getTxId(), context);
                }
                unspent.put(tx.getTxId(), tx);
            }
        }
    }

    /**
     * Calls {@link Wallet#commitTx} if tx is not already in the pending pool
     *
     * @return true if the tx was added to the wallet, or false if it was already in the pending pool
     */
    public boolean maybeCommitTx(Transaction tx) throws VerificationException {
        tx.verify();
        lock.lock();
        try {
            if (pending.containsKey(tx.getTxId()))
                return false;
            log.info("commitTx of {}", tx.getTxId());
            Coin balance = getBalance();
            tx.setUpdateTime(Utils.now());
            // Put any outputs that are sending money back to us into the unspents map, and calculate their total value.
            Coin valueSentToMe = Coin.ZERO;
            for (TransactionOutput o : tx.getOutputs()) {
                if (!o.isMineOrWatched(this)) continue;
                valueSentToMe = valueSentToMe.add(o.getValue());
            }
            // Mark the outputs we're spending as spent so we won't try and use them in future creations. This will also
            // move any transactions that are now fully spent to the spent map so we can skip them when creating future
            // spends.
            updateForSpends(tx, false);

            Set<Transaction> doubleSpendPendingTxns = findDoubleSpendsAgainst(tx, pending);
            Set<Transaction> doubleSpendUnspentTxns = findDoubleSpendsAgainst(tx, unspent);
            Set<Transaction> doubleSpendSpentTxns = findDoubleSpendsAgainst(tx, spent);

            if (!doubleSpendUnspentTxns.isEmpty() ||
                !doubleSpendSpentTxns.isEmpty() ||
                !isNotSpendingTxnsInConfidenceType(tx, ConfidenceType.DEAD)) {
                // tx is a double spend against a tx already in the best chain or spends outputs of a DEAD tx.
                // Add tx to the dead pool and schedule confidence listener notifications.
                log.info("->dead: {}", tx.getTxId());
                tx.getConfidence().setConfidenceType(ConfidenceType.DEAD);
                confidenceChanged.put(tx, TransactionConfidence.Listener.ChangeReason.TYPE);
                addWalletTransaction(Pool.DEAD, tx);
            } else if (!doubleSpendPendingTxns.isEmpty() ||
                !isNotSpendingTxnsInConfidenceType(tx, ConfidenceType.IN_CONFLICT)) {
                // tx is a double spend against a pending tx or spends outputs of a tx already IN_CONFLICT.
                // Add tx to the pending pool. Update the confidence type of tx, the txns in conflict with tx and all
                // their dependencies to IN_CONFLICT and schedule confidence listener notifications.
                log.info("->pending (IN_CONFLICT): {}", tx.getTxId());
                addWalletTransaction(Pool.PENDING, tx);
                doubleSpendPendingTxns.add(tx);
                addTransactionsDependingOn(doubleSpendPendingTxns, getTransactions(true));
                for (Transaction doubleSpendTx : doubleSpendPendingTxns) {
                    doubleSpendTx.getConfidence().setConfidenceType(ConfidenceType.IN_CONFLICT);
                    confidenceChanged.put(doubleSpendTx, TransactionConfidence.Listener.ChangeReason.TYPE);
                }
            } else {
                // No conflict detected.
                // Add to the pending pool and schedule confidence listener notifications.
                log.info("->pending: {}", tx.getTxId());
                tx.getConfidence().setConfidenceType(ConfidenceType.PENDING);
                confidenceChanged.put(tx, TransactionConfidence.Listener.ChangeReason.TYPE);
                addWalletTransaction(Pool.PENDING, tx);
            }
            if (log.isInfoEnabled())
                log.info("Estimated balance is now: {}", getBalance(BalanceType.ESTIMATED).toFriendlyString());

            // Mark any keys used in the outputs as "used", this allows wallet UI's to auto-advance the current key
            // they are showing to the user in qr codes etc.
            markKeysAsUsed(tx);
            try {
                Coin valueSentFromMe = tx.getValueSentFromMe(this);
                Coin newBalance = balance.add(valueSentToMe).subtract(valueSentFromMe);
                if (valueSentToMe.signum() > 0) {
                    checkBalanceFuturesLocked(null);
                    queueOnCoinsReceived(tx, balance, newBalance);
                }
                if (valueSentFromMe.signum() > 0)
                    queueOnCoinsSent(tx, balance, newBalance);

                maybeQueueOnWalletChanged();
            } catch (ScriptException e) {
                // Cannot happen as we just created this transaction ourselves.
                throw new RuntimeException(e);
            }

            isConsistentOrThrow();
            informConfidenceListenersIfNotReorganizing();
            saveNow();
        } finally {
            lock.unlock();
        }
        return true;
    }

    /**
     * <p>Updates the wallet with the given transaction: puts it into the pending pool, sets the spent flags and runs
     * the onCoinsSent/onCoinsReceived event listener. Used in two situations:</p>
     *
     * <ol>
     *     <li>When we have just successfully transmitted the tx we created to the network.</li>
     *     <li>When we receive a pending transaction that didn't appear in the chain yet, and we did not create it.</li>
     * </ol>
     *
     * <p>Triggers an auto save.</p>
     */
    public void commitTx(Transaction tx) throws VerificationException {
        checkArgument(maybeCommitTx(tx), "commitTx called on the same transaction twice");
    }

    //endregion

    // ***************************************************************************************************************

    //region Event listeners

    /**
     * Adds an event listener object. Methods on this object are called when something interesting happens,
     * like receiving money. Runs the listener methods in the user thread.
     */
    public void addChangeEventListener(WalletChangeEventListener listener) {
        addChangeEventListener(Threading.USER_THREAD, listener);
    }

    /**
     * Adds an event listener object. Methods on this object are called when something interesting happens,
     * like receiving money. The listener is executed by the given executor.
     */
    public void addChangeEventListener(Executor executor, WalletChangeEventListener listener) {
        // This is thread safe, so we don't need to take the lock.
        changeListeners.add(new ListenerRegistration<>(listener, executor));
    }

    /**
     * Adds an event listener object called when coins are received.
     * Runs the listener methods in the user thread.
     */
    public void addCoinsReceivedEventListener(WalletCoinsReceivedEventListener listener) {
        addCoinsReceivedEventListener(Threading.USER_THREAD, listener);
    }

    /**
     * Adds an event listener object called when coins are received.
     * The listener is executed by the given executor.
     */
    public void addCoinsReceivedEventListener(Executor executor, WalletCoinsReceivedEventListener listener) {
        // This is thread safe, so we don't need to take the lock.
        coinsReceivedListeners.add(new ListenerRegistration<>(listener, executor));
    }

    /**
     * Adds an event listener object called when coins are sent.
     * Runs the listener methods in the user thread.
     */
    public void addCoinsSentEventListener(WalletCoinsSentEventListener listener) {
        addCoinsSentEventListener(Threading.USER_THREAD, listener);
    }

    /**
     * Adds an event listener object called when coins are sent.
     * The listener is executed by the given executor.
     */
    public void addCoinsSentEventListener(Executor executor, WalletCoinsSentEventListener listener) {
        // This is thread safe, so we don't need to take the lock.
        coinsSentListeners.add(new ListenerRegistration<>(listener, executor));
    }

    /**
     * Adds an event listener object. Methods on this object are called when keys are
     * added. The listener is executed in the user thread.
     */
    public void addKeyChainEventListener(KeyChainEventListener listener) {
        keyChainGroup.addEventListener(listener, Threading.USER_THREAD);
    }

    /**
     * Adds an event listener object. Methods on this object are called when keys are
     * added. The listener is executed by the given executor.
     */
    public void addKeyChainEventListener(Executor executor, KeyChainEventListener listener) {
        keyChainGroup.addEventListener(listener, executor);
    }

    /**
     * Adds an event listener object. Methods on this object are called when something interesting happens,
     * like receiving money. Runs the listener methods in the user thread.
     */
    public void addReorganizeEventListener(WalletReorganizeEventListener listener) {
        addReorganizeEventListener(Threading.USER_THREAD, listener);
    }

    /**
     * Adds an event listener object. Methods on this object are called when something interesting happens,
     * like receiving money. The listener is executed by the given executor.
     */
    public void addReorganizeEventListener(Executor executor, WalletReorganizeEventListener listener) {
        // This is thread safe, so we don't need to take the lock.
        reorganizeListeners.add(new ListenerRegistration<>(listener, executor));
    }

    /**
     * Adds an event listener object. Methods on this object are called when scripts
     * watched by this wallet change. Runs the listener methods in the user thread.
     */
    public void addScriptsChangeEventListener(ScriptsChangeEventListener listener) {
        addScriptChangeEventListener(Threading.USER_THREAD, listener);
    }

    /**
     * Adds an event listener object. Methods on this object are called when scripts
     * watched by this wallet change. The listener is executed by the given executor.
     */
    public void addScriptChangeEventListener(Executor executor, ScriptsChangeEventListener listener) {
        // This is thread safe, so we don't need to take the lock.
        scriptChangeListeners.add(new ListenerRegistration<>(listener, executor));
    }

    /**
     * Adds an event listener object. Methods on this object are called when confidence
     * of a transaction changes. Runs the listener methods in the user thread.
     */
    public void addTransactionConfidenceEventListener(TransactionConfidenceEventListener listener) {
        addTransactionConfidenceEventListener(Threading.USER_THREAD, listener);
    }

    /**
     * Adds an event listener object. Methods on this object are called when confidence
     * of a transaction changes. The listener is executed by the given executor.
     */
    public void addTransactionConfidenceEventListener(Executor executor, TransactionConfidenceEventListener listener) {
        // This is thread safe, so we don't need to take the lock.
        transactionConfidenceListeners.add(new ListenerRegistration<>(listener, executor));
    }

    /**
     * Removes the given event listener object. Returns true if the listener was removed, false if that listener
     * was never added.
     */
    public boolean removeChangeEventListener(WalletChangeEventListener listener) {
        return ListenerRegistration.removeFromList(listener, changeListeners);
    }

    /**
     * Removes the given event listener object. Returns true if the listener was removed, false if that listener
     * was never added.
     */
    public boolean removeCoinsReceivedEventListener(WalletCoinsReceivedEventListener listener) {
        return ListenerRegistration.removeFromList(listener, coinsReceivedListeners);
    }

    /**
     * Removes the given event listener object. Returns true if the listener was removed, false if that listener
     * was never added.
     */
    public boolean removeCoinsSentEventListener(WalletCoinsSentEventListener listener) {
        return ListenerRegistration.removeFromList(listener, coinsSentListeners);
    }

    /**
     * Removes the given event listener object. Returns true if the listener was removed, false if that listener
     * was never added.
     */
    public boolean removeKeyChainEventListener(KeyChainEventListener listener) {
        return keyChainGroup.removeEventListener(listener);
    }

    /**
     * Removes the given event listener object. Returns true if the listener was removed, false if that listener
     * was never added.
     */
    public boolean removeReorganizeEventListener(WalletReorganizeEventListener listener) {
        return ListenerRegistration.removeFromList(listener, reorganizeListeners);
    }

    /**
     * Removes the given event listener object. Returns true if the listener was removed, false if that listener
     * was never added.
     */
    public boolean removeScriptChangeEventListener(ScriptsChangeEventListener listener) {
        return ListenerRegistration.removeFromList(listener, scriptChangeListeners);
    }

    /**
     * Removes the given event listener object. Returns true if the listener was removed, false if that listener
     * was never added.
     */
    public boolean removeTransactionConfidenceEventListener(TransactionConfidenceEventListener listener) {
        return ListenerRegistration.removeFromList(listener, transactionConfidenceListeners);
    }

    private void queueOnTransactionConfidenceChanged(final Transaction tx) {
        checkState(lock.isHeldByCurrentThread());
        for (final ListenerRegistration<TransactionConfidenceEventListener> registration : transactionConfidenceListeners) {
            if (registration.executor == Threading.SAME_THREAD) {
                registration.listener.onTransactionConfidenceChanged(this, tx);
            } else {
                registration.executor.execute(new Runnable() {
                    @Override
                    public void run() {
                        registration.listener.onTransactionConfidenceChanged(Wallet.this, tx);
                    }
                });
            }
        }
    }

    protected void maybeQueueOnWalletChanged() {
        // Don't invoke the callback in some circumstances, eg, whilst we are re-organizing or fiddling with
        // transactions due to a new block arriving. It will be called later instead.
        checkState(lock.isHeldByCurrentThread());
        checkState(onWalletChangedSuppressions >= 0);
        if (onWalletChangedSuppressions > 0) return;
        for (final ListenerRegistration<WalletChangeEventListener> registration : changeListeners) {
            registration.executor.execute(new Runnable() {
                @Override
                public void run() {
                    registration.listener.onWalletChanged(Wallet.this);
                }
            });
        }
    }

    protected void queueOnCoinsReceived(final Transaction tx, final Coin balance, final Coin newBalance) {
        checkState(lock.isHeldByCurrentThread());
        for (final ListenerRegistration<WalletCoinsReceivedEventListener> registration : coinsReceivedListeners) {
            registration.executor.execute(new Runnable() {
                @Override
                public void run() {
                    registration.listener.onCoinsReceived(Wallet.this, tx, balance, newBalance);
                }
            });
        }
    }

    protected void queueOnCoinsSent(final Transaction tx, final Coin prevBalance, final Coin newBalance) {
        checkState(lock.isHeldByCurrentThread());
        for (final ListenerRegistration<WalletCoinsSentEventListener> registration : coinsSentListeners) {
            registration.executor.execute(new Runnable() {
                @Override
                public void run() {
                    registration.listener.onCoinsSent(Wallet.this, tx, prevBalance, newBalance);
                }
            });
        }
    }

    protected void queueOnReorganize() {
        checkState(lock.isHeldByCurrentThread());
        checkState(insideReorg);
        for (final ListenerRegistration<WalletReorganizeEventListener> registration : reorganizeListeners) {
            registration.executor.execute(new Runnable() {
                @Override
                public void run() {
                    registration.listener.onReorganize(Wallet.this);
                }
            });
        }
    }

    protected void queueOnScriptsChanged(final List<Script> scripts, final boolean isAddingScripts) {
        for (final ListenerRegistration<ScriptsChangeEventListener> registration : scriptChangeListeners) {
            registration.executor.execute(new Runnable() {
                @Override
                public void run() {
                    registration.listener.onScriptsChanged(Wallet.this, scripts, isAddingScripts);
                }
            });
        }
    }

    //endregion

    // ***************************************************************************************************************

    //region Vending transactions and other internal state

    /**
     * Returns a set of all transactions in the wallet.
     * @param includeDead     If true, transactions that were overridden by a double spend are included.
     */
    public Set<Transaction> getTransactions(boolean includeDead) {
        lock.lock();
        try {
            Set<Transaction> all = new HashSet<>();
            all.addAll(unspent.values());
            all.addAll(spent.values());
            all.addAll(pending.values());
            if (includeDead)
                all.addAll(dead.values());
            return all;
        } finally {
            lock.unlock();
        }
    }

    /**
     * Returns a set of all WalletTransactions in the wallet.
     */
    public Iterable<WalletTransaction> getWalletTransactions() {
        lock.lock();
        try {
            Set<WalletTransaction> all = new HashSet<>();
            addWalletTransactionsToSet(all, Pool.UNSPENT, unspent.values());
            addWalletTransactionsToSet(all, Pool.SPENT, spent.values());
            addWalletTransactionsToSet(all, Pool.DEAD, dead.values());
            addWalletTransactionsToSet(all, Pool.PENDING, pending.values());
            return all;
        } finally {
            lock.unlock();
        }
    }

    private static void addWalletTransactionsToSet(Set<WalletTransaction> txns,
                                                   Pool poolType, Collection<Transaction> pool) {
        for (Transaction tx : pool) {
            txns.add(new WalletTransaction(poolType, tx));
        }
    }

    /**
     * Adds a transaction that has been associated with a particular wallet pool. This is intended for usage by
     * deserialization code, such as the {@link WalletProtobufSerializer} class. It isn't normally useful for
     * applications. It does not trigger auto saving.
     */
    public void addWalletTransaction(WalletTransaction wtx) {
        lock.lock();
        try {
            addWalletTransaction(wtx.getPool(), wtx.getTransaction());
        } finally {
            lock.unlock();
        }
    }

    /**
     * Adds the given transaction to the given pools and registers a confidence change listener on it.
     */
    private void addWalletTransaction(Pool pool, Transaction tx) {
        checkState(lock.isHeldByCurrentThread());
        transactions.put(tx.getTxId(), tx);
        switch (pool) {
        case UNSPENT:
            checkState(unspent.put(tx.getTxId(), tx) == null);
            break;
        case SPENT:
            checkState(spent.put(tx.getTxId(), tx) == null);
            break;
        case PENDING:
            checkState(pending.put(tx.getTxId(), tx) == null);
            break;
        case DEAD:
            checkState(dead.put(tx.getTxId(), tx) == null);
            break;
        default:
            throw new RuntimeException("Unknown wallet transaction type " + pool);
        }
        if (pool == Pool.UNSPENT || pool == Pool.PENDING) {
            for (TransactionOutput output : tx.getOutputs()) {
                if (output.isAvailableForSpending() && output.isMineOrWatched(this))
                    myUnspents.add(output);
            }
        }
        // This is safe even if the listener has been added before, as TransactionConfidence ignores duplicate
        // registration requests. That makes the code in the wallet simpler.
        tx.getConfidence().addEventListener(Threading.SAME_THREAD, txConfidenceListener);
    }

    /**
     * Returns all non-dead, active transactions ordered by recency.
     */
    public List<Transaction> getTransactionsByTime() {
        return getRecentTransactions(0, false);
    }

    /**
     * <p>Returns an list of N transactions, ordered by increasing age. Transactions on side chains are not included.
     * Dead transactions (overridden by double spends) are optionally included.</p>
     * <p>Note: the current implementation is O(num transactions in wallet). Regardless of how many transactions are
     * requested, the cost is always the same. In future, requesting smaller numbers of transactions may be faster
     * depending on how the wallet is implemented (eg if backed by a database).</p>
     */
    public List<Transaction> getRecentTransactions(int numTransactions, boolean includeDead) {
        lock.lock();
        try {
            checkArgument(numTransactions >= 0);
            // Firstly, put all transactions into an array.
            int size = unspent.size() + spent.size() + pending.size();
            if (numTransactions > size || numTransactions == 0) {
                numTransactions = size;
            }
            ArrayList<Transaction> all = new ArrayList<>(getTransactions(includeDead));
            // Order by update time.
            Collections.sort(all, Transaction.SORT_TX_BY_UPDATE_TIME);
            if (numTransactions == all.size()) {
                return all;
            } else {
                all.subList(numTransactions, all.size()).clear();
                return all;
            }
        } finally {
            lock.unlock();
        }
    }

    /**
     * Returns a transaction object given its hash, if it exists in this wallet, or null otherwise.
     */
    @Nullable
    public Transaction getTransaction(Sha256Hash hash) {
        lock.lock();
        try {
            return transactions.get(hash);
        } finally {
            lock.unlock();
        }
    }

    @Override
    public Map<Sha256Hash, Transaction> getTransactionPool(Pool pool) {
        lock.lock();
        try {
            switch (pool) {
                case UNSPENT:
                    return unspent;
                case SPENT:
                    return spent;
                case PENDING:
                    return pending;
                case DEAD:
                    return dead;
                default:
                    throw new RuntimeException("Unknown wallet transaction type " + pool);
            }
        } finally {
            lock.unlock();
        }
    }

    /**
     * Prepares the wallet for a blockchain replay. Removes all transactions (as they would get in the way of the
     * replay) and makes the wallet think it has never seen a block. {@link WalletChangeEventListener#onWalletChanged} will
     * be fired.
     */
    public void reset() {
        lock.lock();
        try {
            clearTransactions();
            lastBlockSeenHash = null;
            lastBlockSeenHeight = -1; // Magic value for 'never'.
            lastBlockSeenTimeSecs = 0;
            saveLater();
            maybeQueueOnWalletChanged();
        } finally {
            lock.unlock();
        }
    }

    /**
     * Deletes transactions which appeared above the given block height from the wallet, but does not touch the keys.
     * This is useful if you have some keys and wish to replay the block chain into the wallet in order to pick them up.
     * Triggers auto saving.
     */
    public void clearTransactions(int fromHeight) {
        lock.lock();
        try {
            if (fromHeight == 0) {
                clearTransactions();
                saveLater();
            } else {
                throw new UnsupportedOperationException();
            }
        } finally {
            lock.unlock();
        }
    }

    private void clearTransactions() {
        unspent.clear();
        spent.clear();
        pending.clear();
        dead.clear();
        transactions.clear();
        myUnspents.clear();
    }

    /**
     * Returns all the outputs that match addresses or scripts added via {@link #addWatchedAddress(Address)} or
     * {@link #addWatchedScripts(java.util.List)}.
     * @param excludeImmatureCoinbases Whether to ignore outputs that are unspendable due to being immature.
     */
    public List<TransactionOutput> getWatchedOutputs(boolean excludeImmatureCoinbases) {
        lock.lock();
        keyChainGroupLock.lock();
        try {
            LinkedList<TransactionOutput> candidates = Lists.newLinkedList();
            for (Transaction tx : Iterables.concat(unspent.values(), pending.values())) {
                if (excludeImmatureCoinbases && !tx.isMature()) continue;
                for (TransactionOutput output : tx.getOutputs()) {
                    if (!output.isAvailableForSpending()) continue;
                    try {
                        Script scriptPubKey = output.getScriptPubKey();
                        if (!watchedScripts.contains(scriptPubKey)) continue;
                        candidates.add(output);
                    } catch (ScriptException e) {
                        // Ignore
                    }
                }
            }
            return candidates;
        } finally {
            keyChainGroupLock.unlock();
            lock.unlock();
        }
    }

    /**
     * Clean up the wallet. Currently, it only removes risky pending transaction from the wallet and only if their
     * outputs have not been spent.
     */
    public void cleanup() {
        lock.lock();
        try {
            boolean dirty = false;
            for (Iterator<Transaction> i = pending.values().iterator(); i.hasNext();) {
                Transaction tx = i.next();
                if (isTransactionRisky(tx, null) && !acceptRiskyTransactions) {
                    log.debug("Found risky transaction {} in wallet during cleanup.", tx.getTxId());
                    if (!tx.isAnyOutputSpent()) {
                        // Sync myUnspents with the change.
                        for (TransactionInput input : tx.getInputs()) {
                            TransactionOutput output = input.getConnectedOutput();
                            if (output == null) continue;
                            if (output.isMineOrWatched(this))
                                checkState(myUnspents.add(output));
                            input.disconnect();
                        }
                        for (TransactionOutput output : tx.getOutputs())
                            myUnspents.remove(output);

                        i.remove();
                        transactions.remove(tx.getTxId());
                        dirty = true;
                        log.info("Removed transaction {} from pending pool during cleanup.", tx.getTxId());
                    } else {
                        log.info(
                                "Cannot remove transaction {} from pending pool during cleanup, as it's already spent partially.",
                                tx.getTxId());
                    }
                }
            }
            if (dirty) {
                isConsistentOrThrow();
                saveLater();
                if (log.isInfoEnabled())
                    log.info("Estimated balance is now: {}", getBalance(BalanceType.ESTIMATED).toFriendlyString());
            }
        } finally {
            lock.unlock();
        }
    }

    EnumSet<Pool> getContainingPools(Transaction tx) {
        lock.lock();
        try {
            EnumSet<Pool> result = EnumSet.noneOf(Pool.class);
            Sha256Hash txHash = tx.getTxId();
            if (unspent.containsKey(txHash)) {
                result.add(Pool.UNSPENT);
            }
            if (spent.containsKey(txHash)) {
                result.add(Pool.SPENT);
            }
            if (pending.containsKey(txHash)) {
                result.add(Pool.PENDING);
            }
            if (dead.containsKey(txHash)) {
                result.add(Pool.DEAD);
            }
            return result;
        } finally {
            lock.unlock();
        }
    }

    @VisibleForTesting
    public int getPoolSize(WalletTransaction.Pool pool) {
        lock.lock();
        try {
            switch (pool) {
                case UNSPENT:
                    return unspent.size();
                case SPENT:
                    return spent.size();
                case PENDING:
                    return pending.size();
                case DEAD:
                    return dead.size();
            }
            throw new RuntimeException("Unreachable");
        } finally {
            lock.unlock();
        }
    }

    @VisibleForTesting
    public boolean poolContainsTxHash(final WalletTransaction.Pool pool, final Sha256Hash txHash) {
        lock.lock();
        try {
            switch (pool) {
                case UNSPENT:
                    return unspent.containsKey(txHash);
                case SPENT:
                    return spent.containsKey(txHash);
                case PENDING:
                    return pending.containsKey(txHash);
                case DEAD:
                    return dead.containsKey(txHash);
            }
            throw new RuntimeException("Unreachable");
        } finally {
            lock.unlock();
        }
    }

    /** Returns a copy of the internal unspent outputs list */
    public List<TransactionOutput> getUnspents() {
        lock.lock();
        try {
            return new ArrayList<>(myUnspents);
        } finally {
            lock.unlock();
        }
    }

    @Override
    public String toString() {
        return toString(false, false, null, true, true, null);
    }

    /**
     * @deprecated Use {@link #toString(boolean, boolean, KeyParameter, boolean, boolean, AbstractBlockChain)} instead.
     */
    @Deprecated
    public String toString(boolean includePrivateKeys, boolean includeTransactions, boolean includeExtensions,
            @Nullable AbstractBlockChain chain) {
        return toString(false, includePrivateKeys, null, includeTransactions, includeExtensions, chain);
    }

    /**
     * @deprecated Use {@link #toString(boolean, boolean, KeyParameter, boolean, boolean, AbstractBlockChain)} instead.
     */
    @Deprecated
    public String toString(boolean includePrivateKeys, @Nullable KeyParameter aesKey, boolean includeTransactions,
            boolean includeExtensions, @Nullable AbstractBlockChain chain) {
        return toString(false, includePrivateKeys, aesKey, includeTransactions, includeExtensions, chain);
    }

    /**
     * Formats the wallet as a human readable piece of text. Intended for debugging, the format is not meant to be
     * stable or human readable.
     * @param includeLookahead Wether lookahead keys should be included.
     * @param includePrivateKeys Whether raw private key data should be included.
     * @param aesKey for decrypting private key data for if the wallet is encrypted.
     * @param includeTransactions Whether to print transaction data.
     * @param includeExtensions Whether to print extension data.
     * @param chain If set, will be used to estimate lock times for block timelocked transactions.
     */
    public String toString(boolean includeLookahead, boolean includePrivateKeys, @Nullable KeyParameter aesKey,
            boolean includeTransactions, boolean includeExtensions, @Nullable AbstractBlockChain chain) {
        lock.lock();
        keyChainGroupLock.lock();
        try {
            StringBuilder builder = new StringBuilder("Wallet\n");
            if (includePrivateKeys)
                builder.append("  WARNING: includes private keys!\n");
            builder.append("Balances:\n");
            for (BalanceType balanceType : BalanceType.values())
                builder.append("  ").append(getBalance(balanceType).toFriendlyString()).append(' ').append(balanceType)
                        .append('\n');
            builder.append("Transactions:\n");
            builder.append("  ").append(pending.size()).append(" pending\n");
            builder.append("  ").append(unspent.size()).append(" unspent\n");
            builder.append("  ").append(spent.size()).append(" spent\n");
            builder.append("  ").append(dead.size()).append(" dead\n");
            final Date lastBlockSeenTime = getLastBlockSeenTime();
            builder.append("Last seen best block: ").append(getLastBlockSeenHeight()).append(" (")
                    .append(lastBlockSeenTime == null ? "time unknown" : Utils.dateTimeFormat(lastBlockSeenTime))
                    .append("): ").append(getLastBlockSeenHash()).append('\n');
            final KeyCrypter crypter = keyChainGroup.getKeyCrypter();
            if (crypter != null)
                builder.append("Encryption: ").append(crypter).append('\n');
            if (isWatching())
                builder.append("Wallet is watching.\n");

            // Do the keys.
            builder.append("\nKeys:\n");
            builder.append("Earliest creation time: ").append(Utils.dateTimeFormat(getEarliestKeyCreationTime() * 1000))
                    .append('\n');
            final Date keyRotationTime = getKeyRotationTime();
            if (keyRotationTime != null)
                builder.append("Key rotation time:      ").append(Utils.dateTimeFormat(keyRotationTime)).append('\n');
            builder.append(keyChainGroup.toString(includeLookahead, includePrivateKeys, aesKey));

            if (!watchedScripts.isEmpty()) {
                builder.append("\nWatched scripts:\n");
                for (Script script : watchedScripts) {
                    builder.append("  ").append(script).append("\n");
                }
            }

            if (includeTransactions) {
                // Print the transactions themselves
                if (pending.size() > 0) {
                    builder.append("\n>>> PENDING:\n");
                    toStringHelper(builder, pending, chain, Transaction.SORT_TX_BY_UPDATE_TIME);
                }
                if (unspent.size() > 0) {
                    builder.append("\n>>> UNSPENT:\n");
                    toStringHelper(builder, unspent, chain, Transaction.SORT_TX_BY_HEIGHT);
                }
                if (spent.size() > 0) {
                    builder.append("\n>>> SPENT:\n");
                    toStringHelper(builder, spent, chain, Transaction.SORT_TX_BY_HEIGHT);
                }
                if (dead.size() > 0) {
                    builder.append("\n>>> DEAD:\n");
                    toStringHelper(builder, dead, chain, Transaction.SORT_TX_BY_UPDATE_TIME);
                }
            }
            if (includeExtensions && extensions.size() > 0) {
                builder.append("\n>>> EXTENSIONS:\n");
                for (WalletExtension extension : extensions.values()) {
                    builder.append(extension).append("\n\n");
                }
            }
            return builder.toString();
        } finally {
            keyChainGroupLock.unlock();
            lock.unlock();
        }
    }

    private void toStringHelper(StringBuilder builder, Map<Sha256Hash, Transaction> transactionMap,
                                @Nullable AbstractBlockChain chain, @Nullable Comparator<Transaction> sortOrder) {
        checkState(lock.isHeldByCurrentThread());

        final Collection<Transaction> txns;
        if (sortOrder != null) {
            txns = new TreeSet<>(sortOrder);
            txns.addAll(transactionMap.values());
        } else {
            txns = transactionMap.values();
        }

        for (Transaction tx : txns) {
            try {
                builder.append(tx.getValue(this).toFriendlyString());
                builder.append(" total value (sends ");
                builder.append(tx.getValueSentFromMe(this).toFriendlyString());
                builder.append(" and receives ");
                builder.append(tx.getValueSentToMe(this).toFriendlyString());
                builder.append(")\n");
            } catch (ScriptException e) {
                // Ignore and don't print this line.
            }
            if (tx.hasConfidence())
                builder.append("  confidence: ").append(tx.getConfidence()).append('\n');
<<<<<<< HEAD
            builder.append(tx.toString(chain));
=======
            builder.append(tx.toString(chain, "  "));
>>>>>>> ea3a70e8
        }
    }

    /**
     * Returns an immutable view of the transactions currently waiting for network confirmations.
     */
    public Collection<Transaction> getPendingTransactions() {
        lock.lock();
        try {
            return Collections.unmodifiableCollection(pending.values());
        } finally {
            lock.unlock();
        }
    }

    /**
     * Returns the earliest creation time of keys or watched scripts in this wallet, in seconds since the epoch, ie the min
     * of {@link ECKey#getCreationTimeSeconds()}. This can return zero if at least one key does
     * not have that data (was created before key timestamping was implemented). <p>
     *
     * This method is most often used in conjunction with {@link PeerGroup#setFastCatchupTimeSecs(long)} in order to
     * optimize chain download for new users of wallet apps. Backwards compatibility notice: if you get zero from this
     * method, you can instead use the time of the first release of your software, as it's guaranteed no users will
     * have wallets pre-dating this time. <p>
     *
     * If there are no keys in the wallet, the current time is returned.
     */
    @Override
    public long getEarliestKeyCreationTime() {
        keyChainGroupLock.lock();
        try {
            long earliestTime = keyChainGroup.getEarliestKeyCreationTime();
            for (Script script : watchedScripts)
                earliestTime = Math.min(script.getCreationTimeSeconds(), earliestTime);
            if (earliestTime == Long.MAX_VALUE)
                return Utils.currentTimeSeconds();
            return earliestTime;
        } finally {
            keyChainGroupLock.unlock();
        }
    }

    /** Returns the hash of the last seen best-chain block, or null if the wallet is too old to store this data. */
    @Nullable
    public Sha256Hash getLastBlockSeenHash() {
        lock.lock();
        try {
            return lastBlockSeenHash;
        } finally {
            lock.unlock();
        }
    }

    public void setLastBlockSeenHash(@Nullable Sha256Hash lastBlockSeenHash) {
        lock.lock();
        try {
            this.lastBlockSeenHash = lastBlockSeenHash;
        } finally {
            lock.unlock();
        }
    }

    public void setLastBlockSeenHeight(int lastBlockSeenHeight) {
        lock.lock();
        try {
            this.lastBlockSeenHeight = lastBlockSeenHeight;
        } finally {
            lock.unlock();
        }
    }

    public void setLastBlockSeenTimeSecs(long timeSecs) {
        lock.lock();
        try {
            lastBlockSeenTimeSecs = timeSecs;
        } finally {
            lock.unlock();
        }
    }

    /**
     * Returns the UNIX time in seconds since the epoch extracted from the last best seen block header. This timestamp
     * is <b>not</b> the local time at which the block was first observed by this application but rather what the block
     * (i.e. miner) self declares. It is allowed to have some significant drift from the real time at which the block
     * was found, although most miners do use accurate times. If this wallet is old and does not have a recorded
     * time then this method returns zero.
     */
    public long getLastBlockSeenTimeSecs() {
        lock.lock();
        try {
            return lastBlockSeenTimeSecs;
        } finally {
            lock.unlock();
        }
    }

    /**
     * Returns a {@link Date} representing the time extracted from the last best seen block header. This timestamp
     * is <b>not</b> the local time at which the block was first observed by this application but rather what the block
     * (i.e. miner) self declares. It is allowed to have some significant drift from the real time at which the block
     * was found, although most miners do use accurate times. If this wallet is old and does not have a recorded
     * time then this method returns null.
     */
    @Nullable
    public Date getLastBlockSeenTime() {
        final long secs = getLastBlockSeenTimeSecs();
        if (secs == 0)
            return null;
        else
            return new Date(secs * 1000);
    }

    /**
     * Returns the height of the last seen best-chain block. Can be 0 if a wallet is brand new or -1 if the wallet
     * is old and doesn't have that data.
     */
    public int getLastBlockSeenHeight() {
        lock.lock();
        try {
            return lastBlockSeenHeight;
        } finally {
            lock.unlock();
        }
    }

    /**
     * Get the version of the Wallet.
     * This is an int you can use to indicate which versions of wallets your code understands,
     * and which come from the future (and hence cannot be safely loaded).
     */
    public int getVersion() {
        return version;
    }

    /**
     * Set the version number of the wallet. See {@link Wallet#getVersion()}.
     */
    public void setVersion(int version) {
        this.version = version;
    }

    /**
     * Set the description of the wallet.
     * This is a Unicode encoding string typically entered by the user as descriptive text for the wallet.
     */
    public void setDescription(String description) {
        this.description = description;
    }

    /**
     * Get the description of the wallet. See {@link Wallet#setDescription(String)}
     */
    public String getDescription() {
        return description;
    }

    //endregion

    // ***************************************************************************************************************

    //region Balance and balance futures

    /**
     * <p>It's possible to calculate a wallets balance from multiple points of view. This enum selects which
     * {@link #getBalance(BalanceType)} should use.</p>
     *
     * <p>Consider a real-world example: you buy a snack costing $5 but you only have a $10 bill. At the start you have
     * $10 viewed from every possible angle. After you order the snack you hand over your $10 bill. From the
     * perspective of your wallet you have zero dollars (AVAILABLE). But you know in a few seconds the shopkeeper
     * will give you back $5 change so most people in practice would say they have $5 (ESTIMATED).</p>
     *
     * <p>The fact that the wallet can track transactions which are not spendable by itself ("watching wallets") adds
     * another type of balance to the mix. Although the wallet won't do this by default, advanced use cases that
     * override the relevancy checks can end up with a mix of spendable and unspendable transactions.</p>
     */
    public enum BalanceType {
        /**
         * Balance calculated assuming all pending transactions are in fact included into the best chain by miners.
         * This includes the value of immature coinbase transactions.
         */
        ESTIMATED,

        /**
         * Balance that could be safely used to create new spends, if we had all the needed private keys. This is
         * whatever the default coin selector would make available, which by default means transaction outputs with at
         * least 1 confirmation and pending transactions created by our own wallet which have been propagated across
         * the network. Whether we <i>actually</i> have the private keys or not is irrelevant for this balance type.
         */
        AVAILABLE,

        /** Same as ESTIMATED but only for outputs we have the private keys for and can sign ourselves. */
        ESTIMATED_SPENDABLE,
        /** Same as AVAILABLE but only for outputs we have the private keys for and can sign ourselves. */
        AVAILABLE_SPENDABLE
    }

    /**
     * Returns the AVAILABLE balance of this wallet. See {@link BalanceType#AVAILABLE} for details on what this
     * means.
     */
    public Coin getBalance() {
        return getBalance(BalanceType.AVAILABLE);
    }

    /**
     * Returns the balance of this wallet as calculated by the provided balanceType.
     */
    public Coin getBalance(BalanceType balanceType) {
        lock.lock();
        try {
            if (balanceType == BalanceType.AVAILABLE || balanceType == BalanceType.AVAILABLE_SPENDABLE) {
                List<TransactionOutput> candidates = calculateAllSpendCandidates(true, balanceType == BalanceType.AVAILABLE_SPENDABLE);
                CoinSelection selection = coinSelector.select(NetworkParameters.MAX_MONEY, candidates);
                return selection.valueGathered;
            } else if (balanceType == BalanceType.ESTIMATED || balanceType == BalanceType.ESTIMATED_SPENDABLE) {
                List<TransactionOutput> all = calculateAllSpendCandidates(false, balanceType == BalanceType.ESTIMATED_SPENDABLE);
                Coin value = Coin.ZERO;
                for (TransactionOutput out : all) value = value.add(out.getValue());
                return value;
            } else {
                throw new AssertionError("Unknown balance type");  // Unreachable.
            }
        } finally {
            lock.unlock();
        }
    }

    /**
     * Returns the balance that would be considered spendable by the given coin selector, including watched outputs
     * (i.e. balance includes outputs we don't have the private keys for). Just asks it to select as many coins as
     * possible and returns the total.
     */
    public Coin getBalance(CoinSelector selector) {
        lock.lock();
        try {
            checkNotNull(selector);
            List<TransactionOutput> candidates = calculateAllSpendCandidates(true, false);
            CoinSelection selection = selector.select(params.getMaxMoney(), candidates);
            return selection.valueGathered;
        } finally {
            lock.unlock();
        }
    }

    private static class BalanceFutureRequest {
        public SettableFuture<Coin> future;
        public Coin value;
        public BalanceType type;
    }
    @GuardedBy("lock") private List<BalanceFutureRequest> balanceFutureRequests = Lists.newLinkedList();

    /**
     * <p>Returns a future that will complete when the balance of the given type has becom equal or larger to the given
     * value. If the wallet already has a large enough balance the future is returned in a pre-completed state. Note
     * that this method is not blocking, if you want to actually wait immediately, you have to call .get() on
     * the result.</p>
     *
     * <p>Also note that by the time the future completes, the wallet may have changed yet again if something else
     * is going on in parallel, so you should treat the returned balance as advisory and be prepared for sending
     * money to fail! Finally please be aware that any listeners on the future will run either on the calling thread
     * if it completes immediately, or eventually on a background thread if the balance is not yet at the right
     * level. If you do something that means you know the balance should be sufficient to trigger the future,
     * you can use {@link Threading#waitForUserCode()} to block until the future had a
     * chance to be updated.</p>
     */
    public ListenableFuture<Coin> getBalanceFuture(final Coin value, final BalanceType type) {
        lock.lock();
        try {
            final SettableFuture<Coin> future = SettableFuture.create();
            final Coin current = getBalance(type);
            if (current.compareTo(value) >= 0) {
                // Already have enough.
                future.set(current);
            } else {
                // Will be checked later in checkBalanceFutures. We don't just add an event listener for ourselves
                // here so that running getBalanceFuture().get() in the user code thread works - generally we must
                // avoid giving the user back futures that require the user code thread to be free.
                BalanceFutureRequest req = new BalanceFutureRequest();
                req.future = future;
                req.value = value;
                req.type = type;
                balanceFutureRequests.add(req);
            }
            return future;
        } finally {
            lock.unlock();
        }
    }

    // Runs any balance futures in the user code thread.
    @SuppressWarnings("FieldAccessNotGuarded")
    private void checkBalanceFuturesLocked(@Nullable Coin avail) {
        checkState(lock.isHeldByCurrentThread());
        final ListIterator<BalanceFutureRequest> it = balanceFutureRequests.listIterator();
        while (it.hasNext()) {
            final BalanceFutureRequest req = it.next();
            Coin val = getBalance(req.type);   // This could be slow for lots of futures.
            if (val.compareTo(req.value) < 0) continue;
            // Found one that's finished.
            it.remove();
            final Coin v = val;
            // Don't run any user-provided future listeners with our lock held.
            Threading.USER_THREAD.execute(new Runnable() {
                @Override public void run() {
                    req.future.set(v);
                }
            });
        }
    }

    /**
     * Returns the amount of bitcoin ever received via output. <b>This is not the balance!</b> If an output spends from a
     * transaction whose inputs are also to our wallet, the input amounts are deducted from the outputs contribution, with a minimum of zero
     * contribution. The idea behind this is we avoid double counting money sent to us.
     * @return the total amount of satoshis received, regardless of whether it was spent or not.
     */
    public Coin getTotalReceived() {
        Coin total = Coin.ZERO;

        // Include outputs to us if they were not just change outputs, ie the inputs to us summed to less
        // than the outputs to us.
        for (Transaction tx: transactions.values()) {
            Coin txTotal = Coin.ZERO;
            for (TransactionOutput output : tx.getOutputs()) {
                if (output.isMine(this)) {
                    txTotal = txTotal.add(output.getValue());
                }
            }
            for (TransactionInput in : tx.getInputs()) {
                TransactionOutput prevOut = in.getConnectedOutput();
                if (prevOut != null && prevOut.isMine(this)) {
                    txTotal = txTotal.subtract(prevOut.getValue());
                }
            }
            if (txTotal.isPositive()) {
                total = total.add(txTotal);
            }
        }
        return total;
    }

    /**
     * Returns the amount of bitcoin ever sent via output. If an output is sent to our own wallet, because of change or
     * rotating keys or whatever, we do not count it. If the wallet was
     * involved in a shared transaction, i.e. there is some input to the transaction that we don't have the key for, then
     * we multiply the sum of the output values by the proportion of satoshi coming in to our inputs. Essentially we treat
     * inputs as pooling into the transaction, becoming fungible and being equally distributed to all outputs.
     * @return the total amount of satoshis sent by us
     */
    public Coin getTotalSent() {
        Coin total = Coin.ZERO;

        for (Transaction tx: transactions.values()) {
            // Count spent outputs to only if they were not to us. This means we don't count change outputs.
            Coin txOutputTotal = Coin.ZERO;
            for (TransactionOutput out : tx.getOutputs()) {
                if (out.isMine(this) == false) {
                    txOutputTotal = txOutputTotal.add(out.getValue());
                }
            }

            // Count the input values to us
            Coin txOwnedInputsTotal = Coin.ZERO;
            for (TransactionInput in : tx.getInputs()) {
                TransactionOutput prevOut = in.getConnectedOutput();
                if (prevOut != null && prevOut.isMine(this)) {
                    txOwnedInputsTotal = txOwnedInputsTotal.add(prevOut.getValue());
                }
            }

            // If there is an input that isn't from us, i.e. this is a shared transaction
            Coin txInputsTotal = tx.getInputSum();
            if (txOwnedInputsTotal != txInputsTotal) {

                // multiply our output total by the appropriate proportion to account for the inputs that we don't own
                BigInteger txOutputTotalNum = new BigInteger(txOutputTotal.toString());
                txOutputTotalNum = txOutputTotalNum.multiply(new BigInteger(txOwnedInputsTotal.toString()));
                txOutputTotalNum = txOutputTotalNum.divide(new BigInteger(txInputsTotal.toString()));
                txOutputTotal = Coin.valueOf(txOutputTotalNum.longValue());
            }
            total = total.add(txOutputTotal);

        }
        return total;
    }

    //endregion

    // ***************************************************************************************************************

    //region Creating and sending transactions

    /** A SendResult is returned to you as part of sending coins to a recipient. */
    public static class SendResult {
        /** The Bitcoin transaction message that moves the money. */
        public Transaction tx;
        /** A future that will complete once the tx message has been successfully broadcast to the network. This is just the result of calling broadcast.future() */
        public ListenableFuture<Transaction> broadcastComplete;
        /** The broadcast object returned by the linked TransactionBroadcaster */
        public TransactionBroadcast broadcast;
    }

    /**
     * Enumerates possible resolutions for missing signatures.
     */
    public enum MissingSigsMode {
        /** Input script will have OP_0 instead of missing signatures */
        USE_OP_ZERO,
        /**
         * Missing signatures will be replaced by dummy sigs. This is useful when you'd like to know the fee for
         * a transaction without knowing the user's password, as fee depends on size.
         */
        USE_DUMMY_SIG,
        /**
         * If signature is missing, {@link TransactionSigner.MissingSignatureException}
         * will be thrown for P2SH and {@link ECKey.MissingPrivateKeyException} for other tx types.
         */
        THROW
    }

    /**
     * <p>Statelessly creates a transaction that sends the given value to address. The change is sent to
     * {@link Wallet#currentChangeAddress()}, so you must have added at least one key.</p>
     *
     * <p>If you just want to send money quickly, you probably want
     * {@link Wallet#sendCoins(TransactionBroadcaster, Address, Coin)} instead. That will create the sending
     * transaction, commit to the wallet and broadcast it to the network all in one go. This method is lower level
     * and lets you see the proposed transaction before anything is done with it.</p>
     *
     * <p>This is a helper method that is equivalent to using {@link SendRequest#to(Address, Coin)}
     * followed by {@link Wallet#completeTx(SendRequest)} and returning the requests transaction object.
     * Note that this means a fee may be automatically added if required, if you want more control over the process,
     * just do those two steps yourself.</p>
     *
     * <p>IMPORTANT: This method does NOT update the wallet. If you call createSend again you may get two transactions
     * that spend the same coins. You have to call {@link Wallet#commitTx(Transaction)} on the created transaction to
     * prevent this, but that should only occur once the transaction has been accepted by the network. This implies
     * you cannot have more than one outstanding sending tx at once.</p>
     *
     * <p>You MUST ensure that the value is not smaller than {@link Transaction#MIN_NONDUST_OUTPUT} or the transaction
     * will almost certainly be rejected by the network as dust.</p>
     *
     * @param address The Bitcoin address to send the money to.
     * @param value How much currency to send.
     * @return either the created Transaction or null if there are insufficient coins.
     * @throws InsufficientMoneyException if the request could not be completed due to not enough balance.
     * @throws DustySendRequested if the resultant transaction would violate the dust rules.
     * @throws CouldNotAdjustDownwards if emptying the wallet was requested and the output can't be shrunk for fees without violating a protocol rule.
     * @throws ExceededMaxTransactionSize if the resultant transaction is too big for Bitcoin to process.
     * @throws MultipleOpReturnRequested if there is more than one OP_RETURN output for the resultant transaction.
     */
    public Transaction createSend(Address address, Coin value) throws InsufficientMoneyException {
        SendRequest req = SendRequest.to(address, value);
        if (params.getId().equals(NetworkParameters.ID_UNITTESTNET))
            req.shuffleOutputs = false;
        completeTx(req);
        return req.tx;
    }

    /**
     * Sends coins to the given address but does not broadcast the resulting pending transaction. It is still stored
     * in the wallet, so when the wallet is added to a {@link PeerGroup} or {@link Peer} the transaction will be
     * announced to the network. The given {@link SendRequest} is completed first using
     * {@link Wallet#completeTx(SendRequest)} to make it valid.
     *
     * @return the Transaction that was created
     * @throws InsufficientMoneyException if the request could not be completed due to not enough balance.
     * @throws IllegalArgumentException if you try and complete the same SendRequest twice
     * @throws DustySendRequested if the resultant transaction would violate the dust rules.
     * @throws CouldNotAdjustDownwards if emptying the wallet was requested and the output can't be shrunk for fees without violating a protocol rule.
     * @throws ExceededMaxTransactionSize if the resultant transaction is too big for Bitcoin to process.
     * @throws MultipleOpReturnRequested if there is more than one OP_RETURN output for the resultant transaction.
     */
    public Transaction sendCoinsOffline(SendRequest request) throws InsufficientMoneyException {
        lock.lock();
        try {
            completeTx(request);
            commitTx(request.tx);
            return request.tx;
        } finally {
            lock.unlock();
        }
    }

    /**
     * <p>Sends coins to the given address, via the given {@link PeerGroup}. Change is returned to
     * {@link Wallet#currentChangeAddress()}. Note that a fee may be automatically added if one may be required for the
     * transaction to be confirmed.</p>
     *
     * <p>The returned object provides both the transaction, and a future that can be used to learn when the broadcast
     * is complete. Complete means, if the PeerGroup is limited to only one connection, when it was written out to
     * the socket. Otherwise when the transaction is written out and we heard it back from a different peer.</p>
     *
     * <p>Note that the sending transaction is committed to the wallet immediately, not when the transaction is
     * successfully broadcast. This means that even if the network hasn't heard about your transaction you won't be
     * able to spend those same coins again.</p>
     *
     * <p>You MUST ensure that value is not smaller than {@link Transaction#MIN_NONDUST_OUTPUT} or the transaction will
     * almost certainly be rejected by the network as dust.</p>
     *
     * @param broadcaster a {@link TransactionBroadcaster} to use to send the transactions out.
     * @param to Which address to send coins to.
     * @param value How much value to send.
     * @return An object containing the transaction that was created, and a future for the broadcast of it.
     * @throws InsufficientMoneyException if the request could not be completed due to not enough balance.
     * @throws DustySendRequested if the resultant transaction would violate the dust rules.
     * @throws CouldNotAdjustDownwards if emptying the wallet was requested and the output can't be shrunk for fees without violating a protocol rule.
     * @throws ExceededMaxTransactionSize if the resultant transaction is too big for Bitcoin to process.
     * @throws MultipleOpReturnRequested if there is more than one OP_RETURN output for the resultant transaction.
     */
    public SendResult sendCoins(TransactionBroadcaster broadcaster, Address to, Coin value) throws InsufficientMoneyException {
        SendRequest request = SendRequest.to(to, value);
        return sendCoins(broadcaster, request);
    }

    /**
     * <p>Sends coins according to the given request, via the given {@link TransactionBroadcaster}.</p>
     *
     * <p>The returned object provides both the transaction, and a future that can be used to learn when the broadcast
     * is complete. Complete means, if the PeerGroup is limited to only one connection, when it was written out to
     * the socket. Otherwise when the transaction is written out and we heard it back from a different peer.</p>
     *
     * <p>Note that the sending transaction is committed to the wallet immediately, not when the transaction is
     * successfully broadcast. This means that even if the network hasn't heard about your transaction you won't be
     * able to spend those same coins again.</p>
     *
     * @param broadcaster the target to use for broadcast.
     * @param request the SendRequest that describes what to do, get one using static methods on SendRequest itself.
     * @return An object containing the transaction that was created, and a future for the broadcast of it.
     * @throws InsufficientMoneyException if the request could not be completed due to not enough balance.
     * @throws IllegalArgumentException if you try and complete the same SendRequest twice
     * @throws DustySendRequested if the resultant transaction would violate the dust rules.
     * @throws CouldNotAdjustDownwards if emptying the wallet was requested and the output can't be shrunk for fees without violating a protocol rule.
     * @throws ExceededMaxTransactionSize if the resultant transaction is too big for Bitcoin to process.
     * @throws MultipleOpReturnRequested if there is more than one OP_RETURN output for the resultant transaction.
     */
    public SendResult sendCoins(TransactionBroadcaster broadcaster, SendRequest request) throws InsufficientMoneyException {
        // Should not be locked here, as we're going to call into the broadcaster and that might want to hold its
        // own lock. sendCoinsOffline handles everything that needs to be locked.
        checkState(!lock.isHeldByCurrentThread());

        // Commit the TX to the wallet immediately so the spent coins won't be reused.
        // TODO: We should probably allow the request to specify tx commit only after the network has accepted it.
        Transaction tx = sendCoinsOffline(request);
        SendResult result = new SendResult();
        result.tx = tx;
        // The tx has been committed to the pending pool by this point (via sendCoinsOffline -> commitTx), so it has
        // a txConfidenceListener registered. Once the tx is broadcast the peers will update the memory pool with the
        // count of seen peers, the memory pool will update the transaction confidence object, that will invoke the
        // txConfidenceListener which will in turn invoke the wallets event listener onTransactionConfidenceChanged
        // method.
        result.broadcast = broadcaster.broadcastTransaction(tx);
        result.broadcastComplete = result.broadcast.future();
        return result;
    }

    /**
     * Satisfies the given {@link SendRequest} using the default transaction broadcaster configured either via
     * {@link PeerGroup#addWallet(Wallet)} or directly with {@link #setTransactionBroadcaster(TransactionBroadcaster)}.
     *
     * @param request the SendRequest that describes what to do, get one using static methods on SendRequest itself.
     * @return An object containing the transaction that was created, and a future for the broadcast of it.
     * @throws IllegalStateException if no transaction broadcaster has been configured.
     * @throws InsufficientMoneyException if the request could not be completed due to not enough balance.
     * @throws IllegalArgumentException if you try and complete the same SendRequest twice
     * @throws DustySendRequested if the resultant transaction would violate the dust rules.
     * @throws CouldNotAdjustDownwards if emptying the wallet was requested and the output can't be shrunk for fees without violating a protocol rule.
     * @throws ExceededMaxTransactionSize if the resultant transaction is too big for Bitcoin to process.
     * @throws MultipleOpReturnRequested if there is more than one OP_RETURN output for the resultant transaction.
     */
    public SendResult sendCoins(SendRequest request) throws InsufficientMoneyException {
        TransactionBroadcaster broadcaster = vTransactionBroadcaster;
        checkState(broadcaster != null, "No transaction broadcaster is configured");
        return sendCoins(broadcaster, request);
    }

    /**
     * Sends coins to the given address, via the given {@link Peer}. Change is returned to {@link Wallet#currentChangeAddress()}.
     * If an exception is thrown by {@link Peer#sendMessage(Message)} the transaction is still committed, so the
     * pending transaction must be broadcast <b>by you</b> at some other time. Note that a fee may be automatically added
     * if one may be required for the transaction to be confirmed.
     *
     * @return The {@link Transaction} that was created or null if there was insufficient balance to send the coins.
     * @throws InsufficientMoneyException if the request could not be completed due to not enough balance.
     * @throws IllegalArgumentException if you try and complete the same SendRequest twice
     * @throws DustySendRequested if the resultant transaction would violate the dust rules.
     * @throws CouldNotAdjustDownwards if emptying the wallet was requested and the output can't be shrunk for fees without violating a protocol rule.
     * @throws ExceededMaxTransactionSize if the resultant transaction is too big for Bitcoin to process.
     * @throws MultipleOpReturnRequested if there is more than one OP_RETURN output for the resultant transaction.
     */
    public Transaction sendCoins(Peer peer, SendRequest request) throws InsufficientMoneyException {
        Transaction tx = sendCoinsOffline(request);
        peer.sendMessage(tx);
        return tx;
    }

    /**
     * Class of exceptions thrown in {@link Wallet#completeTx(SendRequest)}.
     */
    public static class CompletionException extends RuntimeException {}
    /**
     * Thrown if the resultant transaction would violate the dust rules (an output that's too small to be worthwhile).
     */
    public static class DustySendRequested extends CompletionException {}
    /**
     * Thrown if there is more than one OP_RETURN output for the resultant transaction.
     */
    public static class MultipleOpReturnRequested extends CompletionException {}
    /**
     * Thrown when we were trying to empty the wallet, and the total amount of money we were trying to empty after
     * being reduced for the fee was smaller than the min payment. Note that the missing field will be null in this
     * case.
     */
    public static class CouldNotAdjustDownwards extends CompletionException {}
    /**
     * Thrown if the resultant transaction is too big for Bitcoin to process. Try breaking up the amounts of value.
     */
    public static class ExceededMaxTransactionSize extends CompletionException {}

    /**
     * Given a spend request containing an incomplete transaction, makes it valid by adding outputs and signed inputs
     * according to the instructions in the request. The transaction in the request is modified by this method.
     *
     * @param req a SendRequest that contains the incomplete transaction and details for how to make it valid.
     * @throws InsufficientMoneyException if the request could not be completed due to not enough balance.
     * @throws IllegalArgumentException if you try and complete the same SendRequest twice
     * @throws DustySendRequested if the resultant transaction would violate the dust rules.
     * @throws CouldNotAdjustDownwards if emptying the wallet was requested and the output can't be shrunk for fees without violating a protocol rule.
     * @throws ExceededMaxTransactionSize if the resultant transaction is too big for Bitcoin to process.
     * @throws MultipleOpReturnRequested if there is more than one OP_RETURN output for the resultant transaction.
     */
    public void completeTx(SendRequest req) throws InsufficientMoneyException {
        lock.lock();
        try {
            checkArgument(!req.completed, "Given SendRequest has already been completed.");
            // Calculate the amount of value we need to import.
            Coin value = Coin.ZERO;
            for (TransactionOutput output : req.tx.getOutputs()) {
                value = value.add(output.getValue());
            }

            log.info("Completing send tx with {} outputs totalling {} and a fee of {}/kB", req.tx.getOutputs().size(),
                    value.toFriendlyString(), req.feePerKb.toFriendlyString());

            // If any inputs have already been added, we don't need to get their value from wallet
            Coin totalInput = Coin.ZERO;
            for (TransactionInput input : req.tx.getInputs())
                if (input.getConnectedOutput() != null)
                    totalInput = totalInput.add(input.getConnectedOutput().getValue());
                else
                    log.warn("SendRequest transaction already has inputs but we don't know how much they are worth - they will be added to fee.");
            value = value.subtract(totalInput);

            List<TransactionInput> originalInputs = new ArrayList<>(req.tx.getInputs());

            // Check for dusty sends and the OP_RETURN limit.
            if (req.ensureMinRequiredFee && !req.emptyWallet) { // Min fee checking is handled later for emptyWallet.
                int opReturnCount = 0;
                for (TransactionOutput output : req.tx.getOutputs()) {
                    if (output.isDust())
                        throw new DustySendRequested();
                    if (ScriptPattern.isOpReturn(output.getScriptPubKey()))
                        ++opReturnCount;
                }
                if (opReturnCount > 1) // Only 1 OP_RETURN per transaction allowed.
                    throw new MultipleOpReturnRequested();
            }

            // Calculate a list of ALL potential candidates for spending and then ask a coin selector to provide us
            // with the actual outputs that'll be used to gather the required amount of value. In this way, users
            // can customize coin selection policies. The call below will ignore immature coinbases and outputs
            // we don't have the keys for.
            List<TransactionOutput> candidates = calculateAllSpendCandidates(true, req.missingSigsMode == MissingSigsMode.THROW);

            CoinSelection bestCoinSelection;
            TransactionOutput bestChangeOutput = null;
            List<Coin> updatedOutputValues = null;
            if (!req.emptyWallet) {
                // This can throw InsufficientMoneyException.
                FeeCalculation feeCalculation = calculateFee(req, value, originalInputs, req.ensureMinRequiredFee, candidates);
                bestCoinSelection = feeCalculation.bestCoinSelection;
                bestChangeOutput = feeCalculation.bestChangeOutput;
                updatedOutputValues = feeCalculation.updatedOutputValues;
            } else {
                // We're being asked to empty the wallet. What this means is ensuring "tx" has only a single output
                // of the total value we can currently spend as determined by the selector, and then subtracting the fee.
                checkState(req.tx.getOutputs().size() == 1, "Empty wallet TX must have a single output only.");
                CoinSelector selector = req.coinSelector == null ? coinSelector : req.coinSelector;
                bestCoinSelection = selector.select(params.getMaxMoney(), candidates);
                candidates = null;  // Selector took ownership and might have changed candidates. Don't access again.
                req.tx.getOutput(0).setValue(bestCoinSelection.valueGathered);
                log.info("  emptying {}", bestCoinSelection.valueGathered.toFriendlyString());
            }

            for (TransactionOutput output : bestCoinSelection.gathered)
                req.tx.addInput(output);

            if (req.emptyWallet) {
                final Coin feePerKb = req.feePerKb == null ? Coin.ZERO : req.feePerKb;
                if (!adjustOutputDownwardsForFee(req.tx, bestCoinSelection, feePerKb, req.ensureMinRequiredFee))
                    throw new CouldNotAdjustDownwards();
            }

            if (updatedOutputValues != null) {
                for (int i = 0; i < updatedOutputValues.size(); i++) {
                    req.tx.getOutput(i).setValue(updatedOutputValues.get(i));
                }
            }

            if (bestChangeOutput != null) {
                req.tx.addOutput(bestChangeOutput);
                log.info("  with {} change", bestChangeOutput.getValue().toFriendlyString());
            }

            // Now shuffle the outputs to obfuscate which is the change.
            if (req.shuffleOutputs)
                req.tx.shuffleOutputs();

            // Now sign the inputs, thus proving that we are entitled to redeem the connected outputs.
            if (req.signInputs)
                signTransaction(req);

            // Check size.
            final int size = req.tx.unsafeBitcoinSerialize().length;
            if (size > Transaction.MAX_STANDARD_TX_SIZE)
                throw new ExceededMaxTransactionSize();

            // Label the transaction as being self created. We can use this later to spend its change output even before
            // the transaction is confirmed. We deliberately won't bother notifying listeners here as there's not much
            // point - the user isn't interested in a confidence transition they made themselves.
            req.tx.getConfidence().setSource(TransactionConfidence.Source.SELF);
            // Label the transaction as being a user requested payment. This can be used to render GUI wallet
            // transaction lists more appropriately, especially when the wallet starts to generate transactions itself
            // for internal purposes.
            req.tx.setPurpose(Transaction.Purpose.USER_PAYMENT);
            // Record the exchange rate that was valid when the transaction was completed.
            req.tx.setExchangeRate(req.exchangeRate);
            req.tx.setMemo(req.memo);
            req.completed = true;
            log.info("  completed: {}", req.tx);
        } finally {
            lock.unlock();
        }
    }

    /**
     * <p>Given a send request containing transaction, attempts to sign it's inputs. This method expects transaction
     * to have all necessary inputs connected or they will be ignored.</p>
     * <p>Actual signing is done by pluggable {@link #signers} and it's not guaranteed that
     * transaction will be complete in the end.</p>
     */
    public void signTransaction(SendRequest req) {
        lock.lock();
        try {
            Transaction tx = req.tx;
            List<TransactionInput> inputs = tx.getInputs();
            List<TransactionOutput> outputs = tx.getOutputs();
            checkState(inputs.size() > 0);
            checkState(outputs.size() > 0);

            KeyBag maybeDecryptingKeyBag = new DecryptingKeyBag(this, req.aesKey);

            int numInputs = tx.getInputs().size();
            for (int i = 0; i < numInputs; i++) {
                TransactionInput txIn = tx.getInput(i);
                TransactionOutput connectedOutput = txIn.getConnectedOutput();
                if (connectedOutput == null) {
                    // Missing connected output, assuming already signed.
                    continue;
                }
                Script scriptPubKey = connectedOutput.getScriptPubKey();

                try {
                    // We assume if its already signed, its hopefully got a SIGHASH type that will not invalidate when
                    // we sign missing pieces (to check this would require either assuming any signatures are signing
                    // standard output types or a way to get processed signatures out of script execution)
                    txIn.getScriptSig().correctlySpends(tx, i, txIn.getWitness(), connectedOutput.getValue(),
                            connectedOutput.getScriptPubKey(), Script.ALL_VERIFY_FLAGS);
                    log.warn("Input {} already correctly spends output, assuming SIGHASH type used will be safe and skipping signing.", i);
                    continue;
                } catch (ScriptException e) {
                    log.debug("Input contained an incorrect signature", e);
                    // Expected.
                }

                RedeemData redeemData = txIn.getConnectedRedeemData(maybeDecryptingKeyBag);
                checkNotNull(redeemData, "Transaction exists in wallet that we cannot redeem: %s", txIn.getOutpoint().getHash());
                txIn.setScriptSig(scriptPubKey.createEmptyInputScript(redeemData.keys.get(0), redeemData.redeemScript));
                txIn.setWitness(scriptPubKey.createEmptyWitness(redeemData.keys.get(0)));
            }

            TransactionSigner.ProposedTransaction proposal = new TransactionSigner.ProposedTransaction(tx);
            for (TransactionSigner signer : signers) {
                if (!signer.signInputs(proposal, maybeDecryptingKeyBag))
                    log.info("{} returned false for the tx", signer.getClass().getName());
            }

            // resolve missing sigs if any
            new MissingSigResolutionSigner(req.missingSigsMode).signInputs(proposal, maybeDecryptingKeyBag);
        } finally {
            lock.unlock();
        }
    }

    /** Reduce the value of the first output of a transaction to pay the given feePerKb as appropriate for its size. */
    private boolean adjustOutputDownwardsForFee(Transaction tx, CoinSelection coinSelection, Coin feePerKb,
            boolean ensureMinRequiredFee) {
        final int size = tx.unsafeBitcoinSerialize().length + estimateBytesForSigning(coinSelection);
        Coin fee = feePerKb.multiply(size).divide(1000);
        if (ensureMinRequiredFee && fee.compareTo(Transaction.REFERENCE_DEFAULT_MIN_TX_FEE) < 0)
            fee = Transaction.REFERENCE_DEFAULT_MIN_TX_FEE;
        TransactionOutput output = tx.getOutput(0);
        output.setValue(output.getValue().subtract(fee));
        return !output.isDust();
    }

    /**
     * Returns a list of the outputs that can potentially be spent, i.e. that we have the keys for and are unspent
     * according to our knowledge of the block chain.
     */
    public List<TransactionOutput> calculateAllSpendCandidates() {
        return calculateAllSpendCandidates(true, true);
    }

    /**
     * Returns a list of all outputs that are being tracked by this wallet either from the {@link UTXOProvider}
     * (in this case the existence or not of private keys is ignored), or the wallets internal storage (the default)
     * taking into account the flags.
     *
     * @param excludeImmatureCoinbases Whether to ignore coinbase outputs that we will be able to spend in future once they mature.
     * @param excludeUnsignable Whether to ignore outputs that we are tracking but don't have the keys to sign for.
     */
    public List<TransactionOutput> calculateAllSpendCandidates(boolean excludeImmatureCoinbases, boolean excludeUnsignable) {
        lock.lock();
        try {
            List<TransactionOutput> candidates;
            if (vUTXOProvider == null) {
                candidates = new ArrayList<>(myUnspents.size());
                for (TransactionOutput output : myUnspents) {
                    if (excludeUnsignable && !canSignFor(output.getScriptPubKey())) continue;
                    Transaction transaction = checkNotNull(output.getParentTransaction());
                    if (excludeImmatureCoinbases && !transaction.isMature())
                        continue;
                    candidates.add(output);
                }
            } else {
                candidates = calculateAllSpendCandidatesFromUTXOProvider(excludeImmatureCoinbases);
            }
            return candidates;
        } finally {
            lock.unlock();
        }
    }

    /**
     * Returns true if this wallet has at least one of the private keys needed to sign for this scriptPubKey. Returns
     * false if the form of the script is not known or if the script is OP_RETURN.
     */
    public boolean canSignFor(Script script) {
        if (ScriptPattern.isP2PK(script)) {
            byte[] pubkey = ScriptPattern.extractKeyFromP2PK(script);
            ECKey key = findKeyFromPubKey(pubkey);
            return key != null && (key.isEncrypted() || key.hasPrivKey());
        } else if (ScriptPattern.isP2SH(script)) {
            RedeemData data = findRedeemDataFromScriptHash(ScriptPattern.extractHashFromP2SH(script));
            return data != null && canSignFor(data.redeemScript);
        } else if (ScriptPattern.isP2PKH(script)) {
            ECKey key = findKeyFromPubKeyHash(ScriptPattern.extractHashFromP2PKH(script),
                    Script.ScriptType.P2PKH);
            return key != null && (key.isEncrypted() || key.hasPrivKey());
        } else if (ScriptPattern.isP2WPKH(script)) {
            ECKey key = findKeyFromPubKeyHash(ScriptPattern.extractHashFromP2WH(script),
                    Script.ScriptType.P2WPKH);
            return key != null && (key.isEncrypted() || key.hasPrivKey()) && key.isCompressed();
        } else if (ScriptPattern.isSentToMultisig(script)) {
            for (ECKey pubkey : script.getPubKeys()) {
                ECKey key = findKeyFromPubKey(pubkey.getPubKey());
                if (key != null && (key.isEncrypted() || key.hasPrivKey()))
                    return true;
            }
        } else if (ScriptPattern.isSentToCltvPaymentChannel(script)) {
            // Any script for which we are the recipient or sender counts.
            byte[] sender = ScriptPattern.extractSenderPubKeyFromCltvPaymentChannel(script);
            ECKey senderKey = findKeyFromPubKey(sender);
            if (senderKey != null && (senderKey.isEncrypted() || senderKey.hasPrivKey())) {
                return true;
            }
            byte[] recipient = ScriptPattern.extractRecipientPubKeyFromCltvPaymentChannel(script);
            ECKey recipientKey = findKeyFromPubKey(recipient);
            if (recipientKey != null && (recipientKey.isEncrypted() || recipientKey.hasPrivKey())) {
                return true;
            }
            return false;
        }
        return false;
    }

    /**
     * Returns the spendable candidates from the {@link UTXOProvider} based on keys that the wallet contains.
     * @return The list of candidates.
     */
    protected LinkedList<TransactionOutput> calculateAllSpendCandidatesFromUTXOProvider(boolean excludeImmatureCoinbases) {
        checkState(lock.isHeldByCurrentThread());
        UTXOProvider utxoProvider = checkNotNull(vUTXOProvider, "No UTXO provider has been set");
        LinkedList<TransactionOutput> candidates = Lists.newLinkedList();
        try {
            int chainHeight = utxoProvider.getChainHeadHeight();
            for (UTXO output : getStoredOutputsFromUTXOProvider()) {
                boolean coinbase = output.isCoinbase();
                int depth = chainHeight - output.getHeight() + 1; // the current depth of the output (1 = same as head).
                // Do not try and spend coinbases that were mined too recently, the protocol forbids it.
                if (!excludeImmatureCoinbases || !coinbase || depth >= params.getSpendableCoinbaseDepth()) {
                    candidates.add(new FreeStandingTransactionOutput(params, output, chainHeight));
                }
            }
        } catch (UTXOProviderException e) {
            throw new RuntimeException("UTXO provider error", e);
        }
        // We need to handle the pending transactions that we know about.
        for (Transaction tx : pending.values()) {
            // Remove the spent outputs.
            for (TransactionInput input : tx.getInputs()) {
                if (input.getConnectedOutput().isMine(this)) {
                    candidates.remove(input.getConnectedOutput());
                }
            }
            // Add change outputs. Do not try and spend coinbases that were mined too recently, the protocol forbids it.
            if (!excludeImmatureCoinbases || tx.isMature()) {
                for (TransactionOutput output : tx.getOutputs()) {
                    if (output.isAvailableForSpending() && output.isMine(this)) {
                        candidates.add(output);
                    }
                }
            }
        }
        return candidates;
    }

    /**
     * Get all the {@link UTXO}'s from the {@link UTXOProvider} based on keys that the
     * wallet contains.
     * @return The list of stored outputs.
     */
    protected List<UTXO> getStoredOutputsFromUTXOProvider() throws UTXOProviderException {
        UTXOProvider utxoProvider = checkNotNull(vUTXOProvider, "No UTXO provider has been set");
        List<UTXO> candidates = new ArrayList<>();
        List<ECKey> keys = getImportedKeys();
        keys.addAll(getActiveKeyChain().getLeafKeys());
        candidates.addAll(utxoProvider.getOpenTransactionOutputs(keys));
        return candidates;
    }

    /** Returns the {@link CoinSelector} object which controls which outputs can be spent by this wallet. */
    public CoinSelector getCoinSelector() {
        lock.lock();
        try {
            return coinSelector;
        } finally {
            lock.unlock();
        }
    }

    /**
     * A coin selector is responsible for choosing which outputs to spend when creating transactions. The default
     * selector implements a policy of spending transactions that appeared in the best chain and pending transactions
     * that were created by this wallet, but not others. You can override the coin selector for any given send
     * operation by changing {@link SendRequest#coinSelector}.
     */
    public void setCoinSelector(CoinSelector coinSelector) {
        lock.lock();
        try {
            this.coinSelector = checkNotNull(coinSelector);
        } finally {
            lock.unlock();
        }
    }

    /**
     * Convenience wrapper for {@code setCoinSelector(Wallet.AllowUnconfirmedCoinSelector.get())}. If this method
     * is called on the wallet then transactions will be used for spending regardless of their confidence. This can
     * be dangerous - only use this if you absolutely know what you're doing!
     */
    public void allowSpendingUnconfirmedTransactions() {
        setCoinSelector(AllowUnconfirmedCoinSelector.get());
    }

    /**
     * Get the {@link UTXOProvider}.
     * @return The UTXO provider.
     */
    @Nullable public UTXOProvider getUTXOProvider() {
        lock.lock();
        try {
            return vUTXOProvider;
        } finally {
            lock.unlock();
        }
    }

    /**
     * Set the {@link UTXOProvider}.
     *
     * <p>The wallet will query the provider for spendable candidates, i.e. outputs controlled exclusively
     * by private keys contained in the wallet.</p>
     *
     * <p>Note that the associated provider must be reattached after a wallet is loaded from disk.
     * The association is not serialized.</p>
     */
    public void setUTXOProvider(@Nullable UTXOProvider provider) {
        lock.lock();
        try {
            checkArgument(provider == null || provider.getParams().equals(params));
            this.vUTXOProvider = provider;
        } finally {
            lock.unlock();
        }
    }

    //endregion

    // ***************************************************************************************************************
    /**
     * A custom {@link TransactionOutput} that is free standing. This contains all the information
     * required for spending without actually having all the linked data (i.e parent tx).
     *
     */
    private class FreeStandingTransactionOutput extends TransactionOutput {
        private UTXO output;
        private int chainHeight;

        /**
         * Construct a free standing Transaction Output.
         * @param params The network parameters.
         * @param output The stored output (free standing).
         */
        public FreeStandingTransactionOutput(NetworkParameters params, UTXO output, int chainHeight) {
            super(params, null, output.getValue(), output.getScript().getProgram());
            this.output = output;
            this.chainHeight = chainHeight;
        }

        /**
         * Get the {@link UTXO}.
         * @return The stored output.
         */
        public UTXO getUTXO() {
            return output;
        }

        /**
         * Get the depth withing the chain of the parent tx, depth is 1 if it the output height is the height of
         * the latest block.
         * @return The depth.
         */
        @Override
        public int getParentTransactionDepthInBlocks() {
            return chainHeight - output.getHeight() + 1;
        }

        @Override
        public int getIndex() {
            return (int) output.getIndex();
        }

        @Override
        public Sha256Hash getParentTransactionHash() {
            return output.getHash();
        }
    }

    // ***************************************************************************************************************

    private static class TxOffsetPair implements Comparable<TxOffsetPair> {
        public final Transaction tx;
        public final int offset;

        public TxOffsetPair(Transaction tx, int offset) {
            this.tx = tx;
            this.offset = offset;
        }

        @Override public int compareTo(TxOffsetPair o) {
            // note that in this implementation compareTo() is not consistent with equals()
            return Ints.compare(offset, o.offset);
        }
    }

    //region Reorganisations

    /**
     * <p>Don't call this directly. It's not intended for API users.</p>
     *
     * <p>Called by the {@link BlockChain} when the best chain (representing total work done) has changed. This can
     * cause the number of confirmations of a transaction to go higher, lower, drop to zero and can even result in
     * a transaction going dead (will never confirm) due to a double spend.</p>
     *
     * <p>The oldBlocks/newBlocks lists are ordered height-wise from top first to bottom last.</p>
     */
    @Override
    public void reorganize(StoredBlock splitPoint, List<StoredBlock> oldBlocks, List<StoredBlock> newBlocks) throws VerificationException {
        lock.lock();
        try {
            // This runs on any peer thread with the block chain locked.
            //
            // The reorganize functionality of the wallet is tested in ChainSplitTest.java
            //
            // receive() has been called on the block that is triggering the re-org before this is called, with type
            // of SIDE_CHAIN.
            //
            // Note that this code assumes blocks are not invalid - if blocks contain duplicated transactions,
            // transactions that double spend etc then we can calculate the incorrect result. This could open up
            // obscure DoS attacks if someone successfully mines a throwaway invalid block and feeds it to us, just
            // to try and corrupt the internal data structures. We should try harder to avoid this but it's tricky
            // because there are so many ways the block can be invalid.

            // Avoid spuriously informing the user of wallet/tx confidence changes whilst we're re-organizing.
            checkState(confidenceChanged.size() == 0);
            checkState(!insideReorg);
            insideReorg = true;
            checkState(onWalletChangedSuppressions == 0);
            onWalletChangedSuppressions++;

            // Map block hash to transactions that appear in it. We ensure that the map values are sorted according
            // to their relative position within those blocks.
            ArrayListMultimap<Sha256Hash, TxOffsetPair> mapBlockTx = ArrayListMultimap.create();
            for (Transaction tx : getTransactions(true)) {
                Map<Sha256Hash, Integer> appearsIn = tx.getAppearsInHashes();
                if (appearsIn == null) continue;  // Pending.
                for (Map.Entry<Sha256Hash, Integer> block : appearsIn.entrySet())
                    mapBlockTx.put(block.getKey(), new TxOffsetPair(tx, block.getValue()));
            }
            for (Sha256Hash blockHash : mapBlockTx.keySet())
                Collections.sort(mapBlockTx.get(blockHash));

            List<Sha256Hash> oldBlockHashes = new ArrayList<>(oldBlocks.size());
            log.info("Old part of chain (top to bottom):");
            for (StoredBlock b : oldBlocks) {
                log.info("  {}", b.getHeader().getHashAsString());
                oldBlockHashes.add(b.getHeader().getHash());
            }
            log.info("New part of chain (top to bottom):");
            for (StoredBlock b : newBlocks) {
                log.info("  {}", b.getHeader().getHashAsString());
            }

            Collections.reverse(newBlocks);  // Need bottom-to-top but we get top-to-bottom.

            // For each block in the old chain, disconnect the transactions in reverse order.
            LinkedList<Transaction> oldChainTxns = Lists.newLinkedList();
            for (Sha256Hash blockHash : oldBlockHashes) {
                for (TxOffsetPair pair : mapBlockTx.get(blockHash)) {
                    Transaction tx = pair.tx;
                    final Sha256Hash txHash = tx.getTxId();
                    if (tx.isCoinBase()) {
                        // All the transactions that we have in our wallet which spent this coinbase are now invalid
                        // and will never confirm. Hopefully this should never happen - that's the point of the maturity
                        // rule that forbids spending of coinbase transactions for 100 blocks.
                        //
                        // This could be recursive, although of course because we don't have the full transaction
                        // graph we can never reliably kill all transactions we might have that were rooted in
                        // this coinbase tx. Some can just go pending forever, like the Bitcoin Core. However we
                        // can do our best.
                        log.warn("Coinbase killed by re-org: {}", tx.getTxId());
                        killTxns(ImmutableSet.of(tx), null);
                    } else {
                        for (TransactionOutput output : tx.getOutputs()) {
                            TransactionInput input = output.getSpentBy();
                            if (input != null) {
                                if (output.isMineOrWatched(this))
                                    checkState(myUnspents.add(output));
                                input.disconnect();
                            }
                        }
                        oldChainTxns.add(tx);
                        unspent.remove(txHash);
                        spent.remove(txHash);
                        checkState(!pending.containsKey(txHash));
                        checkState(!dead.containsKey(txHash));
                    }
                }
            }

            // Put all the disconnected transactions back into the pending pool and re-connect them.
            for (Transaction tx : oldChainTxns) {
                // Coinbase transactions on the old part of the chain are dead for good and won't come back unless
                // there's another re-org.
                if (tx.isCoinBase()) continue;
                log.info("  ->pending {}", tx.getTxId());

                tx.getConfidence().setConfidenceType(ConfidenceType.PENDING);  // Wipe height/depth/work data.
                confidenceChanged.put(tx, TransactionConfidence.Listener.ChangeReason.TYPE);
                addWalletTransaction(Pool.PENDING, tx);
                updateForSpends(tx, false);
            }

            // Note that dead transactions stay dead. Consider a chain that Finney attacks T1 and replaces it with
            // T2, so we move T1 into the dead pool. If there's now a re-org to a chain that doesn't include T2, it
            // doesn't matter - the miners deleted T1 from their mempool, will resurrect T2 and put that into the
            // mempool and so T1 is still seen as a losing double spend.

            // The old blocks have contributed to the depth for all the transactions in the
            // wallet that are in blocks up to and including the chain split block.
            // The total depth is calculated here and then subtracted from the appropriate transactions.
            int depthToSubtract = oldBlocks.size();
            log.info("depthToSubtract = " + depthToSubtract);
            // Remove depthToSubtract from all transactions in the wallet except for pending.
            subtractDepth(depthToSubtract, spent.values());
            subtractDepth(depthToSubtract, unspent.values());
            subtractDepth(depthToSubtract, dead.values());

            // The effective last seen block is now the split point so set the lastSeenBlockHash.
            setLastBlockSeenHash(splitPoint.getHeader().getHash());

            // For each block in the new chain, work forwards calling receive() and notifyNewBestBlock().
            // This will pull them back out of the pending pool, or if the tx didn't appear in the old chain and
            // does appear in the new chain, will treat it as such and possibly kill pending transactions that
            // conflict.
            for (StoredBlock block : newBlocks) {
                log.info("Replaying block {}", block.getHeader().getHashAsString());
                for (TxOffsetPair pair : mapBlockTx.get(block.getHeader().getHash())) {
                    log.info("  tx {}", pair.tx.getTxId());
                    try {
                        receive(pair.tx, block, BlockChain.NewBlockType.BEST_CHAIN, pair.offset);
                    } catch (ScriptException e) {
                        throw new RuntimeException(e);  // Cannot happen as these blocks were already verified.
                    }
                }
                notifyNewBestBlock(block);
            }
            isConsistentOrThrow();
            final Coin balance = getBalance();
            log.info("post-reorg balance is {}", balance.toFriendlyString());
            // Inform event listeners that a re-org took place.
            queueOnReorganize();
            insideReorg = false;
            onWalletChangedSuppressions--;
            maybeQueueOnWalletChanged();
            checkBalanceFuturesLocked(balance);
            informConfidenceListenersIfNotReorganizing();
            saveLater();
        } finally {
            lock.unlock();
        }
    }

    /**
     * Subtract the supplied depth from the given transactions.
     */
    private void subtractDepth(int depthToSubtract, Collection<Transaction> transactions) {
        for (Transaction tx : transactions) {
            if (tx.getConfidence().getConfidenceType() == ConfidenceType.BUILDING) {
                tx.getConfidence().setDepthInBlocks(tx.getConfidence().getDepthInBlocks() - depthToSubtract);
                confidenceChanged.put(tx, TransactionConfidence.Listener.ChangeReason.DEPTH);
            }
        }
    }

    //endregion

    /******************************************************************************************************************/

    //region Bloom filtering

    private final ArrayList<TransactionOutPoint> bloomOutPoints = Lists.newArrayList();
    // Used to track whether we must automatically begin/end a filter calculation and calc outpoints/take the locks.
    private final AtomicInteger bloomFilterGuard = new AtomicInteger(0);

    @Override
    public void beginBloomFilterCalculation() {
        if (bloomFilterGuard.incrementAndGet() > 1)
            return;
        lock.lock();
        keyChainGroupLock.lock();
        //noinspection FieldAccessNotGuarded
        calcBloomOutPointsLocked();
    }

    private void calcBloomOutPointsLocked() {
        // TODO: This could be done once and then kept up to date.
        bloomOutPoints.clear();
        Set<Transaction> all = new HashSet<>();
        all.addAll(unspent.values());
        all.addAll(spent.values());
        all.addAll(pending.values());
        for (Transaction tx : all) {
            for (TransactionOutput out : tx.getOutputs()) {
                try {
                    if (isTxOutputBloomFilterable(out))
                        bloomOutPoints.add(out.getOutPointFor());
                } catch (ScriptException e) {
                    // If it is ours, we parsed the script correctly, so this shouldn't happen.
                    throw new RuntimeException(e);
                }
            }
        }
    }

    @Override @GuardedBy("keyChainGroupLock")
    public void endBloomFilterCalculation() {
        if (bloomFilterGuard.decrementAndGet() > 0)
            return;
        bloomOutPoints.clear();
        keyChainGroupLock.unlock();
        lock.unlock();
    }

    /**
     * Returns the number of distinct data items (note: NOT keys) that will be inserted into a bloom filter, when it
     * is constructed.
     */
    @Override
    public int getBloomFilterElementCount() {
        beginBloomFilterCalculation();
        try {
            int size = bloomOutPoints.size();
            size += keyChainGroup.getBloomFilterElementCount();
            // Some scripts may have more than one bloom element.  That should normally be okay, because under-counting
            // just increases false-positive rate.
            size += watchedScripts.size();
            return size;
        } finally {
            endBloomFilterCalculation();
        }
    }

    /**
     * If we are watching any scripts, the bloom filter must update on peers whenever an output is
     * identified.  This is because we don't necessarily have the associated pubkey, so we can't
     * watch for it on spending transactions.
     */
    @Override
    public boolean isRequiringUpdateAllBloomFilter() {
        // This is typically called by the PeerGroup, in which case it will have already explicitly taken the lock
        // before calling, but because this is public API we must still lock again regardless.
        keyChainGroupLock.lock();
        try {
            if (!watchedScripts.isEmpty())
                return true;
            if (keyChainGroup.chains != null)
                for (DeterministicKeyChain chain : keyChainGroup.chains)
                    if (chain.getOutputScriptType() == Script.ScriptType.P2WPKH)
                        return true;
            return false;
        } finally {
            keyChainGroupLock.unlock();
        }
    }

    /**
     * Gets a bloom filter that contains all of the public keys from this wallet, and which will provide the given
     * false-positive rate. See the docs for {@link BloomFilter} for a brief explanation of anonymity when using filters.
     */
    public BloomFilter getBloomFilter(double falsePositiveRate) {
        beginBloomFilterCalculation();
        try {
            return getBloomFilter(getBloomFilterElementCount(), falsePositiveRate, (long) (Math.random() * Long.MAX_VALUE));
        } finally {
            endBloomFilterCalculation();
        }
    }

    /**
     * <p>Gets a bloom filter that contains all of the public keys from this wallet, and which will provide the given
     * false-positive rate if it has size elements. Keep in mind that you will get 2 elements in the bloom filter for
     * each key in the wallet, for the public key and the hash of the public key (address form).</p>
     * 
     * <p>This is used to generate a BloomFilter which can be {@link BloomFilter#merge(BloomFilter)}d with another.
     * It could also be used if you have a specific target for the filter's size.</p>
     * 
     * <p>See the docs for {@link BloomFilter#BloomFilter(int, double, long, BloomFilter.BloomUpdate)} for a brief explanation of anonymity when using bloom
     * filters.</p>
     */
    @Override @GuardedBy("keyChainGroupLock")
    public BloomFilter getBloomFilter(int size, double falsePositiveRate, long nTweak) {
        beginBloomFilterCalculation();
        try {
            BloomFilter filter = keyChainGroup.getBloomFilter(size, falsePositiveRate, nTweak);
            for (Script script : watchedScripts) {
                for (ScriptChunk chunk : script.getChunks()) {
                    // Only add long (at least 64 bit) data to the bloom filter.
                    // If any long constants become popular in scripts, we will need logic
                    // here to exclude them.
                    if (!chunk.isOpCode() && (chunk.data != null) && chunk.data.length >= MINIMUM_BLOOM_DATA_LENGTH) {
                        filter.insert(chunk.data);
                    }
                }
            }
            for (TransactionOutPoint point : bloomOutPoints)
                filter.insert(point);
            return filter;
        } finally {
            endBloomFilterCalculation();
        }
    }

    // Returns true if the output is one that won't be selected by a data element matching in the scriptSig.
    private boolean isTxOutputBloomFilterable(TransactionOutput out) {
        Script script = out.getScriptPubKey();
        boolean isScriptTypeSupported = ScriptPattern.isP2PK(script) || ScriptPattern.isP2SH(script)
                || ScriptPattern.isP2WPKH(script) || ScriptPattern.isP2WSH(script);
        return (isScriptTypeSupported && myUnspents.contains(out)) || watchedScripts.contains(script);
    }

    /**
     * Used by {@link Peer} to decide whether or not to discard this block and any blocks building upon it, in case
     * the Bloom filter used to request them may be exhausted, that is, not have sufficient keys in the deterministic
     * sequence within it to reliably find relevant transactions.
     */
    public boolean checkForFilterExhaustion(FilteredBlock block) {
        keyChainGroupLock.lock();
        try {
            if (!keyChainGroup.isSupportsDeterministicChains())
                return false;
            int epoch = keyChainGroup.getCombinedKeyLookaheadEpochs();
            for (Transaction tx : block.getAssociatedTransactions().values()) {
                markKeysAsUsed(tx);
            }
            int newEpoch = keyChainGroup.getCombinedKeyLookaheadEpochs();
            checkState(newEpoch >= epoch);
            // If the key lookahead epoch has advanced, there was a call to addKeys and the PeerGroup already has a
            // pending request to recalculate the filter queued up on another thread. The calling Peer should abandon
            // block at this point and await a new filter before restarting the download.
            return newEpoch > epoch;
        } finally {
            keyChainGroupLock.unlock();
        }
    }

    //endregion

    // ***************************************************************************************************************

    //region Extensions to the wallet format.

    /**
     * By providing an object implementing the {@link WalletExtension} interface, you can save and load arbitrary
     * additional data that will be stored with the wallet. Each extension is identified by an ID, so attempting to
     * add the same extension twice (or two different objects that use the same ID) will throw an IllegalStateException.
     */
    public void addExtension(WalletExtension extension) {
        String id = checkNotNull(extension).getWalletExtensionID();
        lock.lock();
        try {
            if (extensions.containsKey(id))
                throw new IllegalStateException("Cannot add two extensions with the same ID: " + id);
            extensions.put(id, extension);
            saveNow();
        } finally {
            lock.unlock();
        }
    }

    /**
     * Atomically adds extension or returns an existing extension if there is one with the same id already present.
     */
    public WalletExtension addOrGetExistingExtension(WalletExtension extension) {
        String id = checkNotNull(extension).getWalletExtensionID();
        lock.lock();
        try {
            WalletExtension previousExtension = extensions.get(id);
            if (previousExtension != null)
                return previousExtension;
            extensions.put(id, extension);
            saveNow();
            return extension;
        } finally {
            lock.unlock();
        }
    }

    /**
     * Either adds extension as a new extension or replaces the existing extension if one already exists with the same
     * id. This also triggers wallet auto-saving, so may be useful even when called with the same extension as is
     * already present.
     */
    public void addOrUpdateExtension(WalletExtension extension) {
        String id = checkNotNull(extension).getWalletExtensionID();
        lock.lock();
        try {
            extensions.put(id, extension);
            saveNow();
        } finally {
            lock.unlock();
        }
    }

    /** Returns a snapshot of all registered extension objects. The extensions themselves are not copied. */
    public Map<String, WalletExtension> getExtensions() {
        lock.lock();
        try {
            return ImmutableMap.copyOf(extensions);
        } finally {
            lock.unlock();
        }
    }

    /**
     * Deserialize the wallet extension with the supplied data and then install it, replacing any existing extension
     * that may have existed with the same ID. If an exception is thrown then the extension is removed from the wallet,
     * if already present.
     */
    public void deserializeExtension(WalletExtension extension, byte[] data) throws Exception {
        lock.lock();
        keyChainGroupLock.lock();
        try {
            // This method exists partly to establish a lock ordering of wallet > extension.
            extension.deserializeWalletExtension(this, data);
            extensions.put(extension.getWalletExtensionID(), extension);
        } catch (Throwable throwable) {
            log.error("Error during extension deserialization", throwable);
            extensions.remove(extension.getWalletExtensionID());
            Throwables.propagate(throwable);
        } finally {
            keyChainGroupLock.unlock();
            lock.unlock();
        }
    }

    @Override
    public void setTag(String tag, ByteString value) {
        super.setTag(tag, value);
        saveNow();
    }

    //endregion

    /******************************************************************************************************************/

    private static class FeeCalculation {
        // Selected UTXOs to spend
        public CoinSelection bestCoinSelection;
        // Change output (may be null if no change)
        public TransactionOutput bestChangeOutput;
        // List of output values adjusted downwards when recipients pay fees (may be null if no adjustment needed).
        public List<Coin> updatedOutputValues;
    }

    //region Fee calculation code

    private FeeCalculation calculateFee(SendRequest req, Coin value, List<TransactionInput> originalInputs,
                                       boolean needAtLeastReferenceFee, List<TransactionOutput> candidates) throws InsufficientMoneyException {
        checkState(lock.isHeldByCurrentThread());
<<<<<<< HEAD
        // There are 3 possibilities for what adding change might do:
        // 1) No effect
        // 2) Causes increase in fee (change < 0.01 COINS)
        // 3) Causes the transaction to have a dust output or change < fee increase (ie change will be thrown away)
        // If we get either of the last 2, we keep note of what the inputs looked like at the time and try to
        // add inputs as we go up the list (keeping track of minimum inputs for each category).  At the end, we pick
        // the best input set as the one which generates the lowest total fee.
        Coin additionalValueForNextCategory = null;
        CoinSelection selection3 = null;
        CoinSelection selection2 = null;
        TransactionOutput selection2Change = null;
        CoinSelection selection1 = null;
        TransactionOutput selection1Change = null;
        // We keep track of the last size of the transaction we calculated.
        int lastCalculatedSize = 0;
        Coin valueNeeded, valueMissing = null;
=======
        FeeCalculation result;
        Coin fee = Coin.ZERO;
>>>>>>> ea3a70e8
        while (true) {
            result = new FeeCalculation();
            Transaction tx = new Transaction(params);
            addSuppliedInputs(tx, req.tx.getInputs());

            Coin valueNeeded = value;
            if (!req.recipientsPayFees) {
                valueNeeded = valueNeeded.add(fee);
            }
            if (req.recipientsPayFees) {
                result.updatedOutputValues = new ArrayList<>();
            }
            for (int i = 0; i < req.tx.getOutputs().size(); i++) {
                TransactionOutput output = new TransactionOutput(params, tx,
                        req.tx.getOutputs().get(i).bitcoinSerialize(), 0);
                if (req.recipientsPayFees) {
                    // Subtract fee equally from each selected recipient
                    output.setValue(output.getValue().subtract(fee.divide(req.tx.getOutputs().size())));
                    // first receiver pays the remainder not divisible by output count
                    if (i == 0) {
                        output.setValue(
                                output.getValue().subtract(fee.divideAndRemainder(req.tx.getOutputs().size())[1])); // Subtract fee equally from each selected recipient
                    }
                    result.updatedOutputValues.add(output.getValue());
                    if (output.getMinNonDustValue().isGreaterThan(output.getValue())) {
                        throw new CouldNotAdjustDownwards();
                    }
                }
                tx.addOutput(output);
            }
            CoinSelector selector = req.coinSelector == null ? coinSelector : req.coinSelector;
            // selector is allowed to modify candidates list.
            CoinSelection selection = selector.select(valueNeeded, new LinkedList<>(candidates));
            result.bestCoinSelection = selection;
            // Can we afford this?
            if (selection.valueGathered.compareTo(valueNeeded) < 0) {
                Coin valueMissing = valueNeeded.subtract(selection.valueGathered);
                throw new InsufficientMoneyException(valueMissing);
            }
            Coin change = selection.valueGathered.subtract(valueNeeded);
            if (change.isGreaterThan(Coin.ZERO)) {
                // The value of the inputs is greater than what we want to send. Just like in real life then,
                // we need to take back some coins ... this is called "change". Add another output that sends the change
                // back to us. The address comes either from the request or currentChangeAddress() as a default.
                Address changeAddress = req.changeAddress;
                if (changeAddress == null)
                    changeAddress = currentChangeAddress();
                TransactionOutput changeOutput = new TransactionOutput(params, tx, change, changeAddress);
                if (req.recipientsPayFees && changeOutput.isDust()) {
                    // We do not move dust-change to fees, because the sender would end up paying more than requested.
                    // This would be against the purpose of the all-inclusive feature.
                    // So instead we raise the change and deduct from the first recipient.
                    Coin missingToNotBeDust = changeOutput.getMinNonDustValue().subtract(changeOutput.getValue());
                    changeOutput.setValue(changeOutput.getValue().add(missingToNotBeDust));
                    TransactionOutput firstOutput = tx.getOutputs().get(0);
                    firstOutput.setValue(firstOutput.getValue().subtract(missingToNotBeDust));
                    result.updatedOutputValues.set(0, firstOutput.getValue());
                    if (firstOutput.isDust()) {
                        throw new CouldNotAdjustDownwards();
                    }
                }
                if (changeOutput.isDust()) {
                    // Never create dust outputs; if we would, just
                    // add the dust to the fee.
                    // Oscar comment: This seems like a way to make the condition below "if
                    // (!fee.isLessThan(feeNeeded))" to become true.
                    // This is a non-easy to understand way to do that.
                    // Maybe there are other effects I am missing
                    fee = fee.add(changeOutput.getValue());
                } else {
                    tx.addOutput(changeOutput);
                    result.bestChangeOutput = changeOutput;
                }
            }

            for (TransactionOutput selectedOutput : selection.gathered) {
                TransactionInput input = tx.addInput(selectedOutput);
                // If the scriptBytes don't default to none, our size calculations will be thrown off.
                checkState(input.getScriptBytes().length == 0);
                checkState(!input.hasWitness());
            }

            int size = tx.unsafeBitcoinSerialize().length;
            size += estimateBytesForSigning(selection);

            Coin feePerKb = req.feePerKb;
            if (needAtLeastReferenceFee && feePerKb.compareTo(Transaction.REFERENCE_DEFAULT_MIN_TX_FEE) < 0) {
                feePerKb = Transaction.REFERENCE_DEFAULT_MIN_TX_FEE;
            }
            Coin feeNeeded = feePerKb.multiply(size).divide(1000);

            if (!fee.isLessThan(feeNeeded)) {
                // Done, enough fee included.
                break;
            }

            // Include more fee and try again.
            fee = feeNeeded;
        }
        return result;

    }

    private void addSuppliedInputs(Transaction tx, List<TransactionInput> originalInputs) {
        for (TransactionInput input : originalInputs)
            tx.addInput(new TransactionInput(params, tx, input.bitcoinSerialize()));
    }

    private int estimateBytesForSigning(CoinSelection selection) {
        int size = 0;
        for (TransactionOutput output : selection.gathered) {
            try {
                Script script = output.getScriptPubKey();
                ECKey key = null;
                Script redeemScript = null;
                if (ScriptPattern.isP2PKH(script)) {
                    key = findKeyFromPubKeyHash(ScriptPattern.extractHashFromP2PKH(script),
                            Script.ScriptType.P2PKH);
                    checkNotNull(key, "Coin selection includes unspendable outputs");
                } else if (ScriptPattern.isP2WPKH(script)) {
                    key = findKeyFromPubKeyHash(ScriptPattern.extractHashFromP2WH(script),
                            Script.ScriptType.P2WPKH);
                    checkNotNull(key, "Coin selection includes unspendable outputs");
                } else if (ScriptPattern.isP2SH(script)) {
                    redeemScript = findRedeemDataFromScriptHash(ScriptPattern.extractHashFromP2SH(script)).redeemScript;
                    checkNotNull(redeemScript, "Coin selection includes unspendable outputs");
                }
                size += script.getNumberOfBytesRequiredToSpend(key, redeemScript);
            } catch (ScriptException e) {
                // If this happens it means an output script in a wallet tx could not be understood. That should never
                // happen, if it does it means the wallet has got into an inconsistent state.
                throw new IllegalStateException(e);
            }
        }
        return size;
    }

    //endregion

    // ***************************************************************************************************************

    //region Wallet maintenance transactions

    // Wallet maintenance transactions. These transactions may not be directly connected to a payment the user is
    // making. They may be instead key rotation transactions for when old keys are suspected to be compromised,
    // de/re-fragmentation transactions for when our output sizes are inappropriate or suboptimal, privacy transactions
    // and so on. Because these transactions may require user intervention in some way (e.g. entering their password)
    // the wallet application is expected to poll the Wallet class to get SendRequests. Ideally security systems like
    // hardware wallets or risk analysis providers are programmed to auto-approve transactions that send from our own
    // keys back to our own keys.

    /**
     * <p>Specifies that the given {@link TransactionBroadcaster}, typically a {@link PeerGroup}, should be used for
     * sending transactions to the Bitcoin network by default. Some sendCoins methods let you specify a broadcaster
     * explicitly, in that case, they don't use this broadcaster. If null is specified then the wallet won't attempt
     * to broadcast transactions itself.</p>
     *
     * <p>You don't normally need to call this. A {@link PeerGroup} will automatically set itself as the wallets
     * broadcaster when you use {@link PeerGroup#addWallet(Wallet)}. A wallet can use the broadcaster when you ask
     * it to send money, but in future also at other times to implement various features that may require asynchronous
     * re-organisation of the wallet contents on the block chain. For instance, in future the wallet may choose to
     * optimise itself to reduce fees or improve privacy.</p>
     */
    public void setTransactionBroadcaster(@Nullable org.bitcoinj.core.TransactionBroadcaster broadcaster) {
        Transaction[] toBroadcast = {};
        lock.lock();
        try {
            if (vTransactionBroadcaster == broadcaster)
                return;
            vTransactionBroadcaster = broadcaster;
            if (broadcaster == null)
                return;
            toBroadcast = pending.values().toArray(toBroadcast);
        } finally {
            lock.unlock();
        }
        // Now use it to upload any pending transactions we have that are marked as not being seen by any peers yet.
        // Don't hold the wallet lock whilst doing this, so if the broadcaster accesses the wallet at some point there
        // is no inversion.
        for (Transaction tx : toBroadcast) {
            ConfidenceType confidenceType = tx.getConfidence().getConfidenceType();
            checkState(confidenceType == ConfidenceType.PENDING || confidenceType == ConfidenceType.IN_CONFLICT,
                    "Expected PENDING or IN_CONFLICT, was %s.", confidenceType);
            // Re-broadcast even if it's marked as already seen for two reasons
            // 1) Old wallets may have transactions marked as broadcast by 1 peer when in reality the network
            //    never saw it, due to bugs.
            // 2) It can't really hurt.
            log.info("New broadcaster so uploading waiting tx {}", tx.getTxId());
            broadcaster.broadcastTransaction(tx);
        }
    }

    /**
     * <p>
     * When a key rotation time is set, any money controlled by keys created before the given timestamp T will be
     * respent to any key that was created after T. This can be used to recover from a situation where a set of keys is
     * believed to be compromised. The rotation time is persisted to the wallet. You can stop key rotation by calling
     * this method again with {@code null} as the argument.
     * </p>
     *
     * <p>
     * Once set up, calling {@link #doMaintenance(KeyParameter, boolean)} will create and possibly send rotation
     * transactions: but it won't be done automatically (because you might have to ask for the users password). This may
     * need to be repeated regularly in case new coins keep coming in on rotating addresses/keys.
     * </p>
     *
     * <p>
     * The given time cannot be in the future.
     * </p>
     */
    public void setKeyRotationTime(@Nullable Date time) {
        setKeyRotationTime(time != null ? time.getTime() / 1000 : 0);
    }

    /**
     * <p>
     * When a key rotation time is set, any money controlled by keys created before the given timestamp T will be
     * respent to any key that was created after T. This can be used to recover from a situation where a set of keys is
     * believed to be compromised. The rotation time is persisted to the wallet. You can stop key rotation by calling
     * this method again with {@code 0} as the argument.
     * </p>
     * 
     * <p>
     * Once set up, calling {@link #doMaintenance(KeyParameter, boolean)} will create and possibly send rotation
     * transactions: but it won't be done automatically (because you might have to ask for the users password). This may
     * need to be repeated regularly in case new coins keep coming in on rotating addresses/keys.
     * </p>
     *
     * <p>
     * The given time cannot be in the future.
     * </p>
     */
    public void setKeyRotationTime(long unixTimeSeconds) {
        checkArgument(unixTimeSeconds <= Utils.currentTimeSeconds(), "Given time (%s) cannot be in the future.",
                Utils.dateTimeFormat(unixTimeSeconds * 1000));
        vKeyRotationTimestamp = unixTimeSeconds;
        saveNow();
    }

    /**
     * Returns the key rotation time, or null if unconfigured. See {@link #setKeyRotationTime(Date)} for a description
     * of the field.
     */
    public @Nullable Date getKeyRotationTime() {
        final long keyRotationTimestamp = vKeyRotationTimestamp;
        if (keyRotationTimestamp != 0)
            return new Date(keyRotationTimestamp * 1000);
        else
            return null;
    }

    /** Returns whether the keys creation time is before the key rotation time, if one was set. */
    public boolean isKeyRotating(ECKey key) {
        long time = vKeyRotationTimestamp;
        return time != 0 && key.getCreationTimeSeconds() < time;
    }

    /**
     * A wallet app should call this from time to time in order to let the wallet craft and send transactions needed
     * to re-organise coins internally. A good time to call this would be after receiving coins for an unencrypted
     * wallet, or after sending money for an encrypted wallet. If you have an encrypted wallet and just want to know
     * if some maintenance needs doing, call this method with andSend set to false and look at the returned list of
     * transactions. Maintenance might also include internal changes that involve some processing or work but
     * which don't require making transactions - these will happen automatically unless the password is required
     * in which case an exception will be thrown.
     * @param aesKey the users password, if any.
     * @param signAndSend if true, send the transactions via the tx broadcaster and return them, if false just return them.
     *
     * @return A list of transactions that the wallet just made/will make for internal maintenance. Might be empty.
     * @throws org.bitcoinj.wallet.DeterministicUpgradeRequiresPassword if key rotation requires the users password.
     */
    public ListenableFuture<List<Transaction>> doMaintenance(@Nullable KeyParameter aesKey, boolean signAndSend)
            throws DeterministicUpgradeRequiresPassword {
        return doMaintenance(KeyChainGroupStructure.DEFAULT, aesKey, signAndSend);
    }

    /**
     * A wallet app should call this from time to time in order to let the wallet craft and send transactions needed
     * to re-organise coins internally. A good time to call this would be after receiving coins for an unencrypted
     * wallet, or after sending money for an encrypted wallet. If you have an encrypted wallet and just want to know
     * if some maintenance needs doing, call this method with andSend set to false and look at the returned list of
     * transactions. Maintenance might also include internal changes that involve some processing or work but
     * which don't require making transactions - these will happen automatically unless the password is required
     * in which case an exception will be thrown.
     * @param structure to derive the account path from if a new seed needs to be created
     * @param aesKey the users password, if any.
     * @param signAndSend if true, send the transactions via the tx broadcaster and return them, if false just return them.
     *
     * @return A list of transactions that the wallet just made/will make for internal maintenance. Might be empty.
     * @throws org.bitcoinj.wallet.DeterministicUpgradeRequiresPassword if key rotation requires the users password.
     */
    public ListenableFuture<List<Transaction>> doMaintenance(KeyChainGroupStructure structure,
            @Nullable KeyParameter aesKey, boolean signAndSend) throws DeterministicUpgradeRequiresPassword {
        List<Transaction> txns;
        lock.lock();
        keyChainGroupLock.lock();
        try {
            txns = maybeRotateKeys(structure, aesKey, signAndSend);
            if (!signAndSend)
                return Futures.immediateFuture(txns);
        } finally {
            keyChainGroupLock.unlock();
            lock.unlock();
        }
        checkState(!lock.isHeldByCurrentThread());
        ArrayList<ListenableFuture<Transaction>> futures = new ArrayList<>(txns.size());
        TransactionBroadcaster broadcaster = vTransactionBroadcaster;
        for (Transaction tx : txns) {
            try {
                final ListenableFuture<Transaction> future = broadcaster.broadcastTransaction(tx).future();
                futures.add(future);
                Futures.addCallback(future, new FutureCallback<Transaction>() {
                    @Override
                    public void onSuccess(Transaction transaction) {
                        log.info("Successfully broadcast key rotation tx: {}", transaction);
                    }

                    @Override
                    public void onFailure(Throwable throwable) {
                        log.error("Failed to broadcast key rotation tx", throwable);
                    }
                }, MoreExecutors.directExecutor());
            } catch (Exception e) {
                log.error("Failed to broadcast rekey tx", e);
            }
        }
        return Futures.allAsList(futures);
    }

    // Checks to see if any coins are controlled by rotating keys and if so, spends them.
    @GuardedBy("keyChainGroupLock")
    private List<Transaction> maybeRotateKeys(KeyChainGroupStructure structure, @Nullable KeyParameter aesKey,
            boolean sign) throws DeterministicUpgradeRequiresPassword {
        checkState(lock.isHeldByCurrentThread());
        checkState(keyChainGroupLock.isHeldByCurrentThread());
        List<Transaction> results = Lists.newLinkedList();
        // TODO: Handle chain replays here.
        final long keyRotationTimestamp = vKeyRotationTimestamp;
        if (keyRotationTimestamp == 0) return results;  // Nothing to do.

        // We might have to create a new HD hierarchy if the previous ones are now rotating.
        boolean allChainsRotating = true;
        Script.ScriptType preferredScriptType = Script.ScriptType.P2PKH;
        if (keyChainGroup.isSupportsDeterministicChains()) {
            for (DeterministicKeyChain chain : keyChainGroup.getDeterministicKeyChains()) {
                if (chain.getEarliestKeyCreationTime() >= keyRotationTimestamp)
                    allChainsRotating = false;
                else
                    preferredScriptType = chain.getOutputScriptType();
            }
        }
        if (allChainsRotating) {
            try {
                if (keyChainGroup.getImportedKeys().isEmpty()) {
                    log.info(
                            "All deterministic chains are currently rotating and we have no random keys, creating fresh {} chain: backup required after this.",
                            preferredScriptType);
                    KeyChainGroup newChains = KeyChainGroup.builder(params, structure).fromRandom(preferredScriptType)
                            .build();
                    if (keyChainGroup.isEncrypted()) {
                        if (aesKey == null)
                            throw new DeterministicUpgradeRequiresPassword();
                        KeyCrypter keyCrypter = keyChainGroup.getKeyCrypter();
                        keyChainGroup.decrypt(aesKey);
                        keyChainGroup.mergeActiveKeyChains(newChains, keyRotationTimestamp);
                        keyChainGroup.encrypt(keyCrypter, aesKey);
                    } else {
                        keyChainGroup.mergeActiveKeyChains(newChains, keyRotationTimestamp);
                    }
                } else {
                    log.info(
                            "All deterministic chains are currently rotating, creating a new {} one from the next oldest non-rotating key material...",
                            preferredScriptType);
                    keyChainGroup.upgradeToDeterministic(preferredScriptType, structure, keyRotationTimestamp, aesKey);
                    log.info("...upgraded to HD again, based on next best oldest key.");
                }
            } catch (AllRandomKeysRotating rotating) {
                log.info(
                        "No non-rotating random keys available, generating entirely new {} tree: backup required after this.",
                        preferredScriptType);
                KeyChainGroup newChains = KeyChainGroup.builder(params, structure).fromRandom(preferredScriptType)
                        .build();
                if (keyChainGroup.isEncrypted()) {
                    if (aesKey == null)
                        throw new DeterministicUpgradeRequiresPassword();
                    KeyCrypter keyCrypter = keyChainGroup.getKeyCrypter();
                    keyChainGroup.decrypt(aesKey);
                    keyChainGroup.mergeActiveKeyChains(newChains, keyRotationTimestamp);
                    keyChainGroup.encrypt(keyCrypter, aesKey);
                } else {
                    keyChainGroup.mergeActiveKeyChains(newChains, keyRotationTimestamp);
                }
            }
            saveNow();
        }

        // Because transactions are size limited, we might not be able to re-key the entire wallet in one go. So
        // loop around here until we no longer produce transactions with the max number of inputs. That means we're
        // fully done, at least for now (we may still get more transactions later and this method will be reinvoked).
        Transaction tx;
        do {
            tx = rekeyOneBatch(keyRotationTimestamp, aesKey, results, sign);
            if (tx != null) results.add(tx);
        } while (tx != null && tx.getInputs().size() == KeyTimeCoinSelector.MAX_SIMULTANEOUS_INPUTS);
        return results;
    }

    @Nullable
    private Transaction rekeyOneBatch(long timeSecs, @Nullable KeyParameter aesKey, List<Transaction> others, boolean sign) {
        lock.lock();
        try {
            // Build the transaction using some custom logic for our special needs. Last parameter to
            // KeyTimeCoinSelector is whether to ignore pending transactions or not.
            //
            // We ignore pending outputs because trying to rotate these is basically racing an attacker, and
            // we're quite likely to lose and create stuck double spends. Also, some users who have 0.9 wallets
            // have already got stuck double spends in their wallet due to the Bloom-filtering block reordering
            // bug that was fixed in 0.10, thus, making a re-key transaction depend on those would cause it to
            // never confirm at all.
            CoinSelector keyTimeSelector = new KeyTimeCoinSelector(this, timeSecs, true);
            FilteringCoinSelector selector = new FilteringCoinSelector(keyTimeSelector);
            for (Transaction other : others)
                selector.excludeOutputsSpentBy(other);
            // TODO: Make this use the standard SendRequest.
            CoinSelection toMove = selector.select(Coin.ZERO, calculateAllSpendCandidates());
            if (toMove.valueGathered.equals(Coin.ZERO)) return null;  // Nothing to do.
            Transaction rekeyTx = new Transaction(params);
            for (TransactionOutput output : toMove.gathered) {
                rekeyTx.addInput(output);
            }
            // When not signing, don't waste addresses.
            rekeyTx.addOutput(toMove.valueGathered, sign ? freshReceiveAddress() : currentReceiveAddress());
            if (!adjustOutputDownwardsForFee(rekeyTx, toMove, Transaction.DEFAULT_TX_FEE, true)) {
                log.error("Failed to adjust rekey tx for fees.");
                return null;
            }
            rekeyTx.getConfidence().setSource(TransactionConfidence.Source.SELF);
            rekeyTx.setPurpose(Transaction.Purpose.KEY_ROTATION);
            SendRequest req = SendRequest.forTx(rekeyTx);
            req.aesKey = aesKey;
            if (sign)
                signTransaction(req);
            // KeyTimeCoinSelector should never select enough inputs to push us oversize.
            checkState(rekeyTx.unsafeBitcoinSerialize().length < Transaction.MAX_STANDARD_TX_SIZE);
            return rekeyTx;
        } catch (VerificationException e) {
            throw new RuntimeException(e);  // Cannot happen.
        } finally {
            lock.unlock();
        }
    }
    //endregion
}<|MERGE_RESOLUTION|>--- conflicted
+++ resolved
@@ -1167,8 +1167,6 @@
         }
     }
 
-<<<<<<< HEAD
-=======
     /**
      * Returns true if the address is belongs to this wallet.
      */
@@ -1190,7 +1188,6 @@
         return isPubKeyHashMine(pubKeyHash, Script.ScriptType.P2PKH);
     }
 
->>>>>>> ea3a70e8
     @Override
     public boolean isPubKeyHashMine(byte[] pubKeyHash, @Nullable Script.ScriptType scriptType) {
         return findKeyFromPubKeyHash(pubKeyHash, scriptType) != null;
@@ -3472,11 +3469,7 @@
             }
             if (tx.hasConfidence())
                 builder.append("  confidence: ").append(tx.getConfidence()).append('\n');
-<<<<<<< HEAD
-            builder.append(tx.toString(chain));
-=======
             builder.append(tx.toString(chain, "  "));
->>>>>>> ea3a70e8
         }
     }
 
@@ -5019,27 +5012,8 @@
     private FeeCalculation calculateFee(SendRequest req, Coin value, List<TransactionInput> originalInputs,
                                        boolean needAtLeastReferenceFee, List<TransactionOutput> candidates) throws InsufficientMoneyException {
         checkState(lock.isHeldByCurrentThread());
-<<<<<<< HEAD
-        // There are 3 possibilities for what adding change might do:
-        // 1) No effect
-        // 2) Causes increase in fee (change < 0.01 COINS)
-        // 3) Causes the transaction to have a dust output or change < fee increase (ie change will be thrown away)
-        // If we get either of the last 2, we keep note of what the inputs looked like at the time and try to
-        // add inputs as we go up the list (keeping track of minimum inputs for each category).  At the end, we pick
-        // the best input set as the one which generates the lowest total fee.
-        Coin additionalValueForNextCategory = null;
-        CoinSelection selection3 = null;
-        CoinSelection selection2 = null;
-        TransactionOutput selection2Change = null;
-        CoinSelection selection1 = null;
-        TransactionOutput selection1Change = null;
-        // We keep track of the last size of the transaction we calculated.
-        int lastCalculatedSize = 0;
-        Coin valueNeeded, valueMissing = null;
-=======
         FeeCalculation result;
         Coin fee = Coin.ZERO;
->>>>>>> ea3a70e8
         while (true) {
             result = new FeeCalculation();
             Transaction tx = new Transaction(params);
