/*
 * Copyright 2013 Google Inc.
 *
 * Licensed under the Apache License, Version 2.0 (the "License");
 * you may not use this file except in compliance with the License.
 * You may obtain a copy of the License at
 *
 *    http://www.apache.org/licenses/LICENSE-2.0
 *
 * Unless required by applicable law or agreed to in writing, software
 * distributed under the License is distributed on an "AS IS" BASIS,
 * WITHOUT WARRANTIES OR CONDITIONS OF ANY KIND, either express or implied.
 * See the License for the specific language governing permissions and
 * limitations under the License.
 */

package org.bitcoinj.script;

import com.google.common.collect.Lists;
import org.bitcoinj.core.*;
import org.bitcoinj.crypto.TransactionSignature;

import javax.annotation.Nullable;
import java.math.BigInteger;
import java.util.ArrayList;
import java.util.Arrays;
import java.util.Collections;
import java.util.List;
import java.util.Stack;

import static com.google.common.base.Preconditions.checkArgument;
import static com.google.common.base.Preconditions.checkState;
import static org.bitcoinj.script.ScriptOpCodes.*;

/**
 * <p>Tools for the construction of commonly used script types. You don't normally need this as it's hidden behind
 * convenience methods on {@link org.bitcoinj.core.Transaction}, but they are useful when working with the
 * protocol at a lower level.</p>
 */
public class ScriptBuilder {
    private List<ScriptChunk> chunks;

    /** Creates a fresh ScriptBuilder with an empty program. */
    public ScriptBuilder() {
        chunks = Lists.newLinkedList();
    }

    /** Creates a fresh ScriptBuilder with the given program as the starting point. */
    public ScriptBuilder(Script template) {
        chunks = new ArrayList<>(template.getChunks());
    }

    /** Adds the given chunk to the end of the program */
    public ScriptBuilder addChunk(ScriptChunk chunk) {
        return addChunk(chunks.size(), chunk);
    }

    /** Adds the given chunk at the given index in the program */
    public ScriptBuilder addChunk(int index, ScriptChunk chunk) {
        chunks.add(index, chunk);
        return this;
    }

    /** Adds the given opcode to the end of the program. */
    public ScriptBuilder op(int opcode) {
        return op(chunks.size(), opcode);
    }

    /** Adds the given opcode to the given index in the program */
    public ScriptBuilder op(int index, int opcode) {
        checkArgument(opcode > OP_PUSHDATA4);
        return addChunk(index, new ScriptChunk(opcode, null));
    }

    /** Adds a copy of the given byte array as a data element (i.e. PUSHDATA) at the end of the program. */
    public ScriptBuilder data(byte[] data) {
        if (data.length == 0)
            return smallNum(0);
        else
            return data(chunks.size(), data);
    }

    /** Adds a copy of the given byte array as a data element (i.e. PUSHDATA) at the given index in the program. */
    public ScriptBuilder data(int index, byte[] data) {
        // implements BIP62
        byte[] copy = Arrays.copyOf(data, data.length);
        int opcode;
        if (data.length == 0) {
            opcode = OP_0;
        } else if (data.length == 1) {
            byte b = data[0];
            if (b >= 1 && b <= 16)
                opcode = Script.encodeToOpN(b);
            else
                opcode = 1;
        } else if (data.length < OP_PUSHDATA1) {
            opcode = data.length;
        } else if (data.length < 256) {
            opcode = OP_PUSHDATA1;
        } else if (data.length < 65536) {
            opcode = OP_PUSHDATA2;
        } else {
            throw new RuntimeException("Unimplemented");
        }
        return addChunk(index, new ScriptChunk(opcode, copy));
    }

    /**
     * Adds the given number to the end of the program. Automatically uses
     * shortest encoding possible.
     */
    public ScriptBuilder number(long num) {
        if (num >= 0 && num <= 16) {
            return smallNum((int) num);
        } else {
            return bigNum(num);
        }
    }

    /**
     * Adds the given number to the given index in the program. Automatically
     * uses shortest encoding possible.
     */
    public ScriptBuilder number(int index, long num) {
        if (num >= 0 && num <= 16) {
            return smallNum(index, (int) num);
        } else {
            return bigNum(index, num);
        }
    }

    /**
     * Adds the given number as a OP_N opcode to the end of the program.
     * Only handles values 0-16 inclusive.
     * 
     * @see #number(long)
     */
    public ScriptBuilder smallNum(int num) {
        return smallNum(chunks.size(), num);
    }

    /** Adds the given number as a push data chunk.
     * This is intended to use for negative numbers or values > 16, and although
     * it will accept numbers in the range 0-16 inclusive, the encoding would be
     * considered non-standard.
     * 
     * @see #number(long)
     */
    protected ScriptBuilder bigNum(long num) {
        return bigNum(chunks.size(), num);
    }

    /**
     * Adds the given number as a OP_N opcode to the given index in the program.
     * Only handles values 0-16 inclusive.
     * 
     * @see #number(long)
     */
    public ScriptBuilder smallNum(int index, int num) {
        checkArgument(num >= 0, "Cannot encode negative numbers with smallNum");
        checkArgument(num <= 16, "Cannot encode numbers larger than 16 with smallNum");
        return addChunk(index, new ScriptChunk(Script.encodeToOpN(num), null));
    }

    /**
     * Adds the given number as a push data chunk to the given index in the program.
     * This is intended to use for negative numbers or values > 16, and although
     * it will accept numbers in the range 0-16 inclusive, the encoding would be
     * considered non-standard.
     * 
     * @see #number(long)
     */
    protected ScriptBuilder bigNum(int index, long num) {
        final byte[] data;

        if (num == 0) {
            data = new byte[0];
        } else {
            Stack<Byte> result = new Stack<>();
            final boolean neg = num < 0;
            long absvalue = Math.abs(num);

            while (absvalue != 0) {
                result.push((byte) (absvalue & 0xff));
                absvalue >>= 8;
            }

            if ((result.peek() & 0x80) != 0) {
                // The most significant byte is >= 0x80, so push an extra byte that
                // contains just the sign of the value.
                result.push((byte) (neg ? 0x80 : 0));
            } else if (neg) {
                // The most significant byte is < 0x80 and the value is negative,
                // set the sign bit so it is subtracted and interpreted as a
                // negative when converting back to an integral.
                result.push((byte) (result.pop() | 0x80));
            }

            data = new byte[result.size()];
            for (int byteIdx = 0; byteIdx < data.length; byteIdx++) {
                data[byteIdx] = result.get(byteIdx);
            }
        }

        // At most the encoded value could take up to 8 bytes, so we don't need
        // to use OP_PUSHDATA opcodes
        return addChunk(index, new ScriptChunk(data.length, data));
    }

    /** Creates a new immutable Script based on the state of the builder. */
    public Script build() {
        return new Script(chunks);
    }

    /** Creates a scriptPubKey that encodes payment to the given address. */
    public static Script createOutputScript(Address to) {
        if (to.isP2SHAddress()) {
            // OP_HASH160 <scriptHash> OP_EQUAL
            return new ScriptBuilder()
                .op(OP_HASH160)
                .data(to.getHash160())
                .op(OP_EQUAL)
                .build();
        } else {
            // OP_DUP OP_HASH160 <pubKeyHash> OP_EQUALVERIFY OP_CHECKSIG
            return new ScriptBuilder()
                .op(OP_DUP)
                .op(OP_HASH160)
                .data(to.getHash160())
                .op(OP_EQUALVERIFY)
                .op(OP_CHECKSIG)
                .build();
        }
    }

    /** Creates a scriptPubKey that encodes payment to the given raw public key. */
    public static Script createOutputScript(ECKey key) {
        return new ScriptBuilder().data(key.getPubKey()).op(OP_CHECKSIG).build();
    }

    /**
     * Creates a scriptSig that can redeem a pay-to-address output.
     * If given signature is null, incomplete scriptSig will be created with OP_0 instead of signature
     */
    public static Script createInputScript(@Nullable TransactionSignature signature, ECKey pubKey) {
        byte[] pubkeyBytes = pubKey.getPubKey();
        byte[] sigBytes = signature != null ? signature.encodeToBitcoin() : new byte[]{};
        return new ScriptBuilder().data(sigBytes).data(pubkeyBytes).build();
    }

    /**
     * Creates a scriptSig that can redeem a pay-to-pubkey output.
     * If given signature is null, incomplete scriptSig will be created with OP_0 instead of signature
     */
    public static Script createInputScript(@Nullable TransactionSignature signature) {
        byte[] sigBytes = signature != null ? signature.encodeToBitcoin() : new byte[]{};
        return new ScriptBuilder().data(sigBytes).build();
    }

    /**
     * Creates a scriptSig including a segwit program to use when paying to segwit outputs wrapped in P2SH.
     * @param segwitProgram
     * @return
     */
    public static Script createSegwitP2SHSigScript(Script segwitProgram) {
        return new ScriptBuilder().data(segwitProgram.getProgram()).build();
    }

    /** Creates a program that requires at least N of the given keys to sign, using OP_CHECKMULTISIG. */
    public static Script createMultiSigOutputScript(int threshold, List<ECKey> pubkeys) {
        checkArgument(threshold > 0);
        checkArgument(threshold <= pubkeys.size());
        checkArgument(pubkeys.size() <= 16);  // That's the max we can represent with a single opcode.
        ScriptBuilder builder = new ScriptBuilder();
        builder.smallNum(threshold);
        for (ECKey key : pubkeys) {
            builder.data(key.getPubKey());
        }
        builder.smallNum(pubkeys.size());
        builder.op(OP_CHECKMULTISIG);
        return builder.build();
    }

    /** Create a program that satisfies an OP_CHECKMULTISIG program. */
    public static Script createMultiSigInputScript(List<TransactionSignature> signatures) {
        List<byte[]> sigs = new ArrayList<>(signatures.size());
        for (TransactionSignature signature : signatures) {
            sigs.add(signature.encodeToBitcoin());
        }

        return createMultiSigInputScriptBytes(sigs, null);
    }

    /** Create a program that satisfies an OP_CHECKMULTISIG program. */
    public static Script createMultiSigInputScript(TransactionSignature... signatures) {
        return createMultiSigInputScript(Arrays.asList(signatures));
    }

    /** Create a program that satisfies an OP_CHECKMULTISIG program, using pre-encoded signatures. */
    public static Script createMultiSigInputScriptBytes(List<byte[]> signatures) {
    	return createMultiSigInputScriptBytes(signatures, null);
    }

    /**
     * Create a program that satisfies a pay-to-script hashed OP_CHECKMULTISIG program.
     * If given signature list is null, incomplete scriptSig will be created with OP_0 instead of signatures
     */
    public static Script createP2SHMultiSigInputScript(@Nullable List<TransactionSignature> signatures,
                                                       Script multisigProgram) {
        List<byte[]> sigs = new ArrayList<>();
        if (signatures == null) {
            // create correct number of empty signatures
            int numSigs = multisigProgram.getNumberOfSignaturesRequiredToSpend();
            for (int i = 0; i < numSigs; i++)
                sigs.add(new byte[]{});
        } else {
            for (TransactionSignature signature : signatures) {
                sigs.add(signature.encodeToBitcoin());
            }
        }
        return createMultiSigInputScriptBytes(sigs, multisigProgram.getProgram());
    }

    /**
     * Create a program that satisfies an OP_CHECKMULTISIG program, using pre-encoded signatures. 
     * Optionally, appends the script program bytes if spending a P2SH output.
     */
    public static Script createMultiSigInputScriptBytes(List<byte[]> signatures, @Nullable byte[] multisigProgramBytes) {
        checkArgument(signatures.size() <= 16);
        ScriptBuilder builder = new ScriptBuilder();
        builder.smallNum(0);  // Work around a bug in CHECKMULTISIG that is now a required part of the protocol.
        for (byte[] signature : signatures)
            builder.data(signature);
        if (multisigProgramBytes!= null)
        	builder.data(multisigProgramBytes);
        return builder.build();
    }

    /**
     * Returns a copy of the given scriptSig with the signature inserted in the given position.
     *
     * This function assumes that any missing sigs have OP_0 placeholders. If given scriptSig already has all the signatures
     * in place, IllegalArgumentException will be thrown.
     *
     * @param targetIndex where to insert the signature
     * @param sigsPrefixCount how many items to copy verbatim (e.g. initial OP_0 for multisig)
     * @param sigsSuffixCount how many items to copy verbatim at end (e.g. redeemScript for P2SH)
     */
    public static Script updateScriptWithSignature(Script scriptSig, byte[] signature, int targetIndex,
                                                   int sigsPrefixCount, int sigsSuffixCount) {
        ScriptBuilder builder = new ScriptBuilder();
        List<ScriptChunk> inputChunks = scriptSig.getChunks();
        int totalChunks = inputChunks.size();

        // Check if we have a place to insert, otherwise just return given scriptSig unchanged.
        // We assume here that OP_0 placeholders always go after the sigs, so
        // to find if we have sigs missing, we can just check the chunk in latest sig position
        boolean hasMissingSigs = inputChunks.get(totalChunks - sigsSuffixCount - 1).equalsOpCode(OP_0);
        checkArgument(hasMissingSigs, "ScriptSig is already filled with signatures");

        // copy the prefix
        for (ScriptChunk chunk: inputChunks.subList(0, sigsPrefixCount))
            builder.addChunk(chunk);

        // copy the sigs
        int pos = 0;
        boolean inserted = false;
        for (ScriptChunk chunk: inputChunks.subList(sigsPrefixCount, totalChunks - sigsSuffixCount)) {
            if (pos == targetIndex) {
                inserted = true;
                builder.data(signature);
                pos++;
            }
            if (!chunk.equalsOpCode(OP_0)) {
                builder.addChunk(chunk);
                pos++;
            }
        }

        // add OP_0's if needed, since we skipped them in the previous loop
        while (pos < totalChunks - sigsPrefixCount - sigsSuffixCount) {
            if (pos == targetIndex) {
                inserted = true;
                builder.data(signature);
            }
            else {
                builder.addChunk(new ScriptChunk(OP_0, null));
            }
            pos++;
        }

        // copy the suffix
        for (ScriptChunk chunk: inputChunks.subList(totalChunks - sigsSuffixCount, totalChunks))
            builder.addChunk(chunk);

        checkState(inserted);
        return builder.build();
    }

    /**
     * Creates a segwit scriptPubKey that sends to the given public key hash.
     */
    public static Script createP2WPKHOutputScript(byte[] hash) {
        checkArgument(hash.length == 20);
        return new ScriptBuilder().smallNum(0).data(hash).build();
    }

    /**
     * Creates a segwit scriptPubKey that sends to the given public key.
     */
    public static Script createP2WPKHOutputScript(ECKey key) {
        checkArgument(key.isCompressed());
        return createP2WPKHOutputScript(key.getPubKeyHash());
    }

    /**
     * Creates a scriptPubKey that sends to the given script hash. Read
     * <a href="https://github.com/bitcoin/bips/blob/master/bip-0016.mediawiki">BIP 16</a> to learn more about this
     * kind of script.
     */
    public static Script createP2SHOutputScript(byte[] hash) {
        checkArgument(hash.length == 20);
        return new ScriptBuilder().op(OP_HASH160).data(hash).op(OP_EQUAL).build();
    }

    /**
     * Creates a P2SH output script with given public keys and threshold. Given public keys will be placed in
     * redeem script in the lexicographical sorting order.
     */
    public static Script createP2SHOutputScript(int threshold, List<ECKey> pubkeys) {
        Script redeemScript = createRedeemScript(threshold, pubkeys);
        return createP2SHOutputScript(redeemScript);
    }

    /**
     * Creates a scriptPubKey for the given redeem script.
     */
    public static Script createP2SHOutputScript(Script redeemScript) {
        byte[] hash = Utils.sha256hash160(redeemScript.getProgram());
        return ScriptBuilder.createP2SHOutputScript(hash);
    }

    /**
     * Creates a segwit P2WSH pubKeyScript for provided script.
     */
    public static Script createP2WSHOutputScript(Script segwitScript) {
        byte[] hash = Sha256Hash.hash(segwitScript.getProgram());
        return ScriptBuilder.createP2WSHOutputScript(hash);
    }

    /**
     * Creates a segwit scriptPubKey for the given redeem script sha256 hash.
     */
    public static Script createP2WSHOutputScript(byte[] hash) {
        checkArgument(hash.length == 32);
        return new ScriptBuilder().smallNum(0).data(hash).build();
    }

    /**
     * Creates redeem script with given public keys and threshold. Given public keys will be placed in
     * redeem script in the lexicographical sorting order.
     */
    public static Script createRedeemScript(int threshold, List<ECKey> pubkeys) {
        pubkeys = new ArrayList<>(pubkeys);
        Collections.sort(pubkeys, ECKey.PUBKEY_COMPARATOR);
        return ScriptBuilder.createMultiSigOutputScript(threshold, pubkeys);
    }

    /**
     * Creates a script of the form OP_RETURN [data]. This feature allows you to attach a small piece of data (like
     * a hash of something stored elsewhere) to a zero valued output which can never be spent and thus does not pollute
     * the ledger.
     */
    public static Script createOpReturnScript(byte[] data) {
<<<<<<< HEAD
        checkArgument(data.length <= 40);
        return new ScriptBuilder().op(OP_RETURN).data(data).build();
    }
=======
        checkArgument(data.length <= 80);
        return new ScriptBuilder().op(OP_RETURN).data(data).build();
    }

    public static Script createCLTVPaymentChannelOutput(BigInteger time, ECKey from, ECKey to) {
        byte[] timeBytes = Utils.reverseBytes(Utils.encodeMPI(time, false));
        if (timeBytes.length > 5) {
            throw new RuntimeException("Time too large to encode as 5-byte int");
        }
        return new ScriptBuilder().op(OP_IF)
                .data(to.getPubKey()).op(OP_CHECKSIGVERIFY)
                .op(OP_ELSE)
                .data(timeBytes).op(OP_CHECKLOCKTIMEVERIFY).op(OP_DROP)
                .op(OP_ENDIF)
                .data(from.getPubKey()).op(OP_CHECKSIG).build();
    }

    public static Script createCLTVPaymentChannelRefund(TransactionSignature signature) {
        ScriptBuilder builder = new ScriptBuilder();
        builder.data(signature.encodeToBitcoin());
        builder.data(new byte[] { 0 }); // Use the CHECKLOCKTIMEVERIFY if branch
        return builder.build();
    }

    public static Script createCLTVPaymentChannelP2SHRefund(TransactionSignature signature, Script redeemScript) {
        ScriptBuilder builder = new ScriptBuilder();
        builder.data(signature.encodeToBitcoin());
        builder.data(new byte[] { 0 }); // Use the CHECKLOCKTIMEVERIFY if branch
        builder.data(redeemScript.getProgram());
        return builder.build();
    }

    public static Script createCLTVPaymentChannelP2SHInput(byte[] from, byte[] to, Script redeemScript) {
        ScriptBuilder builder = new ScriptBuilder();
        builder.data(from);
        builder.data(to);
        builder.smallNum(1); // Use the CHECKLOCKTIMEVERIFY if branch
        builder.data(redeemScript.getProgram());
        return builder.build();
    }

    public static Script createCLTVPaymentChannelInput(TransactionSignature from, TransactionSignature to) {
        return createCLTVPaymentChannelInput(from.encodeToBitcoin(), to.encodeToBitcoin());
    }

    public static Script createCLTVPaymentChannelInput(byte[] from, byte[] to) {
        ScriptBuilder builder = new ScriptBuilder();
        builder.data(from);
        builder.data(to);
        builder.smallNum(1); // Use the CHECKLOCKTIMEVERIFY if branch
        return builder.build();
    }
>>>>>>> d1ce4779
}<|MERGE_RESOLUTION|>--- conflicted
+++ resolved
@@ -472,11 +472,6 @@
      * the ledger.
      */
     public static Script createOpReturnScript(byte[] data) {
-<<<<<<< HEAD
-        checkArgument(data.length <= 40);
-        return new ScriptBuilder().op(OP_RETURN).data(data).build();
-    }
-=======
         checkArgument(data.length <= 80);
         return new ScriptBuilder().op(OP_RETURN).data(data).build();
     }
@@ -529,5 +524,4 @@
         builder.smallNum(1); // Use the CHECKLOCKTIMEVERIFY if branch
         return builder.build();
     }
->>>>>>> d1ce4779
 }