/*
 * Copyright 2011 Google Inc.
 * Copyright 2012 Matt Corallo.
 * Copyright 2014 Andreas Schildbach
 * Copyright 2017 Nicola Atzei
 *
 * Licensed under the Apache License, Version 2.0 (the "License");
 * you may not use this file except in compliance with the License.
 * You may obtain a copy of the License at
 *
 *    http://www.apache.org/licenses/LICENSE-2.0
 *
 * Unless required by applicable law or agreed to in writing, software
 * distributed under the License is distributed on an "AS IS" BASIS,
 * WITHOUT WARRANTIES OR CONDITIONS OF ANY KIND, either express or implied.
 * See the License for the specific language governing permissions and
 * limitations under the License.
 */

package org.bitcoinj.script;

import com.hashengineering.crypto.Groestl;
import org.bitcoinj.core.*;
import org.bitcoinj.crypto.TransactionSignature;
import com.google.common.collect.Lists;
import org.slf4j.Logger;
import org.slf4j.LoggerFactory;
import org.bouncycastle.crypto.digests.RIPEMD160Digest;

import javax.annotation.Nullable;
import java.io.ByteArrayInputStream;
import java.io.ByteArrayOutputStream;
import java.io.IOException;
import java.io.OutputStream;
import java.math.BigInteger;
import java.security.MessageDigest;
import java.security.NoSuchAlgorithmException;
import java.util.*;

import static org.bitcoinj.script.ScriptOpCodes.*;
import static com.google.common.base.Preconditions.*;

// TODO: Redesign this entire API to be more type safe and organised.

/**
 * <p>Programs embedded inside transactions that control redemption of payments.</p>
 *
 * <p>Bitcoin transactions don't specify what they do directly. Instead <a href="https://en.bitcoin.it/wiki/Script">a
 * small binary stack language</a> is used to define programs that when evaluated return whether the transaction
 * "accepts" or rejects the other transactions connected to it.</p>
 *
 * <p>In SPV mode, scripts are not run, because that would require all transactions to be available and lightweight
 * clients don't have that data. In full mode, this class is used to run the interpreted language. It also has
 * static methods for building scripts.</p>
 */
public class Script {

    /** Enumeration to encapsulate the type of this script. */
    public enum ScriptType {
        P2PKH(1), // pay to pubkey hash (aka pay to address)
        P2PK(2), // pay to pubkey
        P2SH(3), // pay to script hash
        P2WPKH(4), // pay to witness pubkey hash
        P2WSH(5); // pay to witness script hash

        public final int id;

        private ScriptType(int id) {
            this.id = id;
        }
    }

    /** Flags to pass to {@link Script#correctlySpends(Transaction, long, Script, Set)}.
     * Note currently only P2SH, DERSIG and NULLDUMMY are actually supported.
     */
    public enum VerifyFlag {
        P2SH, // Enable BIP16-style subscript evaluation.
        STRICTENC, // Passing a non-strict-DER signature or one with undefined hashtype to a checksig operation causes script failure.
        DERSIG, // Passing a non-strict-DER signature to a checksig operation causes script failure (softfork safe, BIP66 rule 1)
        LOW_S, // Passing a non-strict-DER signature or one with S > order/2 to a checksig operation causes script failure
        NULLDUMMY, // Verify dummy stack item consumed by CHECKMULTISIG is of zero-length.
        SIGPUSHONLY, // Using a non-push operator in the scriptSig causes script failure (softfork safe, BIP62 rule 2).
        MINIMALDATA, // Require minimal encodings for all push operations
        DISCOURAGE_UPGRADABLE_NOPS, // Discourage use of NOPs reserved for upgrades (NOP1-10)
        CLEANSTACK, // Require that only a single stack element remains after evaluation.
        CHECKLOCKTIMEVERIFY, // Enable CHECKLOCKTIMEVERIFY operation
        CHECKSEQUENCEVERIFY // Enable CHECKSEQUENCEVERIFY operation
    }
    public static final EnumSet<VerifyFlag> ALL_VERIFY_FLAGS = EnumSet.allOf(VerifyFlag.class);

    private static final Logger log = LoggerFactory.getLogger(Script.class);
    public static final long MAX_SCRIPT_ELEMENT_SIZE = 520;  // bytes
    private static final int MAX_OPS_PER_SCRIPT = 201;
    private static final int MAX_STACK_SIZE = 1000;
    private static final int MAX_PUBKEYS_PER_MULTISIG = 20;
    private static final int MAX_SCRIPT_SIZE = 10000;
    public static final int SIG_SIZE = 75;
    /** Max number of sigops allowed in a standard p2sh redeem script */
    public static final int MAX_P2SH_SIGOPS = 15;

    // The program is a set of chunks where each element is either [opcode] or [data, data, data ...]
    protected List<ScriptChunk> chunks;
    // Unfortunately, scripts are not ever re-serialized or canonicalized when used in signature hashing. Thus we
    // must preserve the exact bytes that we read off the wire, along with the parsed form.
    protected byte[] program;

    // Creation time of the associated keys in seconds since the epoch.
    private long creationTimeSeconds;

    /** Creates an empty script that serializes to nothing. */
    private Script() {
        chunks = Lists.newArrayList();
    }

    // Used from ScriptBuilder.
    Script(List<ScriptChunk> chunks) {
        this.chunks = Collections.unmodifiableList(new ArrayList<>(chunks));
        creationTimeSeconds = Utils.currentTimeSeconds();
    }

    /**
     * Construct a Script that copies and wraps the programBytes array. The array is parsed and checked for syntactic
     * validity.
     * @param programBytes Array of program bytes from a transaction.
     */
    public Script(byte[] programBytes) throws ScriptException {
        program = programBytes;
        parse(programBytes);
        creationTimeSeconds = 0;
    }

    public Script(byte[] programBytes, long creationTimeSeconds) throws ScriptException {
        program = programBytes;
        parse(programBytes);
        this.creationTimeSeconds = creationTimeSeconds;
    }

    public long getCreationTimeSeconds() {
        return creationTimeSeconds;
    }

    public void setCreationTimeSeconds(long creationTimeSeconds) {
        this.creationTimeSeconds = creationTimeSeconds;
    }

    /**
     * Returns the program opcodes as a string, for example "[1234] DUP HASH160", or "&lt;empty&gt;".
     */
    @Override
    public String toString() {
        if (!chunks.isEmpty())
            return Utils.SPACE_JOINER.join(chunks);
        else
            return "<empty>";
    }

    /** Returns the serialized program as a newly created byte array. */
    public byte[] getProgram() {
        try {
            // Don't round-trip as Bitcoin Core doesn't and it would introduce a mismatch.
            if (program != null)
                return Arrays.copyOf(program, program.length);
            ByteArrayOutputStream bos = new ByteArrayOutputStream();
            for (ScriptChunk chunk : chunks) {
                chunk.write(bos);
            }
            program = bos.toByteArray();
            return program;
        } catch (IOException e) {
            throw new RuntimeException(e);  // Cannot happen.
        }
    }

    /** Returns an immutable list of the scripts parsed form. Each chunk is either an opcode or data element. */
    public List<ScriptChunk> getChunks() {
        return Collections.unmodifiableList(chunks);
    }

    private static final ScriptChunk[] STANDARD_TRANSACTION_SCRIPT_CHUNKS = {
        new ScriptChunk(ScriptOpCodes.OP_DUP, null, 0),
        new ScriptChunk(ScriptOpCodes.OP_HASH160, null, 1),
        new ScriptChunk(ScriptOpCodes.OP_EQUALVERIFY, null, 23),
        new ScriptChunk(ScriptOpCodes.OP_CHECKSIG, null, 24),
    };

    /**
     * <p>To run a script, first we parse it which breaks it up into chunks representing pushes of data or logical
     * opcodes. Then we can run the parsed chunks.</p>
     *
     * <p>The reason for this split, instead of just interpreting directly, is to make it easier
     * to reach into a programs structure and pull out bits of data without having to run it.
     * This is necessary to render the to/from addresses of transactions in a user interface.
     * Bitcoin Core does something similar.</p>
     */
    private void parse(byte[] program) throws ScriptException {
        chunks = new ArrayList<>(5);   // Common size.
        ByteArrayInputStream bis = new ByteArrayInputStream(program);
        int initialSize = bis.available();
        while (bis.available() > 0) {
            int startLocationInProgram = initialSize - bis.available();
            int opcode = bis.read();

            long dataToRead = -1;
            if (opcode >= 0 && opcode < OP_PUSHDATA1) {
                // Read some bytes of data, where how many is the opcode value itself.
                dataToRead = opcode;
            } else if (opcode == OP_PUSHDATA1) {
                if (bis.available() < 1) throw new ScriptException(ScriptError.SCRIPT_ERR_UNKNOWN_ERROR, "Unexpected end of script");
                dataToRead = bis.read();
            } else if (opcode == OP_PUSHDATA2) {
                // Read a short, then read that many bytes of data.
                if (bis.available() < 2) throw new ScriptException(ScriptError.SCRIPT_ERR_UNKNOWN_ERROR, "Unexpected end of script");
                dataToRead = Utils.readUint16FromStream(bis);
            } else if (opcode == OP_PUSHDATA4) {
                // Read a uint32, then read that many bytes of data.
                // Though this is allowed, because its value cannot be > 520, it should never actually be used
                if (bis.available() < 4) throw new ScriptException(ScriptError.SCRIPT_ERR_UNKNOWN_ERROR, "Unexpected end of script");
                dataToRead = Utils.readUint32FromStream(bis);
            }

            ScriptChunk chunk;
            if (dataToRead == -1) {
                chunk = new ScriptChunk(opcode, null, startLocationInProgram);
            } else {
                if (dataToRead > bis.available())
                    throw new ScriptException(ScriptError.SCRIPT_ERR_BAD_OPCODE, "Push of data element that is larger than remaining data");
                byte[] data = new byte[(int)dataToRead];
                checkState(dataToRead == 0 || bis.read(data, 0, (int)dataToRead) == dataToRead);
                chunk = new ScriptChunk(opcode, data, startLocationInProgram);
            }
            // Save some memory by eliminating redundant copies of the same chunk objects.
            for (ScriptChunk c : STANDARD_TRANSACTION_SCRIPT_CHUNKS) {
                if (c.equals(chunk)) chunk = c;
            }
            chunks.add(chunk);
        }
    }

    /** @deprecated use {@link ScriptPattern#isP2PK(Script)} */
    @Deprecated
    public boolean isSentToRawPubKey() {
        return ScriptPattern.isP2PK(this);
    }

    /** @deprecated use {@link ScriptPattern#isP2PKH(Script)} */
    @Deprecated
    public boolean isSentToAddress() {
        return ScriptPattern.isP2PKH(this);
    }

    /**
     * <p>If the program somehow pays to a hash, returns the hash.</p>
     * 
     * <p>Otherwise this method throws a ScriptException.</p>
     */
    public byte[] getPubKeyHash() throws ScriptException {
        if (ScriptPattern.isP2PKH(this))
            return ScriptPattern.extractHashFromP2PKH(this);
        else if (ScriptPattern.isP2SH(this))
            return ScriptPattern.extractHashFromP2SH(this);
        else if (ScriptPattern.isP2WH(this))
            return ScriptPattern.extractHashFromP2WH(this);
        else
            throw new ScriptException(ScriptError.SCRIPT_ERR_UNKNOWN_ERROR, "Script not in the standard scriptPubKey form");
    }

    @Deprecated
    public byte[] getCLTVPaymentChannelSenderPubKey() throws ScriptException {
        if (!ScriptPattern.isSentToCltvPaymentChannel(this))
            throw new ScriptException(ScriptError.SCRIPT_ERR_UNKNOWN_ERROR, "Script not a standard CHECKLOCKTIMVERIFY transaction: " + this);
        return ScriptPattern.extractSenderPubKeyFromCltvPaymentChannel(this);
    }

    @Deprecated
    public byte[] getCLTVPaymentChannelRecipientPubKey() throws ScriptException {
        if (!ScriptPattern.isSentToCltvPaymentChannel(this))
            throw new ScriptException(ScriptError.SCRIPT_ERR_UNKNOWN_ERROR, "Script not a standard CHECKLOCKTIMVERIFY transaction: " + this);
        return ScriptPattern.extractRecipientPubKeyFromCltvPaymentChannel(this);
    }

    @Deprecated
    public BigInteger getCLTVPaymentChannelExpiry() throws ScriptException {
        if (!ScriptPattern.isSentToCltvPaymentChannel(this))
            throw new ScriptException(ScriptError.SCRIPT_ERR_UNKNOWN_ERROR, "Script not a standard CHECKLOCKTIMEVERIFY transaction: " + this);
        return ScriptPattern.extractExpiryFromCltvPaymentChannel(this);
    }

    /**
     * Gets the destination address from this script, if it's in the required form.
     */
    public Address getToAddress(NetworkParameters params) throws ScriptException {
        return getToAddress(params, false);
    }

    /**
     * Gets the destination address from this script, if it's in the required form.
     * 
     * @param forcePayToPubKey
     *            If true, allow payToPubKey to be casted to the corresponding address. This is useful if you prefer
     *            showing addresses rather than pubkeys.
     */
    public Address getToAddress(NetworkParameters params, boolean forcePayToPubKey) throws ScriptException {
        if (ScriptPattern.isP2PKH(this))
            return LegacyAddress.fromPubKeyHash(params, ScriptPattern.extractHashFromP2PKH(this));
        else if (ScriptPattern.isP2SH(this))
            return LegacyAddress.fromScriptHash(params, ScriptPattern.extractHashFromP2SH(this));
        else if (forcePayToPubKey && ScriptPattern.isP2PK(this))
            return LegacyAddress.fromKey(params, ECKey.fromPublicOnly(ScriptPattern.extractKeyFromP2PK(this)));
        else if (ScriptPattern.isP2WH(this))
            return SegwitAddress.fromHash(params, ScriptPattern.extractHashFromP2WH(this));
        else
            throw new ScriptException(ScriptError.SCRIPT_ERR_UNKNOWN_ERROR, "Cannot cast this script to an address");
    }

    ////////////////////// Interface for writing scripts from scratch ////////////////////////////////

    /**
     * Writes out the given byte buffer to the output stream with the correct opcode prefix
     * To write an integer call writeBytes(out, Utils.reverseBytes(Utils.encodeMPI(val, false)));
     */
    public static void writeBytes(OutputStream os, byte[] buf) throws IOException {
        if (buf.length < OP_PUSHDATA1) {
            os.write(buf.length);
            os.write(buf);
        } else if (buf.length < 256) {
            os.write(OP_PUSHDATA1);
            os.write(buf.length);
            os.write(buf);
        } else if (buf.length < 65536) {
            os.write(OP_PUSHDATA2);
            Utils.uint16ToByteStreamLE(buf.length, os);
            os.write(buf);
        } else {
            throw new RuntimeException("Unimplemented");
        }
    }

    /** Creates a program that requires at least N of the given keys to sign, using OP_CHECKMULTISIG. */
    public static byte[] createMultiSigOutputScript(int threshold, List<ECKey> pubkeys) {
        checkArgument(threshold > 0);
        checkArgument(threshold <= pubkeys.size());
        checkArgument(pubkeys.size() <= 16);  // That's the max we can represent with a single opcode.
        if (pubkeys.size() > 3) {
            log.warn("Creating a multi-signature output that is non-standard: {} pubkeys, should be <= 3", pubkeys.size());
        }
        try {
            ByteArrayOutputStream bits = new ByteArrayOutputStream();
            bits.write(encodeToOpN(threshold));
            for (ECKey key : pubkeys) {
                writeBytes(bits, key.getPubKey());
            }
            bits.write(encodeToOpN(pubkeys.size()));
            bits.write(OP_CHECKMULTISIG);
            return bits.toByteArray();
        } catch (IOException e) {
            throw new RuntimeException(e);  // Cannot happen.
        }
    }

    public static byte[] createInputScript(byte[] signature, byte[] pubkey) {
        try {
            // TODO: Do this by creating a Script *first* then having the script reassemble itself into bytes.
            ByteArrayOutputStream bits = new UnsafeByteArrayOutputStream(signature.length + pubkey.length + 2);
            writeBytes(bits, signature);
            writeBytes(bits, pubkey);
            return bits.toByteArray();
        } catch (IOException e) {
            throw new RuntimeException(e);
        }
    }

    public static byte[] createInputScript(byte[] signature) {
        try {
            // TODO: Do this by creating a Script *first* then having the script reassemble itself into bytes.
            ByteArrayOutputStream bits = new UnsafeByteArrayOutputStream(signature.length + 2);
            writeBytes(bits, signature);
            return bits.toByteArray();
        } catch (IOException e) {
            throw new RuntimeException(e);
        }
    }

    /**
     * Creates an incomplete scriptSig that, once filled with signatures, can redeem output containing this scriptPubKey.
     * Instead of the signatures resulting script has OP_0.
     * Having incomplete input script allows to pass around partially signed tx.
     * It is expected that this program later on will be updated with proper signatures.
     */
    public Script createEmptyInputScript(@Nullable ECKey key, @Nullable Script redeemScript) {
        if (ScriptPattern.isP2PKH(this)) {
            checkArgument(key != null, "Key required to create P2PKH input script");
            return ScriptBuilder.createInputScript(null, key);
        } else if (ScriptPattern.isP2WPKH(this)) {
            return ScriptBuilder.createEmpty();
        } else if (ScriptPattern.isP2PK(this)) {
            return ScriptBuilder.createInputScript(null);
        } else if (ScriptPattern.isP2SH(this)) {
            checkArgument(redeemScript != null, "Redeem script required to create P2SH input script");
            return ScriptBuilder.createP2SHMultiSigInputScript(null, redeemScript);
        } else {
            throw new ScriptException(ScriptError.SCRIPT_ERR_UNKNOWN_ERROR, "Do not understand script type: " + this);
        }
    }

    public TransactionWitness createEmptyWitness(ECKey key) {
        if (ScriptPattern.isP2WPKH(this)) {
            checkArgument(key != null, "Key required to create P2WPKH witness");
            return TransactionWitness.EMPTY;
        } else if (ScriptPattern.isP2PK(this) || ScriptPattern.isP2PKH(this)
                || ScriptPattern.isP2SH(this)) {
            return null; // no witness
        } else {
            throw new ScriptException(ScriptError.SCRIPT_ERR_UNKNOWN_ERROR, "Do not understand script type: " + this);
        }
    }

    /**
     * Returns a copy of the given scriptSig with the signature inserted in the given position.
     */
    public Script getScriptSigWithSignature(Script scriptSig, byte[] sigBytes, int index) {
        int sigsPrefixCount = 0;
        int sigsSuffixCount = 0;
        if (ScriptPattern.isP2SH(this)) {
            sigsPrefixCount = 1; // OP_0 <sig>* <redeemScript>
            sigsSuffixCount = 1;
        } else if (ScriptPattern.isSentToMultisig(this)) {
            sigsPrefixCount = 1; // OP_0 <sig>*
        } else if (ScriptPattern.isP2PKH(this)) {
            sigsSuffixCount = 1; // <sig> <pubkey>
        }
        return ScriptBuilder.updateScriptWithSignature(scriptSig, sigBytes, index, sigsPrefixCount, sigsSuffixCount);
    }


    /**
     * Returns the index where a signature by the key should be inserted.  Only applicable to
     * a P2SH scriptSig.
     */
    public int getSigInsertionIndex(Sha256Hash hash, ECKey signingKey) {
        // Iterate over existing signatures, skipping the initial OP_0, the final redeem script
        // and any placeholder OP_0 sigs.
        List<ScriptChunk> existingChunks = chunks.subList(1, chunks.size() - 1);
        ScriptChunk redeemScriptChunk = chunks.get(chunks.size() - 1);
        checkNotNull(redeemScriptChunk.data);
        Script redeemScript = new Script(redeemScriptChunk.data);

        int sigCount = 0;
        int myIndex = redeemScript.findKeyInRedeem(signingKey);
        for (ScriptChunk chunk : existingChunks) {
            if (chunk.opcode == OP_0) {
                // OP_0, skip
            } else {
                checkNotNull(chunk.data);
                try {
                    if (myIndex < redeemScript.findSigInRedeem(chunk.data, hash))
                        return sigCount;
                } catch (SignatureDecodeException e) {
                    // ignore
                }
                sigCount++;
            }
        }
        return sigCount;
    }

    private int findKeyInRedeem(ECKey key) {
        checkArgument(chunks.get(0).isOpCode()); // P2SH scriptSig
        int numKeys = Script.decodeFromOpN(chunks.get(chunks.size() - 2).opcode);
        for (int i = 0 ; i < numKeys ; i++) {
            if (Arrays.equals(chunks.get(1 + i).data, key.getPubKey())) {
                return i;
            }
        }

        throw new IllegalStateException("Could not find matching key " + key.toString() + " in script " + this);
    }

    /**
     * Returns a list of the keys required by this script, assuming a multi-sig script.
     *
     * @throws ScriptException if the script type is not understood or is pay to address or is P2SH (run this method on the "Redeem script" instead).
     */
    public List<ECKey> getPubKeys() {
        if (!ScriptPattern.isSentToMultisig(this))
            throw new ScriptException(ScriptError.SCRIPT_ERR_UNKNOWN_ERROR, "Only usable for multisig scripts.");

        ArrayList<ECKey> result = Lists.newArrayList();
        int numKeys = Script.decodeFromOpN(chunks.get(chunks.size() - 2).opcode);
        for (int i = 0 ; i < numKeys ; i++)
            result.add(ECKey.fromPublicOnly(chunks.get(1 + i).data));
        return result;
    }

    private int findSigInRedeem(byte[] signatureBytes, Sha256Hash hash) throws SignatureDecodeException {
        checkArgument(chunks.get(0).isOpCode()); // P2SH scriptSig
        int numKeys = Script.decodeFromOpN(chunks.get(chunks.size() - 2).opcode);
        TransactionSignature signature = TransactionSignature.decodeFromBitcoin(signatureBytes, true, false);
        for (int i = 0 ; i < numKeys ; i++) {
            if (ECKey.fromPublicOnly(chunks.get(i + 1).data).verify(hash, signature)) {
                return i;
            }
        }

        throw new IllegalStateException("Could not find matching key for signature on " + hash.toString() + " sig " + Utils.HEX.encode(signatureBytes));
    }



    ////////////////////// Interface used during verification of transactions/blocks ////////////////////////////////

    private static int getSigOpCount(List<ScriptChunk> chunks, boolean accurate) throws ScriptException {
        int sigOps = 0;
        int lastOpCode = OP_INVALIDOPCODE;
        for (ScriptChunk chunk : chunks) {
            if (chunk.isOpCode()) {
                switch (chunk.opcode) {
                case OP_CHECKSIG:
                case OP_CHECKSIGVERIFY:
                    sigOps++;
                    break;
                case OP_CHECKMULTISIG:
                case OP_CHECKMULTISIGVERIFY:
                    if (accurate && lastOpCode >= OP_1 && lastOpCode <= OP_16)
                        sigOps += decodeFromOpN(lastOpCode);
                    else
                        sigOps += 20;
                    break;
                default:
                    break;
                }
                lastOpCode = chunk.opcode;
            }
        }
        return sigOps;
    }

    public static int decodeFromOpN(int opcode) {
        checkArgument((opcode == OP_0 || opcode == OP_1NEGATE) || (opcode >= OP_1 && opcode <= OP_16),
                "decodeFromOpN called on non OP_N opcode: %s", ScriptOpCodes.getOpCodeName(opcode));
        if (opcode == OP_0)
            return 0;
        else if (opcode == OP_1NEGATE)
            return -1;
        else
            return opcode + 1 - OP_1;
    }

    public static int encodeToOpN(int value) {
        checkArgument(value >= -1 && value <= 16, "encodeToOpN called for " + value + " which we cannot encode in an opcode.");
        if (value == 0)
            return OP_0;
        else if (value == -1)
            return OP_1NEGATE;
        else
            return value - 1 + OP_1;
    }

    /**
     * Gets the count of regular SigOps in the script program (counting multisig ops as 20)
     */
    public static int getSigOpCount(byte[] program) throws ScriptException {
        Script script = new Script();
        try {
            script.parse(program);
        } catch (ScriptException e) {
            // Ignore errors and count up to the parse-able length
        }
        return getSigOpCount(script.chunks, false);
    }
    
    /**
     * Gets the count of P2SH Sig Ops in the Script scriptSig
     */
    public static long getP2SHSigOpCount(byte[] scriptSig) throws ScriptException {
        Script script = new Script();
        try {
            script.parse(scriptSig);
        } catch (ScriptException e) {
            // Ignore errors and count up to the parse-able length
        }
        for (int i = script.chunks.size() - 1; i >= 0; i--)
            if (!script.chunks.get(i).isOpCode()) {
                Script subScript =  new Script();
                subScript.parse(script.chunks.get(i).data);
                return getSigOpCount(subScript.chunks, true);
            }
        return 0;
    }

    /**
     * Returns number of signatures required to satisfy this script.
     */
    public int getNumberOfSignaturesRequiredToSpend() {
        if (ScriptPattern.isSentToMultisig(this)) {
            // for N of M CHECKMULTISIG script we will need N signatures to spend
            ScriptChunk nChunk = chunks.get(0);
            return Script.decodeFromOpN(nChunk.opcode);
        } else if (ScriptPattern.isP2PKH(this) || ScriptPattern.isP2PK(this)) {
            // P2PKH and P2PK require single sig
            return 1;
        } else if (ScriptPattern.isP2SH(this)) {
            throw new IllegalStateException("For P2SH number of signatures depends on redeem script");
        } else {
            throw new IllegalStateException("Unsupported script type");
        }
    }

    /**
     * Returns number of bytes required to spend this script. It accepts optional ECKey and redeemScript that may
     * be required for certain types of script to estimate target size.
     */
    public int getNumberOfBytesRequiredToSpend(@Nullable ECKey pubKey, @Nullable Script redeemScript) {
        if (ScriptPattern.isP2SH(this)) {
            // scriptSig: <sig> [sig] [sig...] <redeemscript>
            checkArgument(redeemScript != null, "P2SH script requires redeemScript to be spent");
            return redeemScript.getNumberOfSignaturesRequiredToSpend() * SIG_SIZE + redeemScript.getProgram().length;
        } else if (ScriptPattern.isSentToMultisig(this)) {
            // scriptSig: OP_0 <sig> [sig] [sig...]
            return getNumberOfSignaturesRequiredToSpend() * SIG_SIZE + 1;
        } else if (ScriptPattern.isP2PK(this)) {
            // scriptSig: <sig>
            return SIG_SIZE;
        } else if (ScriptPattern.isP2PKH(this)) {
            // scriptSig: <sig> <pubkey>
            int uncompressedPubKeySize = 65; // very conservative
            return SIG_SIZE + (pubKey != null ? pubKey.getPubKey().length : uncompressedPubKeySize);
        } else if (ScriptPattern.isP2WPKH(this)) {
            // scriptSig is empty
            // witness: <sig> <pubKey>
            int compressedPubKeySize = 33;
            return SIG_SIZE + (pubKey != null ? pubKey.getPubKey().length : compressedPubKeySize);
        } else {
            throw new IllegalStateException("Unsupported script type");
        }
    }

    /** @deprecated use {@link ScriptPattern#isP2SH(Script)} */
    @Deprecated
    public boolean isPayToScriptHash() {
        return ScriptPattern.isP2SH(this);
    }

    /** @deprecated use {@link ScriptPattern#isSentToMultisig(Script)} */
    @Deprecated
    public boolean isSentToMultiSig() {
<<<<<<< HEAD
        if (chunks.size() < 4) return false;
        ScriptChunk chunk = chunks.get(chunks.size() - 1);
        // Must end in OP_CHECKMULTISIG[VERIFY].
        if (!chunk.isOpCode()) return false;
        if (!(chunk.equalsOpCode(OP_CHECKMULTISIG) || chunk.equalsOpCode(OP_CHECKMULTISIGVERIFY))) return false;
        try {
            // Second to last chunk must be an OP_N opcode and there should be that many data chunks (keys).
            ScriptChunk m = chunks.get(chunks.size() - 2);
            if (!m.isOpCode()) return false;
            int numKeys = decodeFromOpN(m.opcode);
            if (numKeys < 1 || chunks.size() != 3 + numKeys) return false;
            for (int i = 1; i < chunks.size() - 2; i++) {
                if (chunks.get(i).isOpCode()) return false;
            }
            // First chunk must be an OP_N opcode too.
            if (decodeFromOpN(chunks.get(0).opcode) < 1) return false;
        } catch (IllegalArgumentException e) { // thrown by decodeFromOpN()
            return false;   // Not an OP_N opcode.
        }
        return true;
=======
        return ScriptPattern.isSentToMultisig(this);
>>>>>>> ea3a70e8
    }

    /** @deprecated use {@link ScriptPattern#isSentToCltvPaymentChannel(Script)} */
    @Deprecated
    public boolean isSentToCLTVPaymentChannel() {
        return ScriptPattern.isSentToCltvPaymentChannel(this);
    }

    private static boolean equalsRange(byte[] a, int start, byte[] b) {
        if (start + b.length > a.length)
            return false;
        for (int i = 0; i < b.length; i++)
            if (a[i + start] != b[i])
                return false;
        return true;
    }
    
    /**
     * Returns the script bytes of inputScript with all instances of the specified script object removed
     */
    public static byte[] removeAllInstancesOf(byte[] inputScript, byte[] chunkToRemove) {
        // We usually don't end up removing anything
        UnsafeByteArrayOutputStream bos = new UnsafeByteArrayOutputStream(inputScript.length);

        int cursor = 0;
        while (cursor < inputScript.length) {
            boolean skip = equalsRange(inputScript, cursor, chunkToRemove);
            
            int opcode = inputScript[cursor++] & 0xFF;
            int additionalBytes = 0;
            if (opcode >= 0 && opcode < OP_PUSHDATA1) {
                additionalBytes = opcode;
            } else if (opcode == OP_PUSHDATA1) {
                additionalBytes = (0xFF & inputScript[cursor]) + 1;
            } else if (opcode == OP_PUSHDATA2) {
                additionalBytes = Utils.readUint16(inputScript, cursor) + 2;
            } else if (opcode == OP_PUSHDATA4) {
                additionalBytes = (int) Utils.readUint32(inputScript, cursor) + 4;
            }
            if (!skip) {
                try {
                    bos.write(opcode);
                    bos.write(Arrays.copyOfRange(inputScript, cursor, cursor + additionalBytes));
                } catch (IOException e) {
                    throw new RuntimeException(e);
                }
            }
            cursor += additionalBytes;
        }
        return bos.toByteArray();
    }
    
    /**
     * Returns the script bytes of inputScript with all instances of the given op code removed
     */
    public static byte[] removeAllInstancesOfOp(byte[] inputScript, int opCode) {
        return removeAllInstancesOf(inputScript, new byte[] {(byte)opCode});
    }
    
    ////////////////////// Script verification and helpers ////////////////////////////////
    
    private static boolean castToBool(byte[] data) {
        for (int i = 0; i < data.length; i++)
        {
            // "Can be negative zero" - Bitcoin Core (see OpenSSL's BN_bn2mpi)
            if (data[i] != 0)
                return !(i == data.length - 1 && (data[i] & 0xFF) == 0x80);
        }
        return false;
    }

    /**
     * Cast a script chunk to a BigInteger.
     *
     * @see #castToBigInteger(byte[], int, boolean) for values with different maximum
     * sizes.
     * @throws ScriptException if the chunk is longer than 4 bytes.
     */
    private static BigInteger castToBigInteger(byte[] chunk, final boolean requireMinimal) throws ScriptException {
        return castToBigInteger(chunk, 4, requireMinimal);
    }

    public boolean hasOpCode(int opCode)
    {
        for (ScriptChunk chunk : this.chunks) {
            if(chunk.isOpCode() && chunk.equalsOpCode(opCode))
                return true;
        }
        return false;
    }
    
    /**
     * Cast a script chunk to a BigInteger. Normally you would want
     * {@link #castToBigInteger(byte[], boolean)} instead, this is only for cases where
<<<<<<< HEAD
     * the normal maximum length does not apply (i.e. CHECKLOCKTIMEVERIFY).
=======
     * the normal maximum length does not apply (i.e. CHECKLOCKTIMEVERIFY, CHECKSEQUENCEVERIFY).
>>>>>>> ea3a70e8
     *
     * @param maxLength the maximum length in bytes.
     * @param requireMinimal check if the number is encoded with the minimum possible number of bytes
     * @throws ScriptException if the chunk is longer than the specified maximum.
     */
    /* package private */ static BigInteger castToBigInteger(final byte[] chunk, final int maxLength, final boolean requireMinimal) throws ScriptException {
        if (chunk.length > maxLength)
            throw new ScriptException(ScriptError.SCRIPT_ERR_UNKNOWN_ERROR, "Script attempted to use an integer larger than " + maxLength + " bytes");

        if (requireMinimal && chunk.length > 0) {
            // Check that the number is encoded with the minimum possible
            // number of bytes.
            //
            // If the most-significant-byte - excluding the sign bit - is zero
            // then we're not minimal. Note how this test also rejects the
            // negative-zero encoding, 0x80.
            if ((chunk[chunk.length - 1] & 0x7f) == 0) {
                // One exception: if there's more than one byte and the most
                // significant bit of the second-most-significant-byte is set
                // it would conflict with the sign bit. An example of this case
                // is +-255, which encode to 0xff00 and 0xff80 respectively.
                // (big-endian).
                if (chunk.length <= 1 || (chunk[chunk.length - 2] & 0x80) == 0) {
                    throw  new ScriptException(ScriptError.SCRIPT_ERR_UNKNOWN_ERROR, "non-minimally encoded script number");
                }
            }
        }

        return Utils.decodeMPI(Utils.reverseBytes(chunk), false);
    }

    /** @deprecated use {@link ScriptPattern#isOpReturn(Script)} */
    @Deprecated
    public boolean isOpReturn() {
        return ScriptPattern.isOpReturn(this);
    }

    /**
     * Exposes the script interpreter. Normally you should not use this directly, instead use
     * {@link TransactionInput#verify(TransactionOutput)} or
     * {@link Script#correctlySpends(Transaction, int, TransactionWitness, Coin, Script, Set)}. This method
     * is useful if you need more precise control or access to the final state of the stack. This interface is very
     * likely to change in future.
     *
     * @deprecated Use {@link #executeScript(Transaction, long, Script, LinkedList, Set)}
     * instead.
     */
    @Deprecated
    public static void executeScript(@Nullable Transaction txContainingThis, long index,
                                     Script script, LinkedList<byte[]> stack, boolean enforceNullDummy) throws ScriptException {
        final EnumSet<VerifyFlag> flags = enforceNullDummy
            ? EnumSet.of(VerifyFlag.NULLDUMMY)
            : EnumSet.noneOf(VerifyFlag.class);

        executeScript(txContainingThis, index, script, stack, flags);
    }

    /**
     * Exposes the script interpreter. Normally you should not use this directly, instead use
     * {@link TransactionInput#verify(TransactionOutput)} or
     * {@link Script#correctlySpends(Transaction, int, TransactionWitness, Coin, Script, Set)}. This method
     * is useful if you need more precise control or access to the final state of the stack. This interface is very
     * likely to change in future.
     */
    public static void executeScript(@Nullable Transaction txContainingThis, long index,
                                     Script script, LinkedList<byte[]> stack, Set<VerifyFlag> verifyFlags) throws ScriptException {
        int opCount = 0;
        int lastCodeSepLocation = 0;
        
        LinkedList<byte[]> altstack = new LinkedList<>();
        LinkedList<Boolean> ifStack = new LinkedList<>();
        
        for (ScriptChunk chunk : script.chunks) {
            boolean shouldExecute = !ifStack.contains(false);
            int opcode = chunk.opcode;

            // Check stack element size
            if (chunk.data != null && chunk.data.length > MAX_SCRIPT_ELEMENT_SIZE)
                throw new ScriptException(ScriptError.SCRIPT_ERR_PUSH_SIZE, "Attempted to push a data string larger than 520 bytes");

            // Note how OP_RESERVED does not count towards the opcode limit.
            if (opcode > OP_16) {
                opCount++;
                if (opCount > MAX_OPS_PER_SCRIPT)
                    throw new ScriptException(ScriptError.SCRIPT_ERR_OP_COUNT, "More script operations than is allowed");
            }

            // Disabled opcodes.
            if (opcode == OP_CAT || opcode == OP_SUBSTR || opcode == OP_LEFT || opcode == OP_RIGHT ||
                    opcode == OP_INVERT || opcode == OP_AND || opcode == OP_OR || opcode == OP_XOR ||
                    opcode == OP_2MUL || opcode == OP_2DIV || opcode == OP_MUL || opcode == OP_DIV ||
                    opcode == OP_MOD || opcode == OP_LSHIFT || opcode == OP_RSHIFT)
                throw new ScriptException(ScriptError.SCRIPT_ERR_DISABLED_OPCODE, "Script included a disabled Script Op.");

            if (shouldExecute && OP_0 <= opcode && opcode <= OP_PUSHDATA4) {
                // Check minimal push
                if (verifyFlags.contains(VerifyFlag.MINIMALDATA) && !chunk.isShortestPossiblePushData())
                    throw new ScriptException(ScriptError.SCRIPT_ERR_MINIMALDATA, "Script included a not minimal push operation.");

                if (opcode == OP_0)
                    stack.add(new byte[]{});
                else
                    stack.add(chunk.data);
            } else if (shouldExecute || (OP_IF <= opcode && opcode <= OP_ENDIF)){

                switch (opcode) {
                case OP_IF:
                    if (!shouldExecute) {
                        ifStack.add(false);
                        continue;
                    }
                    if (stack.size() < 1)
                        throw new ScriptException(ScriptError.SCRIPT_ERR_UNBALANCED_CONDITIONAL, "Attempted OP_IF on an empty stack");
                    ifStack.add(castToBool(stack.pollLast()));
                    continue;
                case OP_NOTIF:
                    if (!shouldExecute) {
                        ifStack.add(false);
                        continue;
                    }
                    if (stack.size() < 1)
                        throw new ScriptException(ScriptError.SCRIPT_ERR_UNBALANCED_CONDITIONAL, "Attempted OP_NOTIF on an empty stack");
                    ifStack.add(!castToBool(stack.pollLast()));
                    continue;
                case OP_ELSE:
                    if (ifStack.isEmpty())
                        throw new ScriptException(ScriptError.SCRIPT_ERR_UNBALANCED_CONDITIONAL, "Attempted OP_ELSE without OP_IF/NOTIF");
                    ifStack.add(!ifStack.pollLast());
                    continue;
                case OP_ENDIF:
                    if (ifStack.isEmpty())
                        throw new ScriptException(ScriptError.SCRIPT_ERR_UNBALANCED_CONDITIONAL, "Attempted OP_ENDIF without OP_IF/NOTIF");
                    ifStack.pollLast();
                    continue;

                // OP_0 is no opcode
                case OP_1NEGATE:
                    stack.add(Utils.reverseBytes(Utils.encodeMPI(BigInteger.ONE.negate(), false)));
                    break;
                case OP_1:
                case OP_2:
                case OP_3:
                case OP_4:
                case OP_5:
                case OP_6:
                case OP_7:
                case OP_8:
                case OP_9:
                case OP_10:
                case OP_11:
                case OP_12:
                case OP_13:
                case OP_14:
                case OP_15:
                case OP_16:
                    stack.add(Utils.reverseBytes(Utils.encodeMPI(BigInteger.valueOf(decodeFromOpN(opcode)), false)));
                    break;
                case OP_NOP:
                    break;
                case OP_VERIFY:
                    if (stack.size() < 1)
                        throw new ScriptException(ScriptError.SCRIPT_ERR_INVALID_STACK_OPERATION, "Attempted OP_VERIFY on an empty stack");
                    if (!castToBool(stack.pollLast()))
                        throw new ScriptException(ScriptError.SCRIPT_ERR_VERIFY, "OP_VERIFY failed");
                    break;
                case OP_RETURN:
                    throw new ScriptException(ScriptError.SCRIPT_ERR_OP_RETURN, "Script called OP_RETURN");
                case OP_TOALTSTACK:
                    if (stack.size() < 1)
                        throw new ScriptException(ScriptError.SCRIPT_ERR_INVALID_STACK_OPERATION, "Attempted OP_TOALTSTACK on an empty stack");
                    altstack.add(stack.pollLast());
                    break;
                case OP_FROMALTSTACK:
                    if (altstack.size() < 1)
<<<<<<< HEAD
                        throw new ScriptException("Attempted OP_FROMALTSTACK on an empty altstack");
=======
                        throw new ScriptException(ScriptError.SCRIPT_ERR_INVALID_ALTSTACK_OPERATION, "Attempted OP_FROMALTSTACK on an empty altstack");
>>>>>>> ea3a70e8
                    stack.add(altstack.pollLast());
                    break;
                case OP_2DROP:
                    if (stack.size() < 2)
                        throw new ScriptException(ScriptError.SCRIPT_ERR_INVALID_STACK_OPERATION, "Attempted OP_2DROP on a stack with size < 2");
                    stack.pollLast();
                    stack.pollLast();
                    break;
                case OP_2DUP:
                    if (stack.size() < 2)
                        throw new ScriptException(ScriptError.SCRIPT_ERR_INVALID_STACK_OPERATION, "Attempted OP_2DUP on a stack with size < 2");
                    Iterator<byte[]> it2DUP = stack.descendingIterator();
                    byte[] OP2DUPtmpChunk2 = it2DUP.next();
                    stack.add(it2DUP.next());
                    stack.add(OP2DUPtmpChunk2);
                    break;
                case OP_3DUP:
                    if (stack.size() < 3)
                        throw new ScriptException(ScriptError.SCRIPT_ERR_INVALID_STACK_OPERATION, "Attempted OP_3DUP on a stack with size < 3");
                    Iterator<byte[]> it3DUP = stack.descendingIterator();
                    byte[] OP3DUPtmpChunk3 = it3DUP.next();
                    byte[] OP3DUPtmpChunk2 = it3DUP.next();
                    stack.add(it3DUP.next());
                    stack.add(OP3DUPtmpChunk2);
                    stack.add(OP3DUPtmpChunk3);
                    break;
                case OP_2OVER:
                    if (stack.size() < 4)
                        throw new ScriptException(ScriptError.SCRIPT_ERR_INVALID_STACK_OPERATION, "Attempted OP_2OVER on a stack with size < 4");
                    Iterator<byte[]> it2OVER = stack.descendingIterator();
                    it2OVER.next();
                    it2OVER.next();
                    byte[] OP2OVERtmpChunk2 = it2OVER.next();
                    stack.add(it2OVER.next());
                    stack.add(OP2OVERtmpChunk2);
                    break;
                case OP_2ROT:
                    if (stack.size() < 6)
                        throw new ScriptException(ScriptError.SCRIPT_ERR_INVALID_STACK_OPERATION, "Attempted OP_2ROT on a stack with size < 6");
                    byte[] OP2ROTtmpChunk6 = stack.pollLast();
                    byte[] OP2ROTtmpChunk5 = stack.pollLast();
                    byte[] OP2ROTtmpChunk4 = stack.pollLast();
                    byte[] OP2ROTtmpChunk3 = stack.pollLast();
                    byte[] OP2ROTtmpChunk2 = stack.pollLast();
                    byte[] OP2ROTtmpChunk1 = stack.pollLast();
                    stack.add(OP2ROTtmpChunk3);
                    stack.add(OP2ROTtmpChunk4);
                    stack.add(OP2ROTtmpChunk5);
                    stack.add(OP2ROTtmpChunk6);
                    stack.add(OP2ROTtmpChunk1);
                    stack.add(OP2ROTtmpChunk2);
                    break;
                case OP_2SWAP:
                    if (stack.size() < 4)
                        throw new ScriptException(ScriptError.SCRIPT_ERR_INVALID_STACK_OPERATION, "Attempted OP_2SWAP on a stack with size < 4");
                    byte[] OP2SWAPtmpChunk4 = stack.pollLast();
                    byte[] OP2SWAPtmpChunk3 = stack.pollLast();
                    byte[] OP2SWAPtmpChunk2 = stack.pollLast();
                    byte[] OP2SWAPtmpChunk1 = stack.pollLast();
                    stack.add(OP2SWAPtmpChunk3);
                    stack.add(OP2SWAPtmpChunk4);
                    stack.add(OP2SWAPtmpChunk1);
                    stack.add(OP2SWAPtmpChunk2);
                    break;
                case OP_IFDUP:
                    if (stack.size() < 1)
                        throw new ScriptException(ScriptError.SCRIPT_ERR_INVALID_STACK_OPERATION, "Attempted OP_IFDUP on an empty stack");
                    if (castToBool(stack.getLast()))
                        stack.add(stack.getLast());
                    break;
                case OP_DEPTH:
                    stack.add(Utils.reverseBytes(Utils.encodeMPI(BigInteger.valueOf(stack.size()), false)));
                    break;
                case OP_DROP:
                    if (stack.size() < 1)
                        throw new ScriptException(ScriptError.SCRIPT_ERR_INVALID_STACK_OPERATION, "Attempted OP_DROP on an empty stack");
                    stack.pollLast();
                    break;
                case OP_DUP:
                    if (stack.size() < 1)
                        throw new ScriptException(ScriptError.SCRIPT_ERR_INVALID_STACK_OPERATION, "Attempted OP_DUP on an empty stack");
                    stack.add(stack.getLast());
                    break;
                case OP_NIP:
                    if (stack.size() < 2)
                        throw new ScriptException(ScriptError.SCRIPT_ERR_INVALID_STACK_OPERATION, "Attempted OP_NIP on a stack with size < 2");
                    byte[] OPNIPtmpChunk = stack.pollLast();
                    stack.pollLast();
                    stack.add(OPNIPtmpChunk);
                    break;
                case OP_OVER:
                    if (stack.size() < 2)
                        throw new ScriptException(ScriptError.SCRIPT_ERR_INVALID_STACK_OPERATION, "Attempted OP_OVER on a stack with size < 2");
                    Iterator<byte[]> itOVER = stack.descendingIterator();
                    itOVER.next();
                    stack.add(itOVER.next());
                    break;
                case OP_PICK:
                case OP_ROLL:
                    if (stack.size() < 1)
                        throw new ScriptException(ScriptError.SCRIPT_ERR_INVALID_STACK_OPERATION, "Attempted OP_PICK/OP_ROLL on an empty stack");
                    long val = castToBigInteger(stack.pollLast(), verifyFlags.contains(VerifyFlag.MINIMALDATA)).longValue();
                    if (val < 0 || val >= stack.size())
                        throw new ScriptException(ScriptError.SCRIPT_ERR_INVALID_STACK_OPERATION, "OP_PICK/OP_ROLL attempted to get data deeper than stack size");
                    Iterator<byte[]> itPICK = stack.descendingIterator();
                    for (long i = 0; i < val; i++)
                        itPICK.next();
                    byte[] OPROLLtmpChunk = itPICK.next();
                    if (opcode == OP_ROLL)
                        itPICK.remove();
                    stack.add(OPROLLtmpChunk);
                    break;
                case OP_ROT:
                    if (stack.size() < 3)
                        throw new ScriptException(ScriptError.SCRIPT_ERR_INVALID_STACK_OPERATION, "Attempted OP_ROT on a stack with size < 3");
                    byte[] OPROTtmpChunk3 = stack.pollLast();
                    byte[] OPROTtmpChunk2 = stack.pollLast();
                    byte[] OPROTtmpChunk1 = stack.pollLast();
                    stack.add(OPROTtmpChunk2);
                    stack.add(OPROTtmpChunk3);
                    stack.add(OPROTtmpChunk1);
                    break;
                case OP_SWAP:
                case OP_TUCK:
                    if (stack.size() < 2)
                        throw new ScriptException(ScriptError.SCRIPT_ERR_INVALID_STACK_OPERATION, "Attempted OP_SWAP on a stack with size < 2");
                    byte[] OPSWAPtmpChunk2 = stack.pollLast();
                    byte[] OPSWAPtmpChunk1 = stack.pollLast();
                    stack.add(OPSWAPtmpChunk2);
                    stack.add(OPSWAPtmpChunk1);
                    if (opcode == OP_TUCK)
                        stack.add(OPSWAPtmpChunk2);
                    break;
                case OP_SIZE:
                    if (stack.size() < 1)
                        throw new ScriptException(ScriptError.SCRIPT_ERR_INVALID_STACK_OPERATION, "Attempted OP_SIZE on an empty stack");
                    stack.add(Utils.reverseBytes(Utils.encodeMPI(BigInteger.valueOf(stack.getLast().length), false)));
                    break;
                case OP_EQUAL:
                    if (stack.size() < 2)
<<<<<<< HEAD
                        throw new ScriptException("Attempted OP_EQUAL on a stack with size < 2");
=======
                        throw new ScriptException(ScriptError.SCRIPT_ERR_INVALID_STACK_OPERATION, "Attempted OP_EQUAL on a stack with size < 2");
>>>>>>> ea3a70e8
                    stack.add(Arrays.equals(stack.pollLast(), stack.pollLast()) ? new byte[] {1} : new byte[] {});
                    break;
                case OP_EQUALVERIFY:
                    if (stack.size() < 2)
                        throw new ScriptException(ScriptError.SCRIPT_ERR_INVALID_STACK_OPERATION, "Attempted OP_EQUALVERIFY on a stack with size < 2");
                    if (!Arrays.equals(stack.pollLast(), stack.pollLast()))
                        throw new ScriptException(ScriptError.SCRIPT_ERR_EQUALVERIFY, "OP_EQUALVERIFY: non-equal data");
                    break;
                case OP_1ADD:
                case OP_1SUB:
                case OP_NEGATE:
                case OP_ABS:
                case OP_NOT:
                case OP_0NOTEQUAL:
                    if (stack.size() < 1)
                        throw new ScriptException(ScriptError.SCRIPT_ERR_INVALID_STACK_OPERATION, "Attempted a numeric op on an empty stack");
                    BigInteger numericOPnum = castToBigInteger(stack.pollLast(), verifyFlags.contains(VerifyFlag.MINIMALDATA));
                                        
                    switch (opcode) {
                    case OP_1ADD:
                        numericOPnum = numericOPnum.add(BigInteger.ONE);
                        break;
                    case OP_1SUB:
                        numericOPnum = numericOPnum.subtract(BigInteger.ONE);
                        break;
                    case OP_NEGATE:
                        numericOPnum = numericOPnum.negate();
                        break;
                    case OP_ABS:
                        if (numericOPnum.signum() < 0)
                            numericOPnum = numericOPnum.negate();
                        break;
                    case OP_NOT:
                        if (numericOPnum.equals(BigInteger.ZERO))
                            numericOPnum = BigInteger.ONE;
                        else
                            numericOPnum = BigInteger.ZERO;
                        break;
                    case OP_0NOTEQUAL:
                        if (numericOPnum.equals(BigInteger.ZERO))
                            numericOPnum = BigInteger.ZERO;
                        else
                            numericOPnum = BigInteger.ONE;
                        break;
                    default:
                        throw new AssertionError("Unreachable");
                    }
                    
                    stack.add(Utils.reverseBytes(Utils.encodeMPI(numericOPnum, false)));
                    break;
                case OP_ADD:
                case OP_SUB:
                case OP_BOOLAND:
                case OP_BOOLOR:
                case OP_NUMEQUAL:
                case OP_NUMNOTEQUAL:
                case OP_LESSTHAN:
                case OP_GREATERTHAN:
                case OP_LESSTHANOREQUAL:
                case OP_GREATERTHANOREQUAL:
                case OP_MIN:
                case OP_MAX:
                    if (stack.size() < 2)
                        throw new ScriptException(ScriptError.SCRIPT_ERR_INVALID_STACK_OPERATION, "Attempted a numeric op on a stack with size < 2");
                    BigInteger numericOPnum2 = castToBigInteger(stack.pollLast(), verifyFlags.contains(VerifyFlag.MINIMALDATA));
                    BigInteger numericOPnum1 = castToBigInteger(stack.pollLast(), verifyFlags.contains(VerifyFlag.MINIMALDATA));

                    BigInteger numericOPresult;
                    switch (opcode) {
                    case OP_ADD:
                        numericOPresult = numericOPnum1.add(numericOPnum2);
                        break;
                    case OP_SUB:
                        numericOPresult = numericOPnum1.subtract(numericOPnum2);
                        break;
                    case OP_BOOLAND:
                        if (!numericOPnum1.equals(BigInteger.ZERO) && !numericOPnum2.equals(BigInteger.ZERO))
                            numericOPresult = BigInteger.ONE;
                        else
                            numericOPresult = BigInteger.ZERO;
                        break;
                    case OP_BOOLOR:
                        if (!numericOPnum1.equals(BigInteger.ZERO) || !numericOPnum2.equals(BigInteger.ZERO))
                            numericOPresult = BigInteger.ONE;
                        else
                            numericOPresult = BigInteger.ZERO;
                        break;
                    case OP_NUMEQUAL:
                        if (numericOPnum1.equals(numericOPnum2))
                            numericOPresult = BigInteger.ONE;
                        else
                            numericOPresult = BigInteger.ZERO;
                        break;
                    case OP_NUMNOTEQUAL:
                        if (!numericOPnum1.equals(numericOPnum2))
                            numericOPresult = BigInteger.ONE;
                        else
                            numericOPresult = BigInteger.ZERO;
                        break;
                    case OP_LESSTHAN:
                        if (numericOPnum1.compareTo(numericOPnum2) < 0)
                            numericOPresult = BigInteger.ONE;
                        else
                            numericOPresult = BigInteger.ZERO;
                        break;
                    case OP_GREATERTHAN:
                        if (numericOPnum1.compareTo(numericOPnum2) > 0)
                            numericOPresult = BigInteger.ONE;
                        else
                            numericOPresult = BigInteger.ZERO;
                        break;
                    case OP_LESSTHANOREQUAL:
                        if (numericOPnum1.compareTo(numericOPnum2) <= 0)
                            numericOPresult = BigInteger.ONE;
                        else
                            numericOPresult = BigInteger.ZERO;
                        break;
                    case OP_GREATERTHANOREQUAL:
                        if (numericOPnum1.compareTo(numericOPnum2) >= 0)
                            numericOPresult = BigInteger.ONE;
                        else
                            numericOPresult = BigInteger.ZERO;
                        break;
                    case OP_MIN:
                        if (numericOPnum1.compareTo(numericOPnum2) < 0)
                            numericOPresult = numericOPnum1;
                        else
                            numericOPresult = numericOPnum2;
                        break;
                    case OP_MAX:
                        if (numericOPnum1.compareTo(numericOPnum2) > 0)
                            numericOPresult = numericOPnum1;
                        else
                            numericOPresult = numericOPnum2;
                        break;
                    default:
                        throw new RuntimeException("Opcode switched at runtime?");
                    }
                    
                    stack.add(Utils.reverseBytes(Utils.encodeMPI(numericOPresult, false)));
                    break;
                case OP_NUMEQUALVERIFY:
                    if (stack.size() < 2)
                        throw new ScriptException(ScriptError.SCRIPT_ERR_INVALID_STACK_OPERATION, "Attempted OP_NUMEQUALVERIFY on a stack with size < 2");
                    BigInteger OPNUMEQUALVERIFYnum2 = castToBigInteger(stack.pollLast(), verifyFlags.contains(VerifyFlag.MINIMALDATA));
                    BigInteger OPNUMEQUALVERIFYnum1 = castToBigInteger(stack.pollLast(), verifyFlags.contains(VerifyFlag.MINIMALDATA));
                    
                    if (!OPNUMEQUALVERIFYnum1.equals(OPNUMEQUALVERIFYnum2))
                        throw new ScriptException(ScriptError.SCRIPT_ERR_NUMEQUALVERIFY, "OP_NUMEQUALVERIFY failed");
                    break;
                case OP_WITHIN:
                    if (stack.size() < 3)
                        throw new ScriptException(ScriptError.SCRIPT_ERR_INVALID_STACK_OPERATION, "Attempted OP_WITHIN on a stack with size < 3");
                    BigInteger OPWITHINnum3 = castToBigInteger(stack.pollLast(), verifyFlags.contains(VerifyFlag.MINIMALDATA));
                    BigInteger OPWITHINnum2 = castToBigInteger(stack.pollLast(), verifyFlags.contains(VerifyFlag.MINIMALDATA));
                    BigInteger OPWITHINnum1 = castToBigInteger(stack.pollLast(), verifyFlags.contains(VerifyFlag.MINIMALDATA));
                    if (OPWITHINnum2.compareTo(OPWITHINnum1) <= 0 && OPWITHINnum1.compareTo(OPWITHINnum3) < 0)
                        stack.add(Utils.reverseBytes(Utils.encodeMPI(BigInteger.ONE, false)));
                    else
                        stack.add(Utils.reverseBytes(Utils.encodeMPI(BigInteger.ZERO, false)));
                    break;
                case OP_RIPEMD160:
                    if (stack.size() < 1)
                        throw new ScriptException(ScriptError.SCRIPT_ERR_INVALID_STACK_OPERATION, "Attempted OP_RIPEMD160 on an empty stack");
                    RIPEMD160Digest digest = new RIPEMD160Digest();
                    byte[] dataToHash = stack.pollLast();
                    digest.update(dataToHash, 0, dataToHash.length);
                    byte[] ripmemdHash = new byte[20];
                    digest.doFinal(ripmemdHash, 0);
                    stack.add(ripmemdHash);
                    break;
                case OP_SHA1:
                    if (stack.size() < 1)
                        throw new ScriptException(ScriptError.SCRIPT_ERR_INVALID_STACK_OPERATION, "Attempted OP_SHA1 on an empty stack");
                    try {
                        stack.add(MessageDigest.getInstance("SHA-1").digest(stack.pollLast()));
                    } catch (NoSuchAlgorithmException e) {
                        throw new RuntimeException(e);  // Cannot happen.
                    }
                    break;
                case OP_SHA256:
                    if (stack.size() < 1)
                        throw new ScriptException(ScriptError.SCRIPT_ERR_INVALID_STACK_OPERATION, "Attempted OP_SHA256 on an empty stack");
                    stack.add(Sha256Hash.hash(stack.pollLast()));
                    break;
                case OP_HASH160:
                    if (stack.size() < 1)
                        throw new ScriptException(ScriptError.SCRIPT_ERR_INVALID_STACK_OPERATION, "Attempted OP_HASH160 on an empty stack");
                    stack.add(Utils.sha256hash160(stack.pollLast()));
                    break;
                case OP_HASH256:
                    if (stack.size() < 1)
<<<<<<< HEAD
                        throw new ScriptException("Attempted OP_SHA256 on an empty stack");
                    stack.add(Groestl.digest(stack.pollLast()));
=======
                        throw new ScriptException(ScriptError.SCRIPT_ERR_INVALID_STACK_OPERATION, "Attempted OP_SHA256 on an empty stack");
                    stack.add(Sha256Hash.hashTwice(stack.pollLast()));
>>>>>>> ea3a70e8
                    break;
                case OP_CODESEPARATOR:
                    lastCodeSepLocation = chunk.getStartLocationInProgram() + 1;
                    break;
                case OP_CHECKSIG:
                case OP_CHECKSIGVERIFY:
                    if (txContainingThis == null)
                        throw new IllegalStateException("Script attempted signature check but no tx was provided");
                    executeCheckSig(txContainingThis, (int) index, script, stack, lastCodeSepLocation, opcode, verifyFlags);
                    break;
                case OP_CHECKMULTISIG:
                case OP_CHECKMULTISIGVERIFY:
                    if (txContainingThis == null)
                        throw new IllegalStateException("Script attempted signature check but no tx was provided");
                    opCount = executeMultiSig(txContainingThis, (int) index, script, stack, opCount, lastCodeSepLocation, opcode, verifyFlags);
                    break;
                case OP_CHECKLOCKTIMEVERIFY:
                    if (!verifyFlags.contains(VerifyFlag.CHECKLOCKTIMEVERIFY)) {
                        // not enabled; treat as a NOP2
                        if (verifyFlags.contains(VerifyFlag.DISCOURAGE_UPGRADABLE_NOPS)) {
                            throw new ScriptException(ScriptError.SCRIPT_ERR_DISCOURAGE_UPGRADABLE_NOPS, "Script used a reserved opcode " + opcode);
                        }
                        break;
                    }
                    executeCheckLockTimeVerify(txContainingThis, (int) index, stack, verifyFlags);
                    break;
                case OP_CHECKSEQUENCEVERIFY:
                    if (!verifyFlags.contains(VerifyFlag.CHECKSEQUENCEVERIFY)) {
                        // not enabled; treat as a NOP3
                        if (verifyFlags.contains(VerifyFlag.DISCOURAGE_UPGRADABLE_NOPS)) {
                            throw new ScriptException(ScriptError.SCRIPT_ERR_DISCOURAGE_UPGRADABLE_NOPS, "Script used a reserved opcode " + opcode);
                        }
                        break;
                    }
                    executeCheckSequenceVerify(txContainingThis, (int) index, stack, verifyFlags);
                    break;
                case OP_NOP1:
                case OP_NOP4:
                case OP_NOP5:
                case OP_NOP6:
                case OP_NOP7:
                case OP_NOP8:
                case OP_NOP9:
                case OP_NOP10:
                    if (verifyFlags.contains(VerifyFlag.DISCOURAGE_UPGRADABLE_NOPS)) {
                        throw new ScriptException(ScriptError.SCRIPT_ERR_DISCOURAGE_UPGRADABLE_NOPS, "Script used a reserved opcode " + opcode);
                    }
                    break;
                    
                default:
                    throw new ScriptException(ScriptError.SCRIPT_ERR_BAD_OPCODE, "Script used a reserved or disabled opcode: " + opcode);
                }
            }
            
            if (stack.size() + altstack.size() > MAX_STACK_SIZE || stack.size() + altstack.size() < 0)
                throw new ScriptException(ScriptError.SCRIPT_ERR_STACK_SIZE, "Stack size exceeded range");
        }
        
        if (!ifStack.isEmpty())
            throw new ScriptException(ScriptError.SCRIPT_ERR_UNBALANCED_CONDITIONAL, "OP_IF/OP_NOTIF without OP_ENDIF");
    }

    // This is more or less a direct translation of the code in Bitcoin Core
    private static void executeCheckLockTimeVerify(Transaction txContainingThis, int index, LinkedList<byte[]> stack, Set<VerifyFlag> verifyFlags) throws ScriptException {
        if (stack.size() < 1)
            throw new ScriptException(ScriptError.SCRIPT_ERR_INVALID_STACK_OPERATION, "Attempted OP_CHECKLOCKTIMEVERIFY on a stack with size < 1");

        // Thus as a special case we tell CScriptNum to accept up
        // to 5-byte bignums to avoid year 2038 issue.
        final BigInteger nLockTime = castToBigInteger(stack.getLast(), 5, verifyFlags.contains(VerifyFlag.MINIMALDATA));

        if (nLockTime.compareTo(BigInteger.ZERO) < 0)
            throw new ScriptException(ScriptError.SCRIPT_ERR_NEGATIVE_LOCKTIME, "Negative locktime");

        // There are two kinds of nLockTime, need to ensure we're comparing apples-to-apples
        if (!(
            ((txContainingThis.getLockTime() <  Transaction.LOCKTIME_THRESHOLD) && (nLockTime.compareTo(Transaction.LOCKTIME_THRESHOLD_BIG)) < 0) ||
            ((txContainingThis.getLockTime() >= Transaction.LOCKTIME_THRESHOLD) && (nLockTime.compareTo(Transaction.LOCKTIME_THRESHOLD_BIG)) >= 0))
        )
            throw new ScriptException(ScriptError.SCRIPT_ERR_UNSATISFIED_LOCKTIME, "Locktime requirement type mismatch");

        // Now that we know we're comparing apples-to-apples, the
        // comparison is a simple numeric one.
        if (nLockTime.compareTo(BigInteger.valueOf(txContainingThis.getLockTime())) > 0)
            throw new ScriptException(ScriptError.SCRIPT_ERR_UNSATISFIED_LOCKTIME, "Locktime requirement not satisfied");

        // Finally the nLockTime feature can be disabled and thus
        // CHECKLOCKTIMEVERIFY bypassed if every txin has been
        // finalized by setting nSequence to maxint. The
        // transaction would be allowed into the blockchain, making
        // the opcode ineffective.
        //
        // Testing if this vin is not final is sufficient to
        // prevent this condition. Alternatively we could test all
        // inputs, but testing just this input minimizes the data
        // required to prove correct CHECKLOCKTIMEVERIFY execution.
        if (!txContainingThis.getInput(index).hasSequence())
            throw new ScriptException(ScriptError.SCRIPT_ERR_UNSATISFIED_LOCKTIME, "Transaction contains a final transaction input for a CHECKLOCKTIMEVERIFY script.");
    }

    private static void executeCheckSequenceVerify(Transaction txContainingThis, int index, LinkedList<byte[]> stack, Set<VerifyFlag> verifyFlags) throws ScriptException {
        if (stack.size() < 1)
            throw new ScriptException(ScriptError.SCRIPT_ERR_INVALID_STACK_OPERATION, "Attempted OP_CHECKSEQUENCEVERIFY on a stack with size < 1");

        // Note that elsewhere numeric opcodes are limited to
        // operands in the range -2**31+1 to 2**31-1, however it is
        // legal for opcodes to produce results exceeding that
        // range. This limitation is implemented by CScriptNum's
        // default 4-byte limit.
        //
        // Thus as a special case we tell CScriptNum to accept up
        // to 5-byte bignums, which are good until 2**39-1, well
        // beyond the 2**32-1 limit of the nSequence field itself.
        final long nSequence = castToBigInteger(stack.getLast(), 5, verifyFlags.contains(VerifyFlag.MINIMALDATA)).longValue();

        // In the rare event that the argument may be < 0 due to
        // some arithmetic being done first, you can always use
        // 0 MAX CHECKSEQUENCEVERIFY.
        if (nSequence < 0)
            throw new ScriptException(ScriptError.SCRIPT_ERR_NEGATIVE_LOCKTIME, "Negative sequence");

        // To provide for future soft-fork extensibility, if the
        // operand has the disabled lock-time flag set,
        // CHECKSEQUENCEVERIFY behaves as a NOP.
        if ((nSequence & TransactionInput.SEQUENCE_LOCKTIME_DISABLE_FLAG) != 0)
            return;

        // Compare the specified sequence number with the input.
        checkSequence(nSequence, txContainingThis, index);
    }

    private static void checkSequence(long nSequence, Transaction txContainingThis, int index) {
        // Relative lock times are supported by comparing the passed
        // in operand to the sequence number of the input.
        long txToSequence = txContainingThis.getInput(index).getSequenceNumber();

        // Fail if the transaction's version number is not set high
        // enough to trigger BIP 68 rules.
        if (txContainingThis.getVersion() < 2)
            throw new ScriptException(ScriptError.SCRIPT_ERR_UNSATISFIED_LOCKTIME, "Transaction version is < 2");

        // Sequence numbers with their most significant bit set are not
        // consensus constrained. Testing that the transaction's sequence
        // number do not have this bit set prevents using this property
        // to get around a CHECKSEQUENCEVERIFY check.
        if ((txToSequence & TransactionInput.SEQUENCE_LOCKTIME_DISABLE_FLAG) != 0)
            throw new ScriptException(ScriptError.SCRIPT_ERR_UNSATISFIED_LOCKTIME, "Sequence disable flag is set");

        // Mask off any bits that do not have consensus-enforced meaning
        // before doing the integer comparisons
        long nLockTimeMask =  TransactionInput.SEQUENCE_LOCKTIME_TYPE_FLAG | TransactionInput.SEQUENCE_LOCKTIME_MASK;
        long txToSequenceMasked = txToSequence & nLockTimeMask;
        long nSequenceMasked = nSequence & nLockTimeMask;

        // There are two kinds of nSequence: lock-by-blockheight
        // and lock-by-blocktime, distinguished by whether
        // nSequenceMasked < CTxIn::SEQUENCE_LOCKTIME_TYPE_FLAG.
        //
        // We want to compare apples to apples, so fail the script
        // unless the type of nSequenceMasked being tested is the same as
        // the nSequenceMasked in the transaction.
        if (!((txToSequenceMasked < TransactionInput.SEQUENCE_LOCKTIME_TYPE_FLAG && nSequenceMasked < TransactionInput.SEQUENCE_LOCKTIME_TYPE_FLAG) ||
              (txToSequenceMasked >= TransactionInput.SEQUENCE_LOCKTIME_TYPE_FLAG && nSequenceMasked >= TransactionInput.SEQUENCE_LOCKTIME_TYPE_FLAG))) {
            throw new ScriptException(ScriptError.SCRIPT_ERR_UNSATISFIED_LOCKTIME, "Relative locktime requirement type mismatch");
        }

        // Now that we know we're comparing apples-to-apples, the
        // comparison is a simple numeric one.
        if (nSequenceMasked > txToSequenceMasked)
            throw new ScriptException(ScriptError.SCRIPT_ERR_UNSATISFIED_LOCKTIME, "Relative locktime requirement not satisfied");
    }

    private static void executeCheckSig(Transaction txContainingThis, int index, Script script, LinkedList<byte[]> stack,
                                        int lastCodeSepLocation, int opcode, 
                                        Set<VerifyFlag> verifyFlags) throws ScriptException {
        final boolean requireCanonical = verifyFlags.contains(VerifyFlag.STRICTENC)
            || verifyFlags.contains(VerifyFlag.DERSIG)
            || verifyFlags.contains(VerifyFlag.LOW_S);
        if (stack.size() < 2)
            throw new ScriptException(ScriptError.SCRIPT_ERR_INVALID_STACK_OPERATION, "Attempted OP_CHECKSIG(VERIFY) on a stack with size < 2");
        byte[] pubKey = stack.pollLast();
        byte[] sigBytes = stack.pollLast();

        byte[] prog = script.getProgram();
        byte[] connectedScript = Arrays.copyOfRange(prog, lastCodeSepLocation, prog.length);

        UnsafeByteArrayOutputStream outStream = new UnsafeByteArrayOutputStream(sigBytes.length + 1);
        try {
            writeBytes(outStream, sigBytes);
        } catch (IOException e) {
            throw new RuntimeException(e); // Cannot happen
        }
        connectedScript = removeAllInstancesOf(connectedScript, outStream.toByteArray());

        // TODO: Use int for indexes everywhere, we can't have that many inputs/outputs
        boolean sigValid = false;
        try {
            TransactionSignature sig  = TransactionSignature.decodeFromBitcoin(sigBytes, requireCanonical,
                verifyFlags.contains(VerifyFlag.LOW_S));

            // TODO: Should check hash type is known
            Sha256Hash hash = txContainingThis.hashForSignature(index, connectedScript, (byte) sig.sighashFlags);
            sigValid = ECKey.verify(hash.getBytes(), sig, pubKey);
        } catch (SignatureDecodeException e) {
            // This exception occurs when signing as we run partial/invalid scripts to see if they need more
            // signing work to be done inside LocalTransactionSigner.signInputs.
            // FIXME don't rely on exception message
            if (e.getMessage() != null && !e.getMessage().contains("Reached past end of ASN.1 stream"))
                // Don't put critical code here; the above check is not reliable on HotSpot due to optimization:
                // http://jawspeak.com/2010/05/26/hotspot-caused-exceptions-to-lose-their-stack-traces-in-production-and-the-fix/
                log.warn("Signature parsing failed!", e);
        } catch (Exception e) {
            log.warn("Signature checking failed!", e);
        }

        if (opcode == OP_CHECKSIG)
            stack.add(sigValid ? new byte[] {1} : new byte[] {});
        else if (opcode == OP_CHECKSIGVERIFY)
            if (!sigValid)
                throw new ScriptException(ScriptError.SCRIPT_ERR_CHECKSIGVERIFY, "Script failed OP_CHECKSIGVERIFY");
    }

    private static int executeMultiSig(Transaction txContainingThis, int index, Script script, LinkedList<byte[]> stack,
                                       int opCount, int lastCodeSepLocation, int opcode, 
                                       Set<VerifyFlag> verifyFlags) throws ScriptException {
        final boolean requireCanonical = verifyFlags.contains(VerifyFlag.STRICTENC)
            || verifyFlags.contains(VerifyFlag.DERSIG)
            || verifyFlags.contains(VerifyFlag.LOW_S);
        if (stack.size() < 1)
            throw new ScriptException(ScriptError.SCRIPT_ERR_INVALID_STACK_OPERATION, "Attempted OP_CHECKMULTISIG(VERIFY) on a stack with size < 2");
        int pubKeyCount = castToBigInteger(stack.pollLast(), verifyFlags.contains(VerifyFlag.MINIMALDATA)).intValue();
        if (pubKeyCount < 0 || pubKeyCount > MAX_PUBKEYS_PER_MULTISIG)
            throw new ScriptException(ScriptError.SCRIPT_ERR_PUBKEY_COUNT, "OP_CHECKMULTISIG(VERIFY) with pubkey count out of range");
        opCount += pubKeyCount;
        if (opCount > MAX_OPS_PER_SCRIPT)
            throw new ScriptException(ScriptError.SCRIPT_ERR_OP_COUNT, "Total op count > 201 during OP_CHECKMULTISIG(VERIFY)");
        if (stack.size() < pubKeyCount + 1)
            throw new ScriptException(ScriptError.SCRIPT_ERR_INVALID_STACK_OPERATION, "Attempted OP_CHECKMULTISIG(VERIFY) on a stack with size < num_of_pubkeys + 2");

        LinkedList<byte[]> pubkeys = new LinkedList<>();
        for (int i = 0; i < pubKeyCount; i++) {
            byte[] pubKey = stack.pollLast();
            pubkeys.add(pubKey);
        }

        int sigCount = castToBigInteger(stack.pollLast(), verifyFlags.contains(VerifyFlag.MINIMALDATA)).intValue();
        if (sigCount < 0 || sigCount > pubKeyCount)
            throw new ScriptException(ScriptError.SCRIPT_ERR_SIG_COUNT, "OP_CHECKMULTISIG(VERIFY) with sig count out of range");
        if (stack.size() < sigCount + 1)
            throw new ScriptException(ScriptError.SCRIPT_ERR_INVALID_STACK_OPERATION, "Attempted OP_CHECKMULTISIG(VERIFY) on a stack with size < num_of_pubkeys + num_of_signatures + 3");

        LinkedList<byte[]> sigs = new LinkedList<>();
        for (int i = 0; i < sigCount; i++) {
            byte[] sig = stack.pollLast();
            sigs.add(sig);
        }

        byte[] prog = script.getProgram();
        byte[] connectedScript = Arrays.copyOfRange(prog, lastCodeSepLocation, prog.length);

        for (byte[] sig : sigs) {
            UnsafeByteArrayOutputStream outStream = new UnsafeByteArrayOutputStream(sig.length + 1);
            try {
                writeBytes(outStream, sig);
            } catch (IOException e) {
                throw new RuntimeException(e); // Cannot happen
            }
            connectedScript = removeAllInstancesOf(connectedScript, outStream.toByteArray());
        }

        boolean valid = true;
        while (sigs.size() > 0) {
            byte[] pubKey = pubkeys.pollFirst();
            // We could reasonably move this out of the loop, but because signature verification is significantly
            // more expensive than hashing, its not a big deal.
            try {
                TransactionSignature sig = TransactionSignature.decodeFromBitcoin(sigs.getFirst(), requireCanonical, false);
                Sha256Hash hash = txContainingThis.hashForSignature(index, connectedScript, (byte) sig.sighashFlags);
                if (ECKey.verify(hash.getBytes(), sig, pubKey))
                    sigs.pollFirst();
            } catch (Exception e) {
                // There is (at least) one exception that could be hit here (EOFException, if the sig is too short)
                // Because I can't verify there aren't more, we use a very generic Exception catch
            }

            if (sigs.size() > pubkeys.size()) {
                valid = false;
                break;
            }
        }

        // We uselessly remove a stack object to emulate a Bitcoin Core bug.
        byte[] nullDummy = stack.pollLast();
        if (verifyFlags.contains(VerifyFlag.NULLDUMMY) && nullDummy.length > 0)
            throw new ScriptException(ScriptError.SCRIPT_ERR_SIG_NULLFAIL, "OP_CHECKMULTISIG(VERIFY) with non-null nulldummy: " + Arrays.toString(nullDummy));

        if (opcode == OP_CHECKMULTISIG) {
            stack.add(valid ? new byte[] {1} : new byte[] {});
        } else if (opcode == OP_CHECKMULTISIGVERIFY) {
            if (!valid)
                throw new ScriptException(ScriptError.SCRIPT_ERR_SIG_NULLFAIL, "Script failed OP_CHECKMULTISIGVERIFY");
        }
        return opCount;
    }

    /**
     * Verifies that this script (interpreted as a scriptSig) correctly spends the given scriptPubKey, enabling all
     * validation rules.
     * @param txContainingThis The transaction in which this input scriptSig resides.
     *                         Accessing txContainingThis from another thread while this method runs results in undefined behavior.
     * @param scriptSigIndex The index in txContainingThis of the scriptSig (note: NOT the index of the scriptPubKey).
     * @param scriptPubKey The connected scriptPubKey containing the conditions needed to claim the value.
     * @deprecated Use {@link #correctlySpends(Transaction, int, TransactionWitness, Coin, Script, Set)}
     * instead so that verification flags do not change as new verification options
     * are added.
     */
    @Deprecated
    public void correctlySpends(Transaction txContainingThis, long scriptSigIndex, Script scriptPubKey)
            throws ScriptException {
        correctlySpends(txContainingThis, scriptSigIndex, scriptPubKey, ALL_VERIFY_FLAGS);
    }

    /**
     * Verifies that this script (interpreted as a scriptSig) correctly spends the given scriptPubKey.
     * @param txContainingThis The transaction in which this input scriptSig resides.
     *                         Accessing txContainingThis from another thread while this method runs results in undefined behavior.
     * @param scriptSigIndex The index in txContainingThis of the scriptSig (note: NOT the index of the scriptPubKey).
     * @param scriptPubKey The connected scriptPubKey containing the conditions needed to claim the value.
     * @param witness Transaction witness belonging to the transaction input containing this script. Needed for SegWit.
     * @param value Value of the output. Needed for SegWit scripts.
     * @param verifyFlags Each flag enables one validation rule.
     */
    public void correctlySpends(Transaction txContainingThis, int scriptSigIndex, @Nullable TransactionWitness witness, @Nullable Coin value,
            Script scriptPubKey, Set<VerifyFlag> verifyFlags) throws ScriptException {
        if (ScriptPattern.isP2WPKH(scriptPubKey)) {
            // For SegWit, full validation isn't implemented. So we simply check the signature. P2SH_P2WPKH is handled
            // by the P2SH code for now.
            if (witness.getPushCount() < 2)
                throw new ScriptException(ScriptError.SCRIPT_ERR_WITNESS_PROGRAM_WITNESS_EMPTY, witness.toString());
            TransactionSignature signature;
            try {
                signature = TransactionSignature.decodeFromBitcoin(witness.getPush(0), true, true);
            } catch (SignatureDecodeException x) {
                throw new ScriptException(ScriptError.SCRIPT_ERR_SIG_DER, "Cannot decode", x);
            }
            ECKey pubkey = ECKey.fromPublicOnly(witness.getPush(1));
            Script scriptCode = new ScriptBuilder().data(ScriptBuilder.createP2PKHOutputScript(pubkey).getProgram())
                    .build();
            Sha256Hash sigHash = txContainingThis.hashForWitnessSignature(scriptSigIndex, scriptCode, value,
                    signature.sigHashMode(), false);
            boolean validSig = pubkey.verify(sigHash, signature);
            if (!validSig)
                throw new ScriptException(ScriptError.SCRIPT_ERR_CHECKSIGVERIFY, "Invalid signature");
        } else {
            correctlySpends(txContainingThis, scriptSigIndex, scriptPubKey, verifyFlags);
        }
    }

    /**
     * Verifies that this script (interpreted as a scriptSig) correctly spends the given scriptPubKey.
     * @param txContainingThis The transaction in which this input scriptSig resides.
     *                         Accessing txContainingThis from another thread while this method runs results in undefined behavior.
     * @param scriptSigIndex The index in txContainingThis of the scriptSig (note: NOT the index of the scriptPubKey).
     * @param scriptPubKey The connected scriptPubKey containing the conditions needed to claim the value.
     * @param verifyFlags Each flag enables one validation rule.
     */
    public void correctlySpends(Transaction txContainingThis, long scriptSigIndex, Script scriptPubKey,
                                Set<VerifyFlag> verifyFlags) throws ScriptException {
        // Clone the transaction because executing the script involves editing it, and if we die, we'll leave
        // the tx half broken (also it's not so thread safe to work on it directly.
        try {
            txContainingThis = txContainingThis.getParams().getDefaultSerializer().makeTransaction(txContainingThis.bitcoinSerialize());
        } catch (ProtocolException e) {
            throw new RuntimeException(e);   // Should not happen unless we were given a totally broken transaction.
        }
        if (getProgram().length > MAX_SCRIPT_SIZE || scriptPubKey.getProgram().length > MAX_SCRIPT_SIZE)
            throw new ScriptException(ScriptError.SCRIPT_ERR_SCRIPT_SIZE, "Script larger than 10,000 bytes");
        
        LinkedList<byte[]> stack = new LinkedList<>();
        LinkedList<byte[]> p2shStack = null;
        
        executeScript(txContainingThis, scriptSigIndex, this, stack, verifyFlags);
        if (verifyFlags.contains(VerifyFlag.P2SH))
            p2shStack = new LinkedList<>(stack);
        executeScript(txContainingThis, scriptSigIndex, scriptPubKey, stack, verifyFlags);
        
        if (stack.size() == 0)
            throw new ScriptException(ScriptError.SCRIPT_ERR_EVAL_FALSE, "Stack empty at end of script execution.");

        List<byte[]> stackCopy = new LinkedList<>(stack);
        if (!castToBool(stack.pollLast()))
            throw new ScriptException(ScriptError.SCRIPT_ERR_EVAL_FALSE,
                    "Script resulted in a non-true stack: " + Utils.toString(stackCopy));

        // P2SH is pay to script hash. It means that the scriptPubKey has a special form which is a valid
        // program but it has "useless" form that if evaluated as a normal program always returns true.
        // Instead, miners recognize it as special based on its template - it provides a hash of the real scriptPubKey
        // and that must be provided by the input. The goal of this bizarre arrangement is twofold:
        //
        // (1) You can sum up a large, complex script (like a CHECKMULTISIG script) with an address that's the same
        //     size as a regular address. This means it doesn't overload scannable QR codes/NFC tags or become
        //     un-wieldy to copy/paste.
        // (2) It allows the working set to be smaller: nodes perform best when they can store as many unspent outputs
        //     in RAM as possible, so if the outputs are made smaller and the inputs get bigger, then it's better for
        //     overall scalability and performance.

        // TODO: Check if we can take out enforceP2SH if there's a checkpoint at the enforcement block.
        if (verifyFlags.contains(VerifyFlag.P2SH) && ScriptPattern.isP2SH(scriptPubKey)) {
            for (ScriptChunk chunk : chunks)
                if (chunk.isOpCode() && chunk.opcode > OP_16)
                    throw new ScriptException(ScriptError.SCRIPT_ERR_SIG_PUSHONLY, "Attempted to spend a P2SH scriptPubKey with a script that contained script ops");
            
            byte[] scriptPubKeyBytes = p2shStack.pollLast();
            Script scriptPubKeyP2SH = new Script(scriptPubKeyBytes);
            
            executeScript(txContainingThis, scriptSigIndex, scriptPubKeyP2SH, p2shStack, verifyFlags);
            
            if (p2shStack.size() == 0)
                throw new ScriptException(ScriptError.SCRIPT_ERR_EVAL_FALSE, "P2SH stack empty at end of script execution.");
            
            List<byte[]> p2shStackCopy = new LinkedList<>(p2shStack);
            if (!castToBool(p2shStack.pollLast()))
                throw new ScriptException(ScriptError.SCRIPT_ERR_EVAL_FALSE,
                        "P2SH script execution resulted in a non-true stack: " + Utils.toString(p2shStackCopy));
        }
    }

    // Utility that doesn't copy for internal use
    private byte[] getQuickProgram() {
        if (program != null)
            return program;
        return getProgram();
    }

    /**
     * Get the {@link Script.ScriptType}.
     * @return The script type, or null if the script is of unknown type
     */
    public @Nullable ScriptType getScriptType() {
        if (ScriptPattern.isP2PKH(this))
            return ScriptType.P2PKH;
        if (ScriptPattern.isP2PK(this))
            return ScriptType.P2PK;
        if (ScriptPattern.isP2SH(this))
            return ScriptType.P2SH;
        if (ScriptPattern.isP2WPKH(this))
            return ScriptType.P2WPKH;
        if (ScriptPattern.isP2WSH(this))
            return ScriptType.P2WSH;
        return null;
    }

    @Override
    public boolean equals(Object o) {
        if (this == o) return true;
        if (o == null || getClass() != o.getClass()) return false;
        return Arrays.equals(getQuickProgram(), ((Script)o).getQuickProgram());
    }

    @Override
    public int hashCode() {
        return Arrays.hashCode(getQuickProgram());
    }
}<|MERGE_RESOLUTION|>--- conflicted
+++ resolved
@@ -643,30 +643,7 @@
     /** @deprecated use {@link ScriptPattern#isSentToMultisig(Script)} */
     @Deprecated
     public boolean isSentToMultiSig() {
-<<<<<<< HEAD
-        if (chunks.size() < 4) return false;
-        ScriptChunk chunk = chunks.get(chunks.size() - 1);
-        // Must end in OP_CHECKMULTISIG[VERIFY].
-        if (!chunk.isOpCode()) return false;
-        if (!(chunk.equalsOpCode(OP_CHECKMULTISIG) || chunk.equalsOpCode(OP_CHECKMULTISIGVERIFY))) return false;
-        try {
-            // Second to last chunk must be an OP_N opcode and there should be that many data chunks (keys).
-            ScriptChunk m = chunks.get(chunks.size() - 2);
-            if (!m.isOpCode()) return false;
-            int numKeys = decodeFromOpN(m.opcode);
-            if (numKeys < 1 || chunks.size() != 3 + numKeys) return false;
-            for (int i = 1; i < chunks.size() - 2; i++) {
-                if (chunks.get(i).isOpCode()) return false;
-            }
-            // First chunk must be an OP_N opcode too.
-            if (decodeFromOpN(chunks.get(0).opcode) < 1) return false;
-        } catch (IllegalArgumentException e) { // thrown by decodeFromOpN()
-            return false;   // Not an OP_N opcode.
-        }
-        return true;
-=======
         return ScriptPattern.isSentToMultisig(this);
->>>>>>> ea3a70e8
     }
 
     /** @deprecated use {@link ScriptPattern#isSentToCltvPaymentChannel(Script)} */
@@ -761,12 +738,7 @@
     /**
      * Cast a script chunk to a BigInteger. Normally you would want
      * {@link #castToBigInteger(byte[], boolean)} instead, this is only for cases where
-<<<<<<< HEAD
-     * the normal maximum length does not apply (i.e. CHECKLOCKTIMEVERIFY).
-=======
      * the normal maximum length does not apply (i.e. CHECKLOCKTIMEVERIFY, CHECKSEQUENCEVERIFY).
->>>>>>> ea3a70e8
-     *
      * @param maxLength the maximum length in bytes.
      * @param requireMinimal check if the number is encoded with the minimum possible number of bytes
      * @throws ScriptException if the chunk is longer than the specified maximum.
@@ -940,11 +912,7 @@
                     break;
                 case OP_FROMALTSTACK:
                     if (altstack.size() < 1)
-<<<<<<< HEAD
-                        throw new ScriptException("Attempted OP_FROMALTSTACK on an empty altstack");
-=======
                         throw new ScriptException(ScriptError.SCRIPT_ERR_INVALID_ALTSTACK_OPERATION, "Attempted OP_FROMALTSTACK on an empty altstack");
->>>>>>> ea3a70e8
                     stack.add(altstack.pollLast());
                     break;
                 case OP_2DROP:
@@ -1085,11 +1053,7 @@
                     break;
                 case OP_EQUAL:
                     if (stack.size() < 2)
-<<<<<<< HEAD
-                        throw new ScriptException("Attempted OP_EQUAL on a stack with size < 2");
-=======
                         throw new ScriptException(ScriptError.SCRIPT_ERR_INVALID_STACK_OPERATION, "Attempted OP_EQUAL on a stack with size < 2");
->>>>>>> ea3a70e8
                     stack.add(Arrays.equals(stack.pollLast(), stack.pollLast()) ? new byte[] {1} : new byte[] {});
                     break;
                 case OP_EQUALVERIFY:
@@ -1282,13 +1246,8 @@
                     break;
                 case OP_HASH256:
                     if (stack.size() < 1)
-<<<<<<< HEAD
-                        throw new ScriptException("Attempted OP_SHA256 on an empty stack");
+                        throw new ScriptException(ScriptError.SCRIPT_ERR_INVALID_STACK_OPERATION, "Attempted OP_SHA256 on an empty stack");
                     stack.add(Groestl.digest(stack.pollLast()));
-=======
-                        throw new ScriptException(ScriptError.SCRIPT_ERR_INVALID_STACK_OPERATION, "Attempted OP_SHA256 on an empty stack");
-                    stack.add(Sha256Hash.hashTwice(stack.pollLast()));
->>>>>>> ea3a70e8
                     break;
                 case OP_CODESEPARATOR:
                     lastCodeSepLocation = chunk.getStartLocationInProgram() + 1;
