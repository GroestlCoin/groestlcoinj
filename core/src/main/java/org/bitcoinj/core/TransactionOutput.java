/*
 * Copyright 2011 Google Inc.
 * Copyright 2014 Andreas Schildbach
 *
 * Licensed under the Apache License, Version 2.0 (the "License");
 * you may not use this file except in compliance with the License.
 * You may obtain a copy of the License at
 *
 *    http://www.apache.org/licenses/LICENSE-2.0
 *
 * Unless required by applicable law or agreed to in writing, software
 * distributed under the License is distributed on an "AS IS" BASIS,
 * WITHOUT WARRANTIES OR CONDITIONS OF ANY KIND, either express or implied.
 * See the License for the specific language governing permissions and
 * limitations under the License.
 */

package org.bitcoinj.core;

import com.google.common.base.Objects;
import org.bitcoinj.script.*;
import org.bitcoinj.wallet.Wallet;
import org.slf4j.*;

import javax.annotation.*;
import java.io.*;
import java.util.Arrays;
import java.util.List;

import static com.google.common.base.Preconditions.*;

/**
 * <p>A TransactionOutput message contains a scriptPubKey that controls who is able to spend its value. It is a sub-part
 * of the Transaction message.</p>
 * 
 * <p>Instances of this class are not safe for use by multiple threads.</p>
 */
public class TransactionOutput extends ChildMessage {
    private static final Logger log = LoggerFactory.getLogger(TransactionOutput.class);

    // The output's value is kept as a native type in order to save class instances.
    private long value;

    // A transaction output has a script used for authenticating that the redeemer is allowed to spend
    // this output.
    private byte[] scriptBytes;

    // The script bytes are parsed and turned into a Script on demand.
    private Script scriptPubKey;

    // These fields are not Bitcoin serialized. They are used for tracking purposes in our wallet
    // only. If set to true, this output is counted towards our balance. If false and spentBy is null the tx output
    // was owned by us and was sent to somebody else. If false and spentBy is set it means this output was owned by
    // us and used in one of our own transactions (eg, because it is a change output).
    private boolean availableForSpending;
    @Nullable private TransactionInput spentBy;

    private int scriptLen;

    /**
     * Deserializes a transaction output message. This is usually part of a transaction message.
     */
    public TransactionOutput(NetworkParameters params, @Nullable Transaction parent, byte[] payload,
                             int offset) throws ProtocolException {
        super(params, payload, offset);
        setParent(parent);
        availableForSpending = true;
    }

    /**
     * Deserializes a transaction output message. This is usually part of a transaction message.
     *
     * @param params NetworkParameters object.
     * @param payload Bitcoin protocol formatted byte array containing message content.
     * @param offset The location of the first payload byte within the array.
     * @param serializer the serializer to use for this message.
     * @throws ProtocolException
     */
    public TransactionOutput(NetworkParameters params, @Nullable Transaction parent, byte[] payload, int offset, MessageSerializer serializer) throws ProtocolException {
        super(params, payload, offset, parent, serializer, UNKNOWN_LENGTH);
        availableForSpending = true;
    }

    /**
     * Creates an output that sends 'value' to the given address (public key hash). The amount should be created with
     * something like {@link Coin#valueOf(int, int)}. Typically you would use
     * {@link Transaction#addOutput(Coin, Address)} instead of creating a TransactionOutput directly.
     */
    public TransactionOutput(NetworkParameters params, @Nullable Transaction parent, Coin value, Address to) {
        this(params, parent, value, ScriptBuilder.createOutputScript(to).getProgram());
    }

    /**
     * Creates an output that sends 'value' to the given public key using a simple CHECKSIG script (no addresses). The
     * amount should be created with something like {@link Coin#valueOf(int, int)}. Typically you would use
     * {@link Transaction#addOutput(Coin, ECKey)} instead of creating an output directly.
     */
    public TransactionOutput(NetworkParameters params, @Nullable Transaction parent, Coin value, ECKey to) {
        this(params, parent, value, ScriptBuilder.createP2PKOutputScript(to).getProgram());
    }

    public TransactionOutput(NetworkParameters params, @Nullable Transaction parent, Coin value, byte[] scriptBytes) {
        super(params);
        // Negative values obviously make no sense, except for -1 which is used as a sentinel value when calculating
        // SIGHASH_SINGLE signatures, so unfortunately we have to allow that here.
        checkArgument(value.signum() >= 0 || value.equals(Coin.NEGATIVE_SATOSHI), "Negative values not allowed");
        checkArgument(!params.hasMaxMoney() || value.compareTo(params.getMaxMoney()) <= 0, "Values larger than MAX_MONEY not allowed");
        this.value = value.value;
        this.scriptBytes = scriptBytes;
        setParent(parent);
        availableForSpending = true;
        length = 8 + VarInt.sizeOf(scriptBytes.length) + scriptBytes.length;
    }

    public Script getScriptPubKey() throws ScriptException {
        if (scriptPubKey == null) {
            scriptPubKey = new Script(scriptBytes);
        }
        return scriptPubKey;
    }

    @Nullable
    @Deprecated
    public LegacyAddress getAddressFromP2PKHScript(NetworkParameters params) throws ScriptException {
        if (ScriptPattern.isP2PKH(getScriptPubKey()))
            return LegacyAddress.fromPubKeyHash(params,
                    ScriptPattern.extractHashFromP2PKH(getScriptPubKey()));
        return null;
    }

    @Nullable
    @Deprecated
    public LegacyAddress getAddressFromP2SH(NetworkParameters params) throws ScriptException {
        if (ScriptPattern.isP2SH(getScriptPubKey()))
            return LegacyAddress.fromScriptHash(params, ScriptPattern.extractHashFromP2SH(getScriptPubKey()));
        return null;
    }

    @Override
    protected void parse() throws ProtocolException {
        value = readInt64();
        scriptLen = (int) readVarInt();
        length = cursor - offset + scriptLen;
        scriptBytes = readBytes(scriptLen);
    }

    @Override
    protected void bitcoinSerializeToStream(OutputStream stream) throws IOException {
        checkNotNull(scriptBytes);
        Utils.int64ToByteStreamLE(value, stream);
        // TODO: Move script serialization into the Script class, where it belongs.
        stream.write(new VarInt(scriptBytes.length).encode());
        stream.write(scriptBytes);
    }

    /**
     * Returns the value of this output. This is the amount of currency that the destination address
     * receives.
     */
    public Coin getValue() {
        try {
            return Coin.valueOf(value);
        } catch (IllegalArgumentException e) {
            throw new IllegalStateException(e.getMessage(), e);
        }
    }

    /**
     * Sets the value of this output.
     */
    public void setValue(Coin value) {
        checkNotNull(value);
        unCache();
        this.value = value.value;
    }

    /**
     * Gets the index of this output in the parent transaction, or throws if this output is free standing. Iterates
     * over the parents list to discover this.
     */
    public int getIndex() {
        List<TransactionOutput> outputs = getParentTransaction().getOutputs();
        for (int i = 0; i < outputs.size(); i++) {
            if (outputs.get(i) == this)
                return i;
        }
        throw new IllegalStateException("Output linked to wrong parent transaction?");
    }

    /**
     * Will this transaction be relayable and mined by default miners?
     */
    public boolean isDust() {
        // Transactions that are OP_RETURN can't be dust regardless of their value.
        if (ScriptPattern.isOpReturn(getScriptPubKey()))
            return false;
        return getValue().isLessThan(getMinNonDustValue());
    }

    /**
     * <p>Gets the minimum value for a txout of this size to be considered non-dust by Bitcoin Core
     * (and thus relayed). See: CTxOut::IsDust() in Bitcoin Core. The assumption is that any output that would
     * consume more than a third of its value in fees is not something the Bitcoin system wants to deal with right now,
     * so we call them "dust outputs" and they're made non standard. The choice of one third is somewhat arbitrary and
     * may change in future.</p>
     *
     * <p>You probably should use {@link TransactionOutput#getMinNonDustValue()} which uses
     * a safe fee-per-kb by default.</p>
     *
     * @param feePerKb The fee required per kilobyte. Note that this is the same as Bitcoin Core's -minrelaytxfee * 3
     */
    public Coin getMinNonDustValue(Coin feePerKb) {
        // A typical output is 33 bytes (pubkey hash + opcodes) and requires an input of 148 bytes to spend so we add
        // that together to find out the total amount of data used to transfer this amount of value. Note that this
        // formula is wrong for anything that's not a P2PKH output, unfortunately, we must follow Bitcoin Core's
        // wrongness in order to ensure we're considered standard. A better formula would either estimate the
        // size of data needed to satisfy all different script types, or just hard code 33 below.
        final long size = this.unsafeBitcoinSerialize().length + 148;
        return feePerKb.multiply(size).divide(1000);
    }

    /**
     * Returns the minimum value for this output to be considered "not dust", i.e. the transaction will be relayable
     * and mined by default miners. For normal pay to address outputs, this is 2730 satoshis, the same as
     * {@link Transaction#MIN_NONDUST_OUTPUT}.
     */
    public Coin getMinNonDustValue() {
        return getMinNonDustValue(Transaction.REFERENCE_DEFAULT_MIN_TX_FEE.multiply(3));
    }

    /**
     * Sets this objects availableForSpending flag to false and the spentBy pointer to the given input.
     * If the input is null, it means this output was signed over to somebody else rather than one of our own keys.
     * @throws IllegalStateException if the transaction was already marked as spent.
     */
    public void markAsSpent(TransactionInput input) {
        checkState(availableForSpending);
        availableForSpending = false;
        spentBy = input;
        if (parent != null)
            if (log.isDebugEnabled()) log.debug("Marked {}:{} as spent by {}", getParentTransactionHash(), getIndex(), input);
        else
            if (log.isDebugEnabled()) log.debug("Marked floating output as spent by {}", input);
    }

    /**
     * Resets the spent pointer / availableForSpending flag to null.
     */
    public void markAsUnspent() {
        if (parent != null)
            if (log.isDebugEnabled()) log.debug("Un-marked {}:{} as spent by {}", getParentTransactionHash(), getIndex(), spentBy);
        else
            if (log.isDebugEnabled()) log.debug("Un-marked floating output as spent by {}", spentBy);
        availableForSpending = true;
        spentBy = null;
    }

    /**
     * Returns whether {@link TransactionOutput#markAsSpent(TransactionInput)} has been called on this class. A
     * {@link Wallet} will mark a transaction output as spent once it sees a transaction input that is connected to it.
     * Note that this flag can be false when an output has in fact been spent according to the rest of the network if
     * the spending transaction wasn't downloaded yet, and it can be marked as spent when in reality the rest of the
     * network believes it to be unspent if the signature or script connecting to it was not actually valid.
     */
    public boolean isAvailableForSpending() {
        return availableForSpending;
    }

    /**
     * The backing script bytes which can be turned into a Script object.
     * @return the scriptBytes
    */
    public byte[] getScriptBytes() {
        return scriptBytes;
    }

    /**
     * Returns true if this output is to a key in the wallet or to an address/script we are watching.
     */
    public boolean isMineOrWatched(TransactionBag transactionBag) {
        return isMine(transactionBag) || isWatched(transactionBag);
    }

    /**
     * Returns true if this output is to a key, or an address we have the keys for, in the wallet.
     */
    public boolean isWatched(TransactionBag transactionBag) {
        try {
            Script script = getScriptPubKey();
            return transactionBag.isWatchedScript(script);
        } catch (ScriptException e) {
            // Just means we didn't understand the output of this transaction: ignore it.
            log.debug("Could not parse tx output script: {}", e.toString());
            return false;
        }
    }

    /**
     * Returns true if this output is to a key, or an address we have the keys for, in the wallet.
     */
    public boolean isMine(TransactionBag transactionBag) {
        try {
            Script script = getScriptPubKey();
            if (ScriptPattern.isP2PK(script))
                return transactionBag.isPubKeyMine(ScriptPattern.extractKeyFromP2PK(script));
            else if (ScriptPattern.isP2SH(script))
                return transactionBag.isPayToScriptHashMine(ScriptPattern.extractHashFromP2SH(script));
            else if (ScriptPattern.isP2PKH(script))
                return transactionBag.isPubKeyHashMine(ScriptPattern.extractHashFromP2PKH(script),
                        Script.ScriptType.P2PKH);
            else if (ScriptPattern.isP2WPKH(script))
                return transactionBag.isPubKeyHashMine(ScriptPattern.extractHashFromP2WH(script),
                        Script.ScriptType.P2WPKH);
            else
                return false;
        } catch (ScriptException e) {
            // Just means we didn't understand the output of this transaction: ignore it.
<<<<<<< HEAD
            log.debug("Could not parse tx {} output script: {}", parent != null ? parent.getHash() : "(no parent)", e.toString());
=======
            log.debug("Could not parse tx {} output script: {}",
                    parent != null ? ((Transaction) parent).getTxId() : "(no parent)", e.toString());
>>>>>>> ea3a70e8
            return false;
        }
    }

    /**
     * Returns a human readable debug string.
     */
    @Override
    public String toString() {
        try {
            Script script = getScriptPubKey();
            StringBuilder buf = new StringBuilder("TxOut of ");
            buf.append(Coin.valueOf(value).toFriendlyString());
            if (ScriptPattern.isP2PKH(script) || ScriptPattern.isP2WPKH(script)
                    || ScriptPattern.isP2SH(script))
                buf.append(" to ").append(script.getToAddress(params));
            else if (ScriptPattern.isP2PK(script))
                buf.append(" to pubkey ").append(Utils.HEX.encode(ScriptPattern.extractKeyFromP2PK(script)));
            else if (ScriptPattern.isSentToMultisig(script))
                buf.append(" to multisig");
            else
                buf.append(" (unknown type)");
            buf.append(" script:").append(script);
            return buf.toString();
        } catch (ScriptException e) {
            throw new RuntimeException(e);
        }
    }

    /**
     * Returns the connected input.
     */
    @Nullable
    public TransactionInput getSpentBy() {
        return spentBy;
    }

    /**
     * Returns the transaction that owns this output.
     */
    @Nullable
    public Transaction getParentTransaction() {
        return (Transaction)parent;
    }

    /**
     * Returns the transaction hash that owns this output.
     */
    @Nullable
    public Sha256Hash getParentTransactionHash() {
        return parent == null ? null : ((Transaction) parent).getTxId();
    }

    /**
     * Returns the depth in blocks of the parent tx.
     *
     * <p>If the transaction appears in the top block, the depth is one. If it's anything else (pending, dead, unknown)
     * then -1.</p>
     * @return The tx depth or -1.
     */
    public int getParentTransactionDepthInBlocks() {
        if (getParentTransaction() != null) {
            TransactionConfidence confidence = getParentTransaction().getConfidence();
            if (confidence.getConfidenceType() == TransactionConfidence.ConfidenceType.BUILDING) {
                return confidence.getDepthInBlocks();
            }
        }
        return -1;
    }

    /**
     * Returns a new {@link TransactionOutPoint}, which is essentially a structure pointing to this output.
     * Requires that this output is not detached.
     */
    public TransactionOutPoint getOutPointFor() {
        return new TransactionOutPoint(params, getIndex(), getParentTransaction());
    }

    /** Returns a copy of the output detached from its containing transaction, if need be. */
    public TransactionOutput duplicateDetached() {
        return new TransactionOutput(params, null, Coin.valueOf(value), Arrays.copyOf(scriptBytes, scriptBytes.length));
    }

    @Override
    public boolean equals(Object o) {
        if (this == o) return true;
        if (o == null || getClass() != o.getClass()) return false;
        TransactionOutput other = (TransactionOutput) o;
        return value == other.value && (parent == null || (parent == other.parent && getIndex() == other.getIndex()))
                && Arrays.equals(scriptBytes, other.scriptBytes);
    }

    @Override
    public int hashCode() {
        return Objects.hashCode(value, parent, Arrays.hashCode(scriptBytes));
    }
    boolean isOpReturn()
    {
        Script script = getScriptPubKey();
        return script.hasOpCode(ScriptOpCodes.OP_RETURN);
    }
}<|MERGE_RESOLUTION|>--- conflicted
+++ resolved
@@ -315,12 +315,8 @@
                 return false;
         } catch (ScriptException e) {
             // Just means we didn't understand the output of this transaction: ignore it.
-<<<<<<< HEAD
-            log.debug("Could not parse tx {} output script: {}", parent != null ? parent.getHash() : "(no parent)", e.toString());
-=======
             log.debug("Could not parse tx {} output script: {}",
                     parent != null ? ((Transaction) parent).getTxId() : "(no parent)", e.toString());
->>>>>>> ea3a70e8
             return false;
         }
     }
