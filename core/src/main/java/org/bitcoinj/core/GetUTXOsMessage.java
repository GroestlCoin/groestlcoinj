--- conflicted
+++ resolved
@@ -42,11 +42,8 @@
  */
 public class GetUTXOsMessage extends Message {
     public static final int MIN_PROTOCOL_VERSION = 70002;
-<<<<<<< HEAD
-=======
     /** Bitmask of service flags required for a node to support this command (0x3) */
     public static final long SERVICE_FLAGS_REQUIRED = 3;
->>>>>>> d1ce4779
 
     private boolean includeMempool;
     private ImmutableList<TransactionOutPoint> outPoints;
