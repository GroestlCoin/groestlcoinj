--- conflicted
+++ resolved
@@ -149,11 +149,8 @@
     // until we reach this count.
     @GuardedBy("lock") private int maxConnections;
     // Minimum protocol version we will allow ourselves to connect to: require Bloom filtering.
-<<<<<<< HEAD
+
     private volatile int vMinRequiredProtocolVersion = CoinDefinition.MIN_PROTOCOL_VERSION;//FilteredBlock.MIN_PROTOCOL_VERSION;  //Will this break the bloomfiltering in other coin apps?
-=======
-    private volatile int vMinRequiredProtocolVersion;
->>>>>>> d0b6a25e
 
     /** How many milliseconds to wait after receiving a pong before sending another ping. */
     public static final long DEFAULT_PING_INTERVAL_MSEC = 2000;
@@ -170,13 +167,8 @@
     // peer can fetch them.
     private final PeerListener peerListener = new PeerListener();
 
-<<<<<<< HEAD
     private int minBroadcastConnections = CoinDefinition.minBroadcastConnections;
-    private final AbstractWalletEventListener walletEventListener = new AbstractWalletEventListener() {
-=======
-    private int minBroadcastConnections = 0;
     private final ScriptsChangeEventListener walletScriptEventListener = new ScriptsChangeEventListener() {
->>>>>>> d0b6a25e
         @Override public void onScriptsChanged(Wallet wallet, List<Script> scripts, boolean isAddingScripts) {
             recalculateFastCatchupAndFilter(FilterRecalculateMode.SEND_IF_CHANGED);
         }
@@ -1051,21 +1043,12 @@
         checkState(!lock.isHeldByCurrentThread());
         int maxPeersToDiscoverCount = this.vMaxPeersToDiscoverCount;
         long peerDiscoveryTimeoutMillis = this.vPeerDiscoveryTimeoutMillis;
-<<<<<<< HEAD
-        long start = System.currentTimeMillis();
-        final List<PeerAddress> addressList = Lists.newLinkedList();
-        for (PeerDiscovery peerDiscovery : peerDiscoverers /* COW */) {
-            InetSocketAddress[] addresses;
-            addresses = peerDiscovery.getPeers(peerDiscoveryTimeoutMillis, TimeUnit.MILLISECONDS);
-            for (InetSocketAddress address : addresses) addressList.add(new PeerAddress(address));
-=======
         final Stopwatch watch = Stopwatch.createStarted();
         final List<PeerAddress> addressList = Lists.newLinkedList();
         for (PeerDiscovery peerDiscovery : peerDiscoverers /* COW */) {
             InetSocketAddress[] addresses;
             addresses = peerDiscovery.getPeers(requiredServices, peerDiscoveryTimeoutMillis, TimeUnit.MILLISECONDS);
             for (InetSocketAddress address : addresses) addressList.add(new PeerAddress(params, address));
->>>>>>> d0b6a25e
             if (addressList.size() >= maxPeersToDiscoverCount) break;
         }
         if (!addressList.isEmpty()) {
@@ -1082,13 +1065,8 @@
                 });
             }
         }
-<<<<<<< HEAD
-        log.info("Peer discovery took {}ms and returned {} items", System.currentTimeMillis() - start,
-                addressList.size());
-=======
         watch.stop();
         log.info("Peer discovery took {} and returned {} items", watch, addressList.size());
->>>>>>> d0b6a25e
         return addressList.size();
     }
 
