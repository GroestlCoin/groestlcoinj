/*
 * Copyright 2013 Google Inc.
 * Copyright 2014 Andreas Schildbach
 *
 * Licensed under the Apache License, Version 2.0 (the "License");
 * you may not use this file except in compliance with the License.
 * You may obtain a copy of the License at
 *
 *    http://www.apache.org/licenses/LICENSE-2.0
 *
 * Unless required by applicable law or agreed to in writing, software
 * distributed under the License is distributed on an "AS IS" BASIS,
 * WITHOUT WARRANTIES OR CONDITIONS OF ANY KIND, either express or implied.
 * See the License for the specific language governing permissions and
 * limitations under the License.
 */

package org.bitcoinj.core;

import com.google.common.annotations.*;
import com.google.common.base.*;
import com.google.common.collect.*;
import com.google.common.primitives.*;
import com.google.common.util.concurrent.*;
import net.jcip.annotations.*;
import org.bitcoinj.core.listeners.*;
import org.bitcoinj.net.*;
import org.bitcoinj.net.discovery.*;
import org.bitcoinj.script.*;
import org.bitcoinj.utils.*;
import org.bitcoinj.utils.Threading;
import org.bitcoinj.wallet.Wallet;
import org.bitcoinj.wallet.listeners.KeyChainEventListener;
import org.bitcoinj.wallet.listeners.ScriptsChangeEventListener;
import org.bitcoinj.wallet.listeners.WalletCoinsReceivedEventListener;
import org.slf4j.*;

import javax.annotation.*;
import java.io.*;
import java.net.*;
import java.util.*;
import java.util.concurrent.*;
import java.util.concurrent.locks.*;

import static com.google.common.base.Preconditions.*;

/**
 * <p>Runs a set of connections to the P2P network, brings up connections to replace disconnected nodes and manages
 * the interaction between them all. Most applications will want to use one of these.</p>
 * 
 * <p>PeerGroup tries to maintain a constant number of connections to a set of distinct peers.
 * Each peer runs a network listener in its own thread.  When a connection is lost, a new peer
 * will be tried after a delay as long as the number of connections less than the maximum.</p>
 * 
 * <p>Connections are made to addresses from a provided list.  When that list is exhausted,
 * we start again from the head of the list.</p>
 * 
 * <p>The PeerGroup can broadcast a transaction to the currently connected set of peers.  It can
 * also handle download of the blockchain from peers, restarting the process when peers die.</p>
 *
 * <p>A PeerGroup won't do anything until you call the {@link PeerGroup#start()} method 
 * which will block until peer discovery is completed and some outbound connections 
 * have been initiated (it will return before handshaking is done, however). 
 * You should call {@link PeerGroup#stop()} when finished. Note that not all methods
 * of PeerGroup are safe to call from a UI thread as some may do network IO, 
 * but starting and stopping the service should be fine.</p>
 */
public class PeerGroup implements TransactionBroadcaster {
    private static final Logger log = LoggerFactory.getLogger(PeerGroup.class);

    // All members in this class should be marked with final, volatile, @GuardedBy or a mix as appropriate to define
    // their thread safety semantics. Volatile requires a Hungarian-style v prefix.

    // By default we don't require any services because any peer will do.
    private long requiredServices = 0;
    /**
     * The default number of connections to the p2p network the library will try to build. This is set to 12 empirically.
     * It used to be 4, but because we divide the connection pool in two for broadcasting transactions, that meant we
     * were only sending transactions to two peers and sometimes this wasn't reliable enough: transactions wouldn't
     * get through.
     */
    public static final int DEFAULT_CONNECTIONS = 12;
    private volatile int vMaxPeersToDiscoverCount = 100;
    private static final long DEFAULT_PEER_DISCOVERY_TIMEOUT_MILLIS = 5000;
    private volatile long vPeerDiscoveryTimeoutMillis = DEFAULT_PEER_DISCOVERY_TIMEOUT_MILLIS;

    protected final ReentrantLock lock = Threading.lock("peergroup");

    protected final NetworkParameters params;
    @Nullable protected final AbstractBlockChain chain;

    // This executor is used to queue up jobs: it's used when we don't want to use locks for mutual exclusion,
    // typically because the job might call in to user provided code that needs/wants the freedom to use the API
    // however it wants, or because a job needs to be ordered relative to other jobs like that.
    protected final ListeningScheduledExecutorService executor;

    // Whether the peer group is currently running. Once shut down it cannot be restarted.
    private volatile boolean vRunning;
    // Whether the peer group has been started or not. An unstarted PG does not try to access the network.
    private volatile boolean vUsedUp;

    // Addresses to try to connect to, excluding active peers.
    @GuardedBy("lock") private final PriorityQueue<PeerAddress> inactives;
    @GuardedBy("lock") private final Map<PeerAddress, ExponentialBackoff> backoffMap;

    // Currently active peers. This is an ordered list rather than a set to make unit tests predictable.
    private final CopyOnWriteArrayList<Peer> peers;
    // Currently connecting peers.
    private final CopyOnWriteArrayList<Peer> pendingPeers;
    private final ClientConnectionManager channels;

    // The peer that has been selected for the purposes of downloading announced data.
    @GuardedBy("lock") private Peer downloadPeer;
    // Callback for events related to chain download.
    @Nullable @GuardedBy("lock") private PeerDataEventListener downloadListener;
    private final CopyOnWriteArrayList<ListenerRegistration<BlocksDownloadedEventListener>> peersBlocksDownloadedEventListeners
        = new CopyOnWriteArrayList<>();
    private final CopyOnWriteArrayList<ListenerRegistration<ChainDownloadStartedEventListener>> peersChainDownloadStartedEventListeners
        = new CopyOnWriteArrayList<>();
    /** Callbacks for events related to peers connecting */
    protected final CopyOnWriteArrayList<ListenerRegistration<PeerConnectedEventListener>> peerConnectedEventListeners
        = new CopyOnWriteArrayList<>();
    /** Callbacks for events related to peer connection/disconnection */
    protected final CopyOnWriteArrayList<ListenerRegistration<PeerDiscoveredEventListener>> peerDiscoveredEventListeners
        = new CopyOnWriteArrayList<>();
    /** Callbacks for events related to peers disconnecting */
    protected final CopyOnWriteArrayList<ListenerRegistration<PeerDisconnectedEventListener>> peerDisconnectedEventListeners
        = new CopyOnWriteArrayList<>();
    /** Callbacks for events related to peer data being received */
    private final CopyOnWriteArrayList<ListenerRegistration<GetDataEventListener>> peerGetDataEventListeners
        = new CopyOnWriteArrayList<>();
    private final CopyOnWriteArrayList<ListenerRegistration<PreMessageReceivedEventListener>> peersPreMessageReceivedEventListeners
        = new CopyOnWriteArrayList<>();
    protected final CopyOnWriteArrayList<ListenerRegistration<OnTransactionBroadcastListener>> peersTransactionBroadastEventListeners
        = new CopyOnWriteArrayList<>();
    // Peer discovery sources, will be polled occasionally if there aren't enough inactives.
    private final CopyOnWriteArraySet<PeerDiscovery> peerDiscoverers;
    // The version message to use for new connections.
    @GuardedBy("lock") private VersionMessage versionMessage;
    // Maximum depth up to which pending transaction dependencies are downloaded, or 0 for disabled.
    @GuardedBy("lock") private int downloadTxDependencyDepth;
    // How many connections we want to have open at the current time. If we lose connections, we'll try opening more
    // until we reach this count.
    @GuardedBy("lock") private int maxConnections;
    // Minimum protocol version we will allow ourselves to connect to: require Bloom filtering.

    private volatile int vMinRequiredProtocolVersion = CoinDefinition.MIN_PROTOCOL_VERSION;//FilteredBlock.MIN_PROTOCOL_VERSION;  //Will this break the bloomfiltering in other coin apps?

    /** How many milliseconds to wait after receiving a pong before sending another ping. */
    public static final long DEFAULT_PING_INTERVAL_MSEC = 2000;
    @GuardedBy("lock") private long pingIntervalMsec = DEFAULT_PING_INTERVAL_MSEC;

    @GuardedBy("lock") private boolean useLocalhostPeerWhenPossible = true;
    @GuardedBy("lock") private boolean ipv6Unreachable = false;

    @GuardedBy("lock") private long fastCatchupTimeSecs;
    private final CopyOnWriteArrayList<Wallet> wallets;
    private final CopyOnWriteArrayList<PeerFilterProvider> peerFilterProviders;

    // This event listener is added to every peer. It's here so when we announce transactions via an "inv", every
    // peer can fetch them.
    private final PeerListener peerListener = new PeerListener();

    private int minBroadcastConnections = CoinDefinition.minBroadcastConnections;
    private final ScriptsChangeEventListener walletScriptEventListener = new ScriptsChangeEventListener() {
        @Override public void onScriptsChanged(Wallet wallet, List<Script> scripts, boolean isAddingScripts) {
            recalculateFastCatchupAndFilter(FilterRecalculateMode.SEND_IF_CHANGED);
        }
    };

    private final KeyChainEventListener walletKeyEventListener = new KeyChainEventListener() {
        @Override public void onKeysAdded(List<ECKey> keys) {
            recalculateFastCatchupAndFilter(FilterRecalculateMode.SEND_IF_CHANGED);
        }
    };

    private final WalletCoinsReceivedEventListener walletCoinsReceivedEventListener = new WalletCoinsReceivedEventListener() {
        @Override
        public void onCoinsReceived(Wallet wallet, Transaction tx, Coin prevBalance, Coin newBalance) {
            // We received a relevant transaction. We MAY need to recalculate and resend the Bloom filter, but only
            // if we have received a transaction that includes a relevant P2PK output.
            //
            // The reason is that P2PK outputs, when spent, will not repeat any data we can predict in their
            // inputs. So a remote peer will update the Bloom filter for us when such an output is seen matching the
            // existing filter, so that it includes the tx hash in which the P2PK output was observed. Thus
            // the spending transaction will always match (due to the outpoint structure).
            //
            // Unfortunately, whilst this is required for correct sync of the chain in blocks, there are two edge cases.
            //
            // (1) If a wallet receives a relevant, confirmed p2pubkey output that was not broadcast across the network,
            // for example in a coinbase transaction, then the node that's serving us the chain will update its filter
            // but the rest will not. If another transaction then spends it, the other nodes won't match/relay it.
            //
            // (2) If we receive a p2pubkey output broadcast across the network, all currently connected nodes will see
            // it and update their filter themselves, but any newly connected nodes will receive the last filter we
            // calculated, which would not include this transaction.
            //
            // For this reason we check if the transaction contained any relevant pay to pubkeys and force a recalc
            // and possibly retransmit if so. The recalculation process will end up including the tx hash into the
            // filter. In case (1), we need to retransmit the filter to the connected peers. In case (2), we don't
            // and shouldn't, we should just recalculate and cache the new filter for next time.
            for (TransactionOutput output : tx.getOutputs()) {
                if (ScriptPattern.isP2PK(output.getScriptPubKey()) && output.isMine(wallet)) {
                    if (tx.getConfidence().getConfidenceType() == TransactionConfidence.ConfidenceType.BUILDING)
                        recalculateFastCatchupAndFilter(FilterRecalculateMode.SEND_IF_CHANGED);
                    else
                        recalculateFastCatchupAndFilter(FilterRecalculateMode.DONT_SEND);
                    return;
                }
            }
        }
    };

    // Exponential backoff for peers starts at 1 second and maxes at 10 minutes.
    private final ExponentialBackoff.Params peerBackoffParams = new ExponentialBackoff.Params(1000, 1.5f, 10 * 60 * 1000);
    // Tracks failures globally in case of a network failure.
    @GuardedBy("lock") private ExponentialBackoff groupBackoff = new ExponentialBackoff(new ExponentialBackoff.Params(1000, 1.5f, 10 * 1000));

    // This is a synchronized set, so it locks on itself. We use it to prevent TransactionBroadcast objects from
    // being garbage collected if nothing in the apps code holds on to them transitively. See the discussion
    // in broadcastTransaction.
    private final Set<TransactionBroadcast> runningBroadcasts;

    private class PeerListener implements GetDataEventListener, BlocksDownloadedEventListener {

        public PeerListener() {
        }

        @Override
        public List<Message> getData(Peer peer, GetDataMessage m) {
            return handleGetData(m);
        }

        @Override
        public void onBlocksDownloaded(Peer peer, Block block, @Nullable FilteredBlock filteredBlock, int blocksLeft) {
            if (chain == null) return;
            final double rate = chain.getFalsePositiveRate();
            final double target = bloomFilterMerger.getBloomFilterFPRate() * MAX_FP_RATE_INCREASE;
            if (rate > target) {
                // TODO: Avoid hitting this path if the remote peer didn't acknowledge applying a new filter yet.
                log.info("Force update Bloom filter due to high false positive rate ({} vs {})", rate, target);
                recalculateFastCatchupAndFilter(FilterRecalculateMode.FORCE_SEND_FOR_REFRESH);
            }
        }
    }

    private class PeerStartupListener implements PeerConnectedEventListener, PeerDisconnectedEventListener {
        @Override
        public void onPeerConnected(Peer peer, int peerCount) {
            handleNewPeer(peer);
        }

        @Override
        public void onPeerDisconnected(Peer peer, int peerCount) {
            // The channel will be automatically removed from channels.
            handlePeerDeath(peer, null);
        }
    }

    private final PeerStartupListener startupListener = new PeerStartupListener();

    /**
     * The default Bloom filter false positive rate, which is selected to be extremely low such that you hardly ever
     * download false positives. This provides maximum performance. Although this default can be overridden to push
     * the FP rate higher, due to <a href="https://groups.google.com/forum/#!msg/bitcoinj/Ys13qkTwcNg/9qxnhwnkeoIJ">
     * various complexities</a> there are still ways a remote peer can deanonymize the users wallet. This is why the
     * FP rate is chosen for performance rather than privacy. If a future version of bitcoinj fixes the known
     * de-anonymization attacks this FP rate may rise again (or more likely, become expressed as a bandwidth allowance).
     */
    public static final double DEFAULT_BLOOM_FILTER_FP_RATE = 0.00001;
    /** Maximum increase in FP rate before forced refresh of the bloom filter */
    public static final double MAX_FP_RATE_INCREASE = 10.0f;
    // An object that calculates bloom filters given a list of filter providers, whilst tracking some state useful
    // for privacy purposes.
    private final FilterMerger bloomFilterMerger;

    /** The default timeout between when a connection attempt begins and version message exchange completes */
    public static final int DEFAULT_CONNECT_TIMEOUT_MILLIS = 5000;
    private volatile int vConnectTimeoutMillis = DEFAULT_CONNECT_TIMEOUT_MILLIS;
    
    /** Whether bloom filter support is enabled when using a non FullPrunedBlockchain*/
    private volatile boolean vBloomFilteringEnabled = true;

    /** See {@link #PeerGroup(Context)} */
    public PeerGroup(NetworkParameters params) {
        this(params, null);
    }

    /**
     * Creates a PeerGroup with the given context. No chain is provided so this node will report its chain height
     * as zero to other peers. This constructor is useful if you just want to explore the network but aren't interested
     * in downloading block data.
     */
    public PeerGroup(Context context) {
        this(context, null);
    }

    /** See {@link #PeerGroup(Context, AbstractBlockChain)} */
    public PeerGroup(NetworkParameters params, @Nullable AbstractBlockChain chain) {
        this(Context.getOrCreate(params), chain, new NioClientManager());
    }

    /**
     * Creates a PeerGroup for the given context and chain. Blocks will be passed to the chain as they are broadcast
     * and downloaded. This is probably the constructor you want to use.
     */
    public PeerGroup(Context context, @Nullable AbstractBlockChain chain) {
        this(context, chain, new NioClientManager());
    }

    /** See {@link #PeerGroup(Context, AbstractBlockChain, ClientConnectionManager)} */
    public PeerGroup(NetworkParameters params, @Nullable AbstractBlockChain chain, ClientConnectionManager connectionManager) {
        this(Context.getOrCreate(params), chain, connectionManager);
    }

    /**
     * Creates a new PeerGroup allowing you to specify the {@link ClientConnectionManager} which is used to create new
     * connections and keep track of existing ones.
     */
    private PeerGroup(Context context, @Nullable AbstractBlockChain chain, ClientConnectionManager connectionManager) {
        checkNotNull(context);
        this.params = context.getParams();
        this.chain = chain;
        fastCatchupTimeSecs = params.getGenesisBlock().getTimeSeconds();
        wallets = new CopyOnWriteArrayList<>();
        peerFilterProviders = new CopyOnWriteArrayList<>();

        executor = createPrivateExecutor();

        // This default sentinel value will be overridden by one of two actions:
        //   - adding a peer discovery source sets it to the default
        //   - using connectTo() will increment it by one
        maxConnections = 0;

        int height = chain == null ? 0 : chain.getBestChainHeight();
        versionMessage = new VersionMessage(params, height);
        // We never request that the remote node wait for a bloom filter yet, as we have no wallets
        versionMessage.relayTxesBeforeFilter = true;

        downloadTxDependencyDepth = Integer.MAX_VALUE;

        inactives = new PriorityQueue<>(1, new Comparator<PeerAddress>() {
            @SuppressWarnings("FieldAccessNotGuarded")   // only called when inactives is accessed, and lock is held then.
            @Override
            public int compare(PeerAddress a, PeerAddress b) {
                checkState(lock.isHeldByCurrentThread());
                int result = backoffMap.get(a).compareTo(backoffMap.get(b));
                // Sort by port if otherwise equals - for testing
                if (result == 0)
                    result = Ints.compare(a.getPort(), b.getPort());
                return result;
            }
        });
        backoffMap = new HashMap<>();
        peers = new CopyOnWriteArrayList<>();
        pendingPeers = new CopyOnWriteArrayList<>();
        channels = connectionManager;
        peerDiscoverers = new CopyOnWriteArraySet<>();
        runningBroadcasts = Collections.synchronizedSet(new HashSet<TransactionBroadcast>());
        bloomFilterMerger = new FilterMerger(DEFAULT_BLOOM_FILTER_FP_RATE);
        vMinRequiredProtocolVersion = params.getProtocolVersionNum(NetworkParameters.ProtocolVersion.BLOOM_FILTER);
    }

    private CountDownLatch executorStartupLatch = new CountDownLatch(1);

    protected ListeningScheduledExecutorService createPrivateExecutor() {
        ListeningScheduledExecutorService result = MoreExecutors.listeningDecorator(
                new ScheduledThreadPoolExecutor(1, new ContextPropagatingThreadFactory("PeerGroup Thread"))
        );
        // Hack: jam the executor so jobs just queue up until the user calls start() on us. For example, adding a wallet
        // results in a bloom filter recalc being queued, but we don't want to do that until we're actually started.
        result.execute(new Runnable() {
            @Override
            public void run() {
                Uninterruptibles.awaitUninterruptibly(executorStartupLatch);
            }
        });
        return result;
    }

    /**
     * This is how many milliseconds we wait for peer discoveries to return their results.
     */
    public void setPeerDiscoveryTimeoutMillis(long peerDiscoveryTimeoutMillis) {
        this.vPeerDiscoveryTimeoutMillis = peerDiscoveryTimeoutMillis;
    }

    /**
     * Adjusts the desired number of connections that we will create to peers. Note that if there are already peers
     * open and the new value is lower than the current number of peers, those connections will be terminated. Likewise
     * if there aren't enough current connections to meet the new requested max size, some will be added.
     */
    public void setMaxConnections(int maxConnections) {
        int adjustment;
        lock.lock();
        try {
            this.maxConnections = maxConnections;
            if (!isRunning()) return;
        } finally {
            lock.unlock();
        }
        // We may now have too many or too few open connections. Add more or drop some to get to the right amount.
        adjustment = maxConnections - channels.getConnectedClientCount();
        if (adjustment > 0)
            triggerConnections();

        if (adjustment < 0)
            channels.closeConnections(-adjustment);
    }

    /**
     * Configure download of pending transaction dependencies. A change of values only takes effect for newly connected
     * peers.
     */
    public void setDownloadTxDependencies(int depth) {
        lock.lock();
        try {
            this.downloadTxDependencyDepth = depth;
        } finally {
            lock.unlock();
        }
    }

    private Runnable triggerConnectionsJob = new Runnable() {
        private boolean firstRun = true;
        private final static long MIN_PEER_DISCOVERY_INTERVAL = 1000L;

        @Override
        public void run() {
            try {
                go();
            } catch (Throwable e) {
                log.error("Exception when trying to build connections", e);  // The executor swallows exceptions :(
            }
        }

        public void go() {
            if (!vRunning) return;

            boolean doDiscovery = false;
            long now = Utils.currentTimeMillis();
            lock.lock();
            try {
                // First run: try and use a local node if there is one, for the additional security it can provide.
                // But, not on Android as there are none for this platform: it could only be a malicious app trying
                // to hijack our traffic.
                if (!Utils.isAndroidRuntime() && useLocalhostPeerWhenPossible && maybeCheckForLocalhostPeer() && firstRun) {
                    log.info("Localhost peer detected, trying to use it instead of P2P discovery");
                    maxConnections = 0;
                    connectToLocalHost();
                    return;
                }

                boolean havePeerWeCanTry = !inactives.isEmpty() && backoffMap.get(inactives.peek()).getRetryTime() <= now;
                doDiscovery = !havePeerWeCanTry;
            } finally {
                firstRun = false;
                lock.unlock();
            }

            // Don't hold the lock across discovery as this process can be very slow.
            boolean discoverySuccess = false;
            if (doDiscovery) {
                discoverySuccess = discoverPeers() > 0;
            }

            long retryTime;
            PeerAddress addrToTry;
            lock.lock();
            try {
                if (doDiscovery) {
                    // Require that we have enough connections, to consider this
                    // a success, or we just constantly test for new peers
                    if (discoverySuccess && countConnectedAndPendingPeers() >= getMaxConnections()) {
                        groupBackoff.trackSuccess();
                    } else {
                        groupBackoff.trackFailure();
                    }
                }
                // Inactives is sorted by backoffMap time.
                if (inactives.isEmpty()) {
                    if (countConnectedAndPendingPeers() < getMaxConnections()) {
                        long interval = Math.max(groupBackoff.getRetryTime() - now, MIN_PEER_DISCOVERY_INTERVAL);
                        log.info("Peer discovery didn't provide us any more peers, will try again in "
                            + interval + "ms.");
                        executor.schedule(this, interval, TimeUnit.MILLISECONDS);
                    } else {
                        // We have enough peers and discovery provided no more, so just settle down. Most likely we
                        // were given a fixed set of addresses in some test scenario.
                    }
                    return;
                } else {
                    do {
                        addrToTry = inactives.poll();
                    } while (ipv6Unreachable && addrToTry.getAddr() instanceof Inet6Address);
                    retryTime = backoffMap.get(addrToTry).getRetryTime();
                }
                retryTime = Math.max(retryTime, groupBackoff.getRetryTime());
                if (retryTime > now) {
                    long delay = retryTime - now;
                    log.info("Waiting {} ms before next connect attempt {}", delay, addrToTry == null ? "" : "to " + addrToTry);
                    inactives.add(addrToTry);
                    executor.schedule(this, delay, TimeUnit.MILLISECONDS);
                    return;
                }
                connectTo(addrToTry, false, vConnectTimeoutMillis);
            } finally {
                lock.unlock();
            }
            if (countConnectedAndPendingPeers() < getMaxConnections()) {
                executor.execute(this);   // Try next peer immediately.
            }
        }
    };

    private void triggerConnections() {
        // Run on a background thread due to the need to potentially retry and back off in the background.
        if (!executor.isShutdown())
            executor.execute(triggerConnectionsJob);
    }

    /** The maximum number of connections that we will create to peers. */
    public int getMaxConnections() {
        lock.lock();
        try {
            return maxConnections;
        } finally {
            lock.unlock();
        }
    }

    private List<Message> handleGetData(GetDataMessage m) {
        // Scans the wallets and memory pool for transactions in the getdata message and returns them.
        // Runs on peer threads.
        lock.lock();
        try {
            LinkedList<Message> transactions = new LinkedList<>();
            LinkedList<InventoryItem> items = new LinkedList<>(m.getItems());
            Iterator<InventoryItem> it = items.iterator();
            while (it.hasNext()) {
                InventoryItem item = it.next();
                // Check the wallets.
                for (Wallet w : wallets) {
                    Transaction tx = w.getTransaction(item.hash);
                    if (tx == null) continue;
                    transactions.add(tx);
                    it.remove();
                    break;
                }
            }
            return transactions;
        } finally {
            lock.unlock();
        }
    }

    /**
     * Sets the {@link VersionMessage} that will be announced on newly created connections. A version message is
     * primarily interesting because it lets you customize the "subVer" field which is used a bit like the User-Agent
     * field from HTTP. It means your client tells the other side what it is, see
     * <a href="https://github.com/bitcoin/bips/blob/master/bip-0014.mediawiki">BIP 14</a>.
     *
     * The VersionMessage you provide is copied and the best chain height/time filled in for each new connection,
     * therefore you don't have to worry about setting that. The provided object is really more of a template.
     */
    public void setVersionMessage(VersionMessage ver) {
        lock.lock();
        try {
            versionMessage = ver;
        } finally {
            lock.unlock();
        }
    }

    /**
     * Returns the version message provided by setVersionMessage or a default if none was given.
     */
    public VersionMessage getVersionMessage() {
        lock.lock();
        try {
            return versionMessage;
        } finally {
            lock.unlock();
        }
    }

    /**
     * Sets information that identifies this software to remote nodes. This is a convenience wrapper for creating 
     * a new {@link VersionMessage}, calling {@link VersionMessage#appendToSubVer(String, String, String)} on it,
     * and then calling {@link PeerGroup#setVersionMessage(VersionMessage)} on the result of that. See the docs for
     * {@link VersionMessage#appendToSubVer(String, String, String)} for information on what the fields should contain.
     */
    public void setUserAgent(String name, String version, @Nullable String comments) {
        //TODO Check that height is needed here (it wasnt, but it should be, no?)
        int height = chain == null ? 0 : chain.getBestChainHeight();
        VersionMessage ver = new VersionMessage(params, height);
        ver.relayTxesBeforeFilter = false;
        updateVersionMessageRelayTxesBeforeFilter(ver);
        ver.appendToSubVer(name, version, comments);
        setVersionMessage(ver);
    }
    
    // Updates the relayTxesBeforeFilter flag of ver
    private void updateVersionMessageRelayTxesBeforeFilter(VersionMessage ver) {
        // We will provide the remote node with a bloom filter (ie they shouldn't relay yet)
        // if chain == null || !chain.shouldVerifyTransactions() and a wallet is added and bloom filters are enabled
        // Note that the default here means that no tx invs will be received if no wallet is ever added
        lock.lock();
        try {
            boolean spvMode = chain != null && !chain.shouldVerifyTransactions();
            boolean willSendFilter = spvMode && peerFilterProviders.size() > 0 && vBloomFilteringEnabled;
            ver.relayTxesBeforeFilter = !willSendFilter;
        } finally {
            lock.unlock();
        }
    }

    /**
     * Sets information that identifies this software to remote nodes. This is a convenience wrapper for creating
     * a new {@link VersionMessage}, calling {@link VersionMessage#appendToSubVer(String, String, String)} on it,
     * and then calling {@link PeerGroup#setVersionMessage(VersionMessage)} on the result of that. See the docs for
     * {@link VersionMessage#appendToSubVer(String, String, String)} for information on what the fields should contain.
     */
    public void setUserAgent(String name, String version) {
        setUserAgent(name, version, null);
    }

    /** See {@link Peer#addBlocksDownloadedEventListener(BlocksDownloadedEventListener)} */
    public void addBlocksDownloadedEventListener(BlocksDownloadedEventListener listener) {
        addBlocksDownloadedEventListener(Threading.USER_THREAD, listener);
    }

    /**
     * <p>Adds a listener that will be notified on the given executor when
     * blocks are downloaded by the download peer.</p>
     * @see Peer#addBlocksDownloadedEventListener(Executor, BlocksDownloadedEventListener)
     */
    public void addBlocksDownloadedEventListener(Executor executor, BlocksDownloadedEventListener listener) {
        peersBlocksDownloadedEventListeners.add(new ListenerRegistration<>(checkNotNull(listener), executor));
        for (Peer peer : getConnectedPeers())
            peer.addBlocksDownloadedEventListener(executor, listener);
        for (Peer peer : getPendingPeers())
            peer.addBlocksDownloadedEventListener(executor, listener);
    }

    /** See {@link Peer#addBlocksDownloadedEventListener(BlocksDownloadedEventListener)} */
    public void addChainDownloadStartedEventListener(ChainDownloadStartedEventListener listener) {
        addChainDownloadStartedEventListener(Threading.USER_THREAD, listener);
    }

    /**
     * <p>Adds a listener that will be notified on the given executor when
     * chain download starts.</p>
     */
    public void addChainDownloadStartedEventListener(Executor executor, ChainDownloadStartedEventListener listener) {
        peersChainDownloadStartedEventListeners.add(new ListenerRegistration<>(checkNotNull(listener), executor));
        for (Peer peer : getConnectedPeers())
            peer.addChainDownloadStartedEventListener(executor, listener);
        for (Peer peer : getPendingPeers())
            peer.addChainDownloadStartedEventListener(executor, listener);
    }

    /** See {@link Peer#addConnectedEventListener(PeerConnectedEventListener)} */
    public void addConnectedEventListener(PeerConnectedEventListener listener) {
        addConnectedEventListener(Threading.USER_THREAD, listener);
    }

    /**
     * <p>Adds a listener that will be notified on the given executor when
     * new peers are connected to.</p>
     */
    public void addConnectedEventListener(Executor executor, PeerConnectedEventListener listener) {
        peerConnectedEventListeners.add(new ListenerRegistration<>(checkNotNull(listener), executor));
        for (Peer peer : getConnectedPeers())
            peer.addConnectedEventListener(executor, listener);
        for (Peer peer : getPendingPeers())
            peer.addConnectedEventListener(executor, listener);
    }

    /** See {@link Peer#addDisconnectedEventListener(PeerDisconnectedEventListener)} */
    public void addDisconnectedEventListener(PeerDisconnectedEventListener listener) {
        addDisconnectedEventListener(Threading.USER_THREAD, listener);
    }

    /**
     * <p>Adds a listener that will be notified on the given executor when
     * peers are disconnected from.</p>
     */
    public void addDisconnectedEventListener(Executor executor, PeerDisconnectedEventListener listener) {
        peerDisconnectedEventListeners.add(new ListenerRegistration<>(checkNotNull(listener), executor));
        for (Peer peer : getConnectedPeers())
            peer.addDisconnectedEventListener(executor, listener);
        for (Peer peer : getPendingPeers())
            peer.addDisconnectedEventListener(executor, listener);
    }

    /** See {@link PeerGroup#addDiscoveredEventListener(Executor, PeerDiscoveredEventListener)} */
    public void addDiscoveredEventListener(PeerDiscoveredEventListener listener) {
        addDiscoveredEventListener(Threading.USER_THREAD, listener);
    }

    /**
     * <p>Adds a listener that will be notified on the given executor when new
     * peers are discovered.</p>
     */
    public void addDiscoveredEventListener(Executor executor, PeerDiscoveredEventListener listener) {
        peerDiscoveredEventListeners.add(new ListenerRegistration<>(checkNotNull(listener), executor));
    }

    /** See {@link Peer#addGetDataEventListener(GetDataEventListener)} */
    public void addGetDataEventListener(GetDataEventListener listener) {
        addGetDataEventListener(Threading.USER_THREAD, listener);
    }

    /** See {@link Peer#addGetDataEventListener(Executor, GetDataEventListener)} */
    public void addGetDataEventListener(final Executor executor, final GetDataEventListener listener) {
        peerGetDataEventListeners.add(new ListenerRegistration<>(checkNotNull(listener), executor));
        for (Peer peer : getConnectedPeers())
            peer.addGetDataEventListener(executor, listener);
        for (Peer peer : getPendingPeers())
            peer.addGetDataEventListener(executor, listener);
    }

    /** See {@link Peer#addOnTransactionBroadcastListener(OnTransactionBroadcastListener)} */
    public void addOnTransactionBroadcastListener(OnTransactionBroadcastListener listener) {
        addOnTransactionBroadcastListener(Threading.USER_THREAD, listener);
    }

    /** See {@link Peer#addOnTransactionBroadcastListener(OnTransactionBroadcastListener)} */
    public void addOnTransactionBroadcastListener(Executor executor, OnTransactionBroadcastListener listener) {
        peersTransactionBroadastEventListeners.add(new ListenerRegistration<>(checkNotNull(listener), executor));
        for (Peer peer : getConnectedPeers())
            peer.addOnTransactionBroadcastListener(executor, listener);
        for (Peer peer : getPendingPeers())
            peer.addOnTransactionBroadcastListener(executor, listener);
    }

    /** See {@link Peer#addPreMessageReceivedEventListener(PreMessageReceivedEventListener)} */
    public void addPreMessageReceivedEventListener(PreMessageReceivedEventListener listener) {
        addPreMessageReceivedEventListener(Threading.USER_THREAD, listener);
    }

    /** See {@link Peer#addPreMessageReceivedEventListener(Executor, PreMessageReceivedEventListener)} */
    public void addPreMessageReceivedEventListener(Executor executor, PreMessageReceivedEventListener listener) {
        peersPreMessageReceivedEventListeners.add(new ListenerRegistration<>(checkNotNull(listener), executor));
        for (Peer peer : getConnectedPeers())
            peer.addPreMessageReceivedEventListener(executor, listener);
        for (Peer peer : getPendingPeers())
            peer.addPreMessageReceivedEventListener(executor, listener);
    }

    public boolean removeBlocksDownloadedEventListener(BlocksDownloadedEventListener listener) {
        boolean result = ListenerRegistration.removeFromList(listener, peersBlocksDownloadedEventListeners);
        for (Peer peer : getConnectedPeers())
            peer.removeBlocksDownloadedEventListener(listener);
        for (Peer peer : getPendingPeers())
            peer.removeBlocksDownloadedEventListener(listener);
        return result;
    }

    public boolean removeChainDownloadStartedEventListener(ChainDownloadStartedEventListener listener) {
        boolean result = ListenerRegistration.removeFromList(listener, peersChainDownloadStartedEventListeners);
        for (Peer peer : getConnectedPeers())
            peer.removeChainDownloadStartedEventListener(listener);
        for (Peer peer : getPendingPeers())
            peer.removeChainDownloadStartedEventListener(listener);
        return result;
    }

    /** The given event listener will no longer be called with events. */
    public boolean removeConnectedEventListener(PeerConnectedEventListener listener) {
        boolean result = ListenerRegistration.removeFromList(listener, peerConnectedEventListeners);
        for (Peer peer : getConnectedPeers())
            peer.removeConnectedEventListener(listener);
        for (Peer peer : getPendingPeers())
            peer.removeConnectedEventListener(listener);
        return result;
    }

    /** The given event listener will no longer be called with events. */
    public boolean removeDisconnectedEventListener(PeerDisconnectedEventListener listener) {
        boolean result = ListenerRegistration.removeFromList(listener, peerDisconnectedEventListeners);
        for (Peer peer : getConnectedPeers())
            peer.removeDisconnectedEventListener(listener);
        for (Peer peer : getPendingPeers())
            peer.removeDisconnectedEventListener(listener);
        return result;
    }

    /** The given event listener will no longer be called with events. */
    public boolean removeDiscoveredEventListener(PeerDiscoveredEventListener listener) {
        boolean result = ListenerRegistration.removeFromList(listener, peerDiscoveredEventListeners);
        return result;
    }

    /** The given event listener will no longer be called with events. */
    public boolean removeGetDataEventListener(GetDataEventListener listener) {
        boolean result = ListenerRegistration.removeFromList(listener, peerGetDataEventListeners);
        for (Peer peer : getConnectedPeers())
            peer.removeGetDataEventListener(listener);
        for (Peer peer : getPendingPeers())
            peer.removeGetDataEventListener(listener);
        return result;
    }

    /** The given event listener will no longer be called with events. */
    public boolean removeOnTransactionBroadcastListener(OnTransactionBroadcastListener listener) {
        boolean result = ListenerRegistration.removeFromList(listener, peersTransactionBroadastEventListeners);
        for (Peer peer : getConnectedPeers())
            peer.removeOnTransactionBroadcastListener(listener);
        for (Peer peer : getPendingPeers())
            peer.removeOnTransactionBroadcastListener(listener);
        return result;
    }

    public boolean removePreMessageReceivedEventListener(PreMessageReceivedEventListener listener) {
        boolean result = ListenerRegistration.removeFromList(listener, peersPreMessageReceivedEventListeners);
        for (Peer peer : getConnectedPeers())
            peer.removePreMessageReceivedEventListener(listener);
        for (Peer peer : getPendingPeers())
            peer.removePreMessageReceivedEventListener(listener);
        return result;
    }

    /**
     * Returns a newly allocated list containing the currently connected peers. If all you care about is the count,
     * use numConnectedPeers().
     */
    public List<Peer> getConnectedPeers() {
        lock.lock();
        try {
            return new ArrayList<>(peers);
        } finally {
            lock.unlock();
        }
    }

    /**
     * Returns a list containing Peers that did not complete connection yet.
     */
    public List<Peer> getPendingPeers() {
        lock.lock();
        try {
            return new ArrayList<>(pendingPeers);
        } finally {
            lock.unlock();
        }
    }

    /**
     * Add an address to the list of potential peers to connect to. It won't necessarily be used unless there's a need
     * to build new connections to reach the max connection count.
     *
     * @param peerAddress IP/port to use.
     */
    public void addAddress(PeerAddress peerAddress) {
        int newMax;
        lock.lock();
        try {
            if (addInactive(peerAddress)) {
                newMax = getMaxConnections() + 1;
                setMaxConnections(newMax);
            }
        } finally {
            lock.unlock();
        }
    }

    // Adds peerAddress to backoffMap map and inactives queue.
    // Returns true if it was added, false if it was already there.
    private boolean addInactive(PeerAddress peerAddress) {
        lock.lock();
        try {
            // Deduplicate
            if (backoffMap.containsKey(peerAddress))
                return false;
            backoffMap.put(peerAddress, new ExponentialBackoff(peerBackoffParams));
            inactives.offer(peerAddress);
            return true;
        } finally {
            lock.unlock();
        }
    }

    /**
     * Convenience for connecting only to peers that can serve specific services. It will configure suitable peer
     * discoveries.
     * @param requiredServices Required services as a bitmask, e.g. {@link VersionMessage#NODE_NETWORK}.
     */
    public void setRequiredServices(long requiredServices) {
        lock.lock();
        try {
            this.requiredServices = requiredServices;
            peerDiscoverers.clear();
            addPeerDiscovery(MultiplexingDiscovery.forServices(params, requiredServices));
        } finally {
            lock.unlock();
        }
    }

    /** Convenience method for addAddress(new PeerAddress(address, params.port)); */
    public void addAddress(InetAddress address) {
        addAddress(new PeerAddress(params, address, params.getPort()));
    }

    /**
     * Add addresses from a discovery source to the list of potential peers to connect to. If max connections has not
     * been configured, or set to zero, then it's set to the default at this point.
     */
    public void addPeerDiscovery(PeerDiscovery peerDiscovery) {
        lock.lock();
        try {
            if (getMaxConnections() == 0)
                setMaxConnections(DEFAULT_CONNECTIONS);
            peerDiscoverers.add(peerDiscovery);
        } finally {
            lock.unlock();
        }
    }

    /** Returns number of discovered peers. */
    protected int discoverPeers() {
        // Don't hold the lock whilst doing peer discovery: it can take a long time and cause high API latency.
        checkState(!lock.isHeldByCurrentThread());
        int maxPeersToDiscoverCount = this.vMaxPeersToDiscoverCount;
        long peerDiscoveryTimeoutMillis = this.vPeerDiscoveryTimeoutMillis;
        final Stopwatch watch = Stopwatch.createStarted();
        final List<PeerAddress> addressList = Lists.newLinkedList();
        for (PeerDiscovery peerDiscovery : peerDiscoverers /* COW */) {
            InetSocketAddress[] addresses;
            try {
                addresses = peerDiscovery.getPeers(requiredServices, peerDiscoveryTimeoutMillis, TimeUnit.MILLISECONDS);
            } catch (PeerDiscoveryException e) {
                log.warn(e.getMessage());
                continue;
            }
            for (InetSocketAddress address : addresses) addressList.add(new PeerAddress(params, address));
            if (addressList.size() >= maxPeersToDiscoverCount) break;
        }
        if (!addressList.isEmpty()) {
            for (PeerAddress address : addressList) {
                addInactive(address);
            }
            final ImmutableSet<PeerAddress> peersDiscoveredSet = ImmutableSet.copyOf(addressList);
            for (final ListenerRegistration<PeerDiscoveredEventListener> registration : peerDiscoveredEventListeners /* COW */) {
                registration.executor.execute(new Runnable() {
                    @Override
                    public void run() {
                        registration.listener.onPeersDiscovered(peersDiscoveredSet);
                    }
                });
            }
        }
        watch.stop();
        log.info("Peer discovery took {} and returned {} items", watch, addressList.size());
        return addressList.size();
    }

    @VisibleForTesting
    void waitForJobQueue() {
        Futures.getUnchecked(executor.submit(Runnables.doNothing()));
    }

    private int countConnectedAndPendingPeers() {
        lock.lock();
        try {
            return peers.size() + pendingPeers.size();
        } finally {
            lock.unlock();
        }
    }

    private enum LocalhostCheckState {
        NOT_TRIED,
        FOUND,
        FOUND_AND_CONNECTED,
        NOT_THERE
    }
    private LocalhostCheckState localhostCheckState = LocalhostCheckState.NOT_TRIED;

    private boolean maybeCheckForLocalhostPeer() {
        checkState(lock.isHeldByCurrentThread());
        if (localhostCheckState == LocalhostCheckState.NOT_TRIED) {
            // Do a fast blocking connect to see if anything is listening.
            Socket socket = null;
            try {
                socket = new Socket();
                socket.connect(new InetSocketAddress(InetAddress.getLoopbackAddress(), params.getPort()), vConnectTimeoutMillis);
                localhostCheckState = LocalhostCheckState.FOUND;
                return true;
            } catch (IOException e) {
                log.info("Localhost peer not detected.");
                localhostCheckState = LocalhostCheckState.NOT_THERE;
            } finally {
                if (socket != null) {
                    try {
                        socket.close();
                    } catch (IOException e) {
                        // Ignore.
                    }
                }
            }
        }
        return false;
    }

    /**
     * Starts the PeerGroup and begins network activity.
     * @return A future that completes when first connection activity has been triggered (note: not first connection made).
     */
    public ListenableFuture startAsync() {
        // This is run in a background thread by the Service implementation.
        if (chain == null) {
            // Just try to help catch what might be a programming error.
            log.warn("Starting up with no attached block chain. Did you forget to pass one to the constructor?");
        }
        checkState(!vUsedUp, "Cannot start a peer group twice");
        vRunning = true;
        vUsedUp = true;
        executorStartupLatch.countDown();
        // We do blocking waits during startup, so run on the executor thread.
        return executor.submit(new Runnable() {
            @Override
            public void run() {
                try {
                    log.info("Starting ...");
                    channels.startAsync();
                    channels.awaitRunning();
                    triggerConnections();
                    setupPinging();
                } catch (Throwable e) {
                    log.error("Exception when starting up", e);  // The executor swallows exceptions :(
                }
            }
        });
    }

    /** Does a blocking startup. */
    public void start() {
        Futures.getUnchecked(startAsync());
    }

    public ListenableFuture stopAsync() {
        checkState(vRunning);
        vRunning = false;
        ListenableFuture future = executor.submit(new Runnable() {
            @Override
            public void run() {
                try {
                    log.info("Stopping ...");
                    Stopwatch watch = Stopwatch.createStarted();
                    // The log output this creates can be useful.
                    setDownloadPeer(null);
                    // Blocking close of all sockets.
                    channels.stopAsync();
                    channels.awaitTerminated();
                    for (PeerDiscovery peerDiscovery : peerDiscoverers) {
                        peerDiscovery.shutdown();
                    }
                    vRunning = false;
                    log.info("Stopped, took {}.", watch);
                } catch (Throwable e) {
                    log.error("Exception when shutting down", e);  // The executor swallows exceptions :(
                }
            }
        });
        executor.shutdown();
        return future;
    }

    /** Does a blocking stop */
    public void stop() {
        try {
            Stopwatch watch = Stopwatch.createStarted();
            stopAsync();
            log.info("Awaiting PeerGroup shutdown ...");
            executor.awaitTermination(Long.MAX_VALUE, TimeUnit.SECONDS);
            log.info("... took {}", watch);
        } catch (InterruptedException e) {
            throw new RuntimeException(e);
        }
    }

    /**
     * <p>Link the given wallet to this PeerGroup. This is used for three purposes:</p>
     *
     * <ol>
     *   <li>So the wallet receives broadcast transactions.</li>
     *   <li>Announcing pending transactions that didn't get into the chain yet to our peers.</li>
     *   <li>Set the fast catchup time using {@link PeerGroup#setFastCatchupTimeSecs(long)}, to optimize chain
     *       download.</li>
     * </ol>
     *
     * <p>Note that this should be done before chain download commences because if you add a wallet with keys earlier
     * than the current chain head, the relevant parts of the chain won't be redownloaded for you.</p>
     *
     * <p>The Wallet will have an event listener registered on it, so to avoid leaks remember to use
     * {@link PeerGroup#removeWallet(Wallet)} on it if you wish to keep the Wallet but lose the PeerGroup.</p>
     */
    public void addWallet(Wallet wallet) {
        lock.lock();
        try {
            checkNotNull(wallet);
            checkState(!wallets.contains(wallet));
            wallets.add(wallet);
            wallet.setTransactionBroadcaster(this);
            wallet.addCoinsReceivedEventListener(Threading.SAME_THREAD, walletCoinsReceivedEventListener);
            wallet.addKeyChainEventListener(Threading.SAME_THREAD, walletKeyEventListener);
            wallet.addScriptChangeEventListener(Threading.SAME_THREAD, walletScriptEventListener);
            addPeerFilterProvider(wallet);
            for (Peer peer : peers) {
                peer.addWallet(wallet);
            }
        } finally {
            lock.unlock();
        }
    }

    /**
     * <p>Link the given PeerFilterProvider to this PeerGroup. DO NOT use this for Wallets, use
     * {@link PeerGroup#addWallet(Wallet)} instead.</p>
     *
     * <p>Note that this should be done before chain download commences because if you add a listener with keys earlier
     * than the current chain head, the relevant parts of the chain won't be redownloaded for you.</p>
     *
     * <p>This method invokes {@link PeerGroup#recalculateFastCatchupAndFilter(FilterRecalculateMode)}.
     * The return value of this method is the {@code ListenableFuture} returned by that invocation.</p>
     *
     * @return a future that completes once each {@code Peer} in this group has had its
     *         {@code BloomFilter} (re)set.
     */
    public ListenableFuture<BloomFilter> addPeerFilterProvider(PeerFilterProvider provider) {
        lock.lock();
        try {
            checkNotNull(provider);
            checkState(!peerFilterProviders.contains(provider));
            // Insert provider at the start. This avoids various concurrency problems that could occur because we need
            // all providers to be in a consistent, unchanging state whilst the filter is built. Providers can give
            // this guarantee by taking a lock in their begin method, but if we add to the end of the list here, it
            // means we establish a lock ordering a > b > c if that's the order the providers were added in. Given that
            // the main wallet will usually be first, this establishes an ordering wallet > other-provider, which means
            // other-provider can then not call into the wallet itself. Other providers installed by the API user should
            // come first so the expected ordering is preserved. This can also manifest itself in providers that use
            // synchronous RPCs into an actor instead of locking, but the same issue applies.
            peerFilterProviders.add(0, provider);

            // Don't bother downloading block bodies before the oldest keys in all our wallets. Make sure we recalculate
            // if a key is added. Of course, by then we may have downloaded the chain already. Ideally adding keys would
            // automatically rewind the block chain and redownload the blocks to find transactions relevant to those keys,
            // all transparently and in the background. But we are a long way from that yet.
            ListenableFuture<BloomFilter> future = recalculateFastCatchupAndFilter(FilterRecalculateMode.SEND_IF_CHANGED);
            updateVersionMessageRelayTxesBeforeFilter(getVersionMessage());
            return future;
        } finally {
            lock.unlock();
        }
    }

    /**
     * Opposite of {@link #addPeerFilterProvider(PeerFilterProvider)}. Again, don't use this for wallets. Does not
     * trigger recalculation of the filter.
     */
    public void removePeerFilterProvider(PeerFilterProvider provider) {
        lock.lock();
        try {
            checkNotNull(provider);
            checkArgument(peerFilterProviders.remove(provider));
        } finally {
            lock.unlock();
        }
    }

    /**
     * Unlinks the given wallet so it no longer receives broadcast transactions or has its transactions announced.
     */
    public void removeWallet(Wallet wallet) {
        wallets.remove(checkNotNull(wallet));
        peerFilterProviders.remove(wallet);
        wallet.removeCoinsReceivedEventListener(walletCoinsReceivedEventListener);
        wallet.removeKeyChainEventListener(walletKeyEventListener);
        wallet.removeScriptChangeEventListener(walletScriptEventListener);
        wallet.setTransactionBroadcaster(null);
        for (Peer peer : peers) {
            peer.removeWallet(wallet);
        }        
    }

    public enum FilterRecalculateMode {
        SEND_IF_CHANGED,
        FORCE_SEND_FOR_REFRESH,
        DONT_SEND,
    }

    private final Map<FilterRecalculateMode, SettableFuture<BloomFilter>> inFlightRecalculations = Maps.newHashMap();

    /**
     * Recalculates the bloom filter given to peers as well as the timestamp after which full blocks are downloaded
     * (instead of only headers). Note that calls made one after another may return the same future, if the request
     * wasn't processed yet (i.e. calls are deduplicated).
     *
     * @param mode In what situations to send the filter to connected peers.
     * @return a future that completes once the filter has been calculated (note: this does not mean acknowledged by remote peers).
     */
    public ListenableFuture<BloomFilter> recalculateFastCatchupAndFilter(final FilterRecalculateMode mode) {
        final SettableFuture<BloomFilter> future = SettableFuture.create();
        synchronized (inFlightRecalculations) {
            if (inFlightRecalculations.get(mode) != null)
                return inFlightRecalculations.get(mode);
            inFlightRecalculations.put(mode, future);
        }
        Runnable command = new Runnable() {
            @Override
            public void run() {
                try {
                    go();
                } catch (Throwable e) {
                    log.error("Exception when trying to recalculate Bloom filter", e);  // The executor swallows exceptions :(
                }
            }

            public void go() {
                checkState(!lock.isHeldByCurrentThread());
                // Fully verifying mode doesn't use this optimization (it can't as it needs to see all transactions).
                if ((chain != null && chain.shouldVerifyTransactions()) || !vBloomFilteringEnabled)
                    return;
                // We only ever call bloomFilterMerger.calculate on jobQueue, so we cannot be calculating two filters at once.
                FilterMerger.Result result = bloomFilterMerger.calculate(ImmutableList.copyOf(peerFilterProviders /* COW */));
                boolean send;
                switch (mode) {
                    case SEND_IF_CHANGED:
                        send = result.changed;
                        break;
                    case DONT_SEND:
                        send = false;
                        break;
                    case FORCE_SEND_FOR_REFRESH:
                        send = true;
                        break;
                    default:
                        throw new UnsupportedOperationException();
                }
                if (send) {
                    for (Peer peer : peers /* COW */) {
                        // Only query the mempool if this recalculation request is not in order to lower the observed FP
                        // rate. There's no point querying the mempool when doing this because the FP rate can only go
                        // down, and we will have seen all the relevant txns before: it's pointless to ask for them again.
                        peer.setBloomFilter(result.filter, mode != FilterRecalculateMode.FORCE_SEND_FOR_REFRESH);
                    }
                    // Reset the false positive estimate so that we don't send a flood of filter updates
                    // if the estimate temporarily overshoots our threshold.
                    if (chain != null)
                        chain.resetFalsePositiveEstimate();
                }
                // Do this last so that bloomFilter is already set when it gets called.
                setFastCatchupTimeSecs(result.earliestKeyTimeSecs);
                synchronized (inFlightRecalculations) {
                    inFlightRecalculations.put(mode, null);
                }
                future.set(result.filter);
            }
        };
        try {
            executor.execute(command);
        } catch (RejectedExecutionException e) {
            // Can happen during shutdown.
        }
        return future;
    }
    
    /**
     * <p>Sets the false positive rate of bloom filters given to peers. The default is {@link #DEFAULT_BLOOM_FILTER_FP_RATE}.</p>
     *
     * <p>Be careful regenerating the bloom filter too often, as it decreases anonymity because remote nodes can
     * compare transactions against both the new and old filters to significantly decrease the false positive rate.</p>
     * 
     * <p>See the docs for {@link BloomFilter#BloomFilter(int, double, long, BloomFilter.BloomUpdate)} for a brief
     * explanation of anonymity when using bloom filters.</p>
     */
    public void setBloomFilterFalsePositiveRate(double bloomFilterFPRate) {
        lock.lock();
        try {
            bloomFilterMerger.setBloomFilterFPRate(bloomFilterFPRate);
            recalculateFastCatchupAndFilter(FilterRecalculateMode.SEND_IF_CHANGED);
        } finally {
            lock.unlock();
        }
    }

    /**
     * Returns the number of currently connected peers. To be informed when this count changes, use
     * {@link PeerConnectedEventListener#onPeerConnected} and {@link PeerDisconnectedEventListener#onPeerDisconnected}.
     */
    public int numConnectedPeers() {
        return peers.size();
    }

    /**
     * Connect to a peer by creating a channel to the destination address.  This should not be
     * used normally - let the PeerGroup manage connections through {@link #start()}
     * 
     * @param address destination IP and port.
     * @return The newly created Peer object or null if the peer could not be connected.
     *         Use {@link Peer#getConnectionOpenFuture()} if you
     *         want a future which completes when the connection is open.
     */
    @Nullable
    public Peer connectTo(InetSocketAddress address) {
        lock.lock();
        try {
            PeerAddress peerAddress = new PeerAddress(params, address);
            backoffMap.put(peerAddress, new ExponentialBackoff(peerBackoffParams));
            return connectTo(peerAddress, true, vConnectTimeoutMillis);
        } finally {
            lock.unlock();
        }
    }

    /**
     * Helper for forcing a connection to localhost. Useful when using regtest mode. Returns the peer object.
     */
    @Nullable
    public Peer connectToLocalHost() {
        lock.lock();
        try {
            final PeerAddress localhost = PeerAddress.localhost(params);
            backoffMap.put(localhost, new ExponentialBackoff(peerBackoffParams));
            return connectTo(localhost, true, vConnectTimeoutMillis);
        } finally {
            lock.unlock();
        }
    }

    /**
     * Creates a version message to send, constructs a Peer object and attempts to connect it. Returns the peer on
     * success or null on failure.
     * @param address Remote network address
     * @param incrementMaxConnections Whether to consider this connection an attempt to fill our quota, or something
     *                                explicitly requested.
     * @return Peer or null.
     */
    @Nullable @GuardedBy("lock")
    protected Peer connectTo(PeerAddress address, boolean incrementMaxConnections, int connectTimeoutMillis) {
        checkState(lock.isHeldByCurrentThread());
        VersionMessage ver = getVersionMessage().duplicate();
        ver.bestHeight = chain == null ? 0 : chain.getBestChainHeight();
        ver.time = Utils.currentTimeSeconds();
        ver.receivingAddr = address;
        ver.receivingAddr.setParent(ver);

        Peer peer = createPeer(address, ver);
        peer.addConnectedEventListener(Threading.SAME_THREAD, startupListener);
        peer.addDisconnectedEventListener(Threading.SAME_THREAD, startupListener);
        peer.setMinProtocolVersion(vMinRequiredProtocolVersion);
        pendingPeers.add(peer);

        try {
            log.info("Attempting connection to {}     ({} connected, {} pending, {} max)", address,
                    peers.size(), pendingPeers.size(), maxConnections);
            ListenableFuture<SocketAddress> future = channels.openConnection(address.toSocketAddress(), peer);
            if (future.isDone())
                Uninterruptibles.getUninterruptibly(future);
        } catch (ExecutionException e) {
            Throwable cause = Throwables.getRootCause(e);
            log.warn("Failed to connect to " + address + ": " + cause.getMessage());
            handlePeerDeath(peer, cause);
            return null;
        }
        peer.setSocketTimeout(connectTimeoutMillis);
        // When the channel has connected and version negotiated successfully, handleNewPeer will end up being called on
        // a worker thread.
        if (incrementMaxConnections) {
            // We don't use setMaxConnections here as that would trigger a recursive attempt to establish a new
            // outbound connection.
            maxConnections++;
        }
        return peer;
    }

    /** You can override this to customise the creation of {@link Peer} objects. */
    @GuardedBy("lock")
    protected Peer createPeer(PeerAddress address, VersionMessage ver) {
        return new Peer(params, ver, address, chain, downloadTxDependencyDepth);
    }

    /**
     * Sets the timeout between when a connection attempt to a peer begins and when the version message exchange
     * completes. This does not apply to currently pending peers.
     */
    public void setConnectTimeoutMillis(int connectTimeoutMillis) {
        this.vConnectTimeoutMillis = connectTimeoutMillis;
    }

    /**
     * <p>Start downloading the blockchain from the first available peer.</p>
     *
     * <p>If no peers are currently connected, the download will be started once a peer starts.  If the peer dies,
     * the download will resume with another peer.</p>
     *
     * @param listener a listener for chain download events, may not be null
     */
    public void startBlockChainDownload(PeerDataEventListener listener) {
        lock.lock();
        try {
            if (downloadPeer != null) {
                if (this.downloadListener != null) {
                    removeDataEventListenerFromPeer(downloadPeer, this.downloadListener);
                }
                if (listener != null) {
                    addDataEventListenerToPeer(Threading.USER_THREAD, downloadPeer, listener);
                }
            }
            this.downloadListener = listener;
            // TODO: be more nuanced about which peer to download from.  We can also try
            // downloading from multiple peers and handle the case when a new peer comes along
            // with a longer chain after we thought we were done.
            if (!peers.isEmpty()) {
                startBlockChainDownloadFromPeer(peers.iterator().next()); // Will add the new download listener
            }
        } finally {
            lock.unlock();
        }
    }

    /**
     * Register a data event listener against a single peer (i.e. for blockchain
     * download). Handling registration/deregistration on peer death/add is
     * outside the scope of these methods.
     */
    private static void addDataEventListenerToPeer(Executor executor, Peer peer, PeerDataEventListener downloadListener) {
        peer.addBlocksDownloadedEventListener(executor, downloadListener);
        peer.addChainDownloadStartedEventListener(executor, downloadListener);
        peer.addGetDataEventListener(executor, downloadListener);
        peer.addPreMessageReceivedEventListener(executor, downloadListener);
    }

    /**
     * Remove a registered data event listener against a single peer (i.e. for
     * blockchain download). Handling registration/deregistration on peer death/add is
     * outside the scope of these methods.
     */
    private static void removeDataEventListenerFromPeer(Peer peer, PeerDataEventListener listener) {
        peer.removeBlocksDownloadedEventListener(listener);
        peer.removeChainDownloadStartedEventListener(listener);
        peer.removeGetDataEventListener(listener);
        peer.removePreMessageReceivedEventListener(listener);
    }

    /**
     * Download the blockchain from peers. Convenience that uses a {@link DownloadProgressTracker} for you.<p>
     * 
     * This method waits until the download is complete.  "Complete" is defined as downloading
     * from at least one peer all the blocks that are in that peer's inventory.
     */
    public void downloadBlockChain() {
        DownloadProgressTracker listener = new DownloadProgressTracker();
        startBlockChainDownload(listener);
        try {
            listener.await();
        } catch (InterruptedException e) {
            throw new RuntimeException(e);
        }
    }

    protected void handleNewPeer(final Peer peer) {
        int newSize = -1;
        lock.lock();
        try {
            groupBackoff.trackSuccess();
            backoffMap.get(peer.getAddress()).trackSuccess();

            // Sets up the newly connected peer so it can do everything it needs to.
            pendingPeers.remove(peer);
            peers.add(peer);
            newSize = peers.size();
            log.info("{}: New peer      ({} connected, {} pending, {} max)", peer, newSize, pendingPeers.size(), maxConnections);
            // Give the peer a filter that can be used to probabilistically drop transactions that
            // aren't relevant to our wallet. We may still receive some false positives, which is
            // OK because it helps improve wallet privacy. Old nodes will just ignore the message.
            if (bloomFilterMerger.getLastFilter() != null) peer.setBloomFilter(bloomFilterMerger.getLastFilter());
            peer.setDownloadData(false);
            // TODO: The peer should calculate the fast catchup time from the added wallets here.
            for (Wallet wallet : wallets)
                peer.addWallet(wallet);
            if (downloadPeer == null) {
                Peer newDownloadPeer = selectDownloadPeer(peers);
                if (newDownloadPeer != null) {
                    setDownloadPeer(newDownloadPeer);
                    // Kick off chain download if we aren't already doing it.
                    boolean shouldDownloadChain = downloadListener != null && chain != null;
                    if (shouldDownloadChain) {
                        startBlockChainDownloadFromPeer(downloadPeer);
                    }
                }
            }
            // Make sure the peer knows how to upload transactions that are requested from us.
            peer.addBlocksDownloadedEventListener(Threading.SAME_THREAD, peerListener);
            peer.addGetDataEventListener(Threading.SAME_THREAD, peerListener);

            // And set up event listeners for clients. This will allow them to find out about new transactions and blocks.
            for (ListenerRegistration<BlocksDownloadedEventListener> registration : peersBlocksDownloadedEventListeners)
                peer.addBlocksDownloadedEventListener(registration.executor, registration.listener);
            for (ListenerRegistration<ChainDownloadStartedEventListener> registration : peersChainDownloadStartedEventListeners)
                peer.addChainDownloadStartedEventListener(registration.executor, registration.listener);
            for (ListenerRegistration<PeerConnectedEventListener> registration : peerConnectedEventListeners)
                peer.addConnectedEventListener(registration.executor, registration.listener);
            // We intentionally do not add disconnect listeners to peers
            for (ListenerRegistration<GetDataEventListener> registration : peerGetDataEventListeners)
                peer.addGetDataEventListener(registration.executor, registration.listener);
            for (ListenerRegistration<OnTransactionBroadcastListener> registration : peersTransactionBroadastEventListeners)
                peer.addOnTransactionBroadcastListener(registration.executor, registration.listener);
            for (ListenerRegistration<PreMessageReceivedEventListener> registration : peersPreMessageReceivedEventListeners)
                peer.addPreMessageReceivedEventListener(registration.executor, registration.listener);
        } finally {
            lock.unlock();
        }

        final int fNewSize = newSize;
        for (final ListenerRegistration<PeerConnectedEventListener> registration : peerConnectedEventListeners) {
            registration.executor.execute(new Runnable() {
                @Override
                public void run() {
                    registration.listener.onPeerConnected(peer, fNewSize);
                }
            });
        }
    }

    @Nullable private volatile ListenableScheduledFuture<?> vPingTask;

    @SuppressWarnings("NonAtomicOperationOnVolatileField")
    private void setupPinging() {
        if (getPingIntervalMsec() <= 0)
            return;  // Disabled.

        vPingTask = executor.scheduleAtFixedRate(new Runnable() {
            @Override
            public void run() {
                try {
                    if (getPingIntervalMsec() <= 0) {
                        ListenableScheduledFuture<?> task = vPingTask;
                        if (task != null) {
                            task.cancel(false);
                            vPingTask = null;
                        }
                        return;  // Disabled.
                    }
                    for (Peer peer : getConnectedPeers()) {
                        if (peer.getPeerVersionMessage().clientVersion < params.getProtocolVersionNum(NetworkParameters.ProtocolVersion.PONG))
                            continue;
                        peer.ping();
                    }
                } catch (Throwable e) {
                    log.error("Exception in ping loop", e);  // The executor swallows exceptions :(
                }
            }
        }, getPingIntervalMsec(), getPingIntervalMsec(), TimeUnit.MILLISECONDS);
    }

    private void setDownloadPeer(@Nullable Peer peer) {
        lock.lock();
        try {
            if (downloadPeer == peer)
                return;
            if (downloadPeer != null) {
                log.info("Unsetting download peer: {}", downloadPeer);
                if (downloadListener != null) {
                    removeDataEventListenerFromPeer(downloadPeer, downloadListener);
                }
                downloadPeer.setDownloadData(false);
            }
            downloadPeer = peer;
            if (downloadPeer != null) {
                log.info("Setting download peer: {}", downloadPeer);
                if (downloadListener != null) {
                    addDataEventListenerToPeer(Threading.SAME_THREAD, peer, downloadListener);
                }
                downloadPeer.setDownloadData(true);
                if (chain != null)
                    downloadPeer.setDownloadParameters(fastCatchupTimeSecs, bloomFilterMerger.getLastFilter() != null);
            }
        } finally {
            lock.unlock();
        }
    }

    /** Use "Context.get().getConfidenceTable()" instead */
    @Deprecated @Nullable
    public TxConfidenceTable getMemoryPool() {
        return Context.get().getConfidenceTable();
    }

    /**
     * Tells the {@link PeerGroup} to download only block headers before a certain time and bodies after that. Call this
     * before starting block chain download.
     * Do not use a {@code time > NOW - 1} block, as it will break some block download logic.
     */
    public void setFastCatchupTimeSecs(long secondsSinceEpoch) {
        lock.lock();
        try {
            checkState(chain == null || !chain.shouldVerifyTransactions(), "Fast catchup is incompatible with fully verifying");
            fastCatchupTimeSecs = secondsSinceEpoch;
            if (downloadPeer != null) {
                downloadPeer.setDownloadParameters(secondsSinceEpoch, bloomFilterMerger.getLastFilter() != null);
            }
        } finally {
            lock.unlock();
        }
    }

    /**
     * Returns the current fast catchup time. The contents of blocks before this time won't be downloaded as they
     * cannot contain any interesting transactions. If you use {@link PeerGroup#addWallet(Wallet)} this just returns
     * the min of the wallets earliest key times.
     * @return a time in seconds since the epoch
     */
    public long getFastCatchupTimeSecs() {
        lock.lock();
        try {
            return fastCatchupTimeSecs;
        } finally {
            lock.unlock();
        }
    }

    protected void handlePeerDeath(final Peer peer, @Nullable Throwable exception) {
        // Peer deaths can occur during startup if a connect attempt after peer discovery aborts immediately.
        if (!isRunning()) return;

        int numPeers;
        int numConnectedPeers = 0;
        lock.lock();
        try {
            pendingPeers.remove(peer);
            peers.remove(peer);

            PeerAddress address = peer.getAddress();

            log.info("{}: Peer died      ({} connected, {} pending, {} max)", address, peers.size(), pendingPeers.size(), maxConnections);
            if (peer == downloadPeer) {
                log.info("Download peer died. Picking a new one.");
                setDownloadPeer(null);
                // Pick a new one and possibly tell it to download the chain.
                final Peer newDownloadPeer = selectDownloadPeer(peers);
                if (newDownloadPeer != null) {
                    setDownloadPeer(newDownloadPeer);
                    if (downloadListener != null) {
                        startBlockChainDownloadFromPeer(newDownloadPeer);
                    }
                }
            }
            numPeers = peers.size() + pendingPeers.size();
            numConnectedPeers = peers.size();

            groupBackoff.trackFailure();

            if (exception instanceof NoRouteToHostException) {
                if (address.getAddr() instanceof Inet6Address && !ipv6Unreachable) {
                    ipv6Unreachable = true;
                    log.warn("IPv6 peer connect failed due to routing failure, ignoring IPv6 addresses from now on");
                }
            } else {
                backoffMap.get(address).trackFailure();
                // Put back on inactive list
                inactives.offer(address);
            }

            if (numPeers < getMaxConnections()) {
                triggerConnections();
            }
        } finally {
            lock.unlock();
        }

        peer.removeBlocksDownloadedEventListener(peerListener);
        peer.removeGetDataEventListener(peerListener);
        for (Wallet wallet : wallets) {
            peer.removeWallet(wallet);
        }

        final int fNumConnectedPeers = numConnectedPeers;

        for (ListenerRegistration<BlocksDownloadedEventListener> registration: peersBlocksDownloadedEventListeners)
            peer.removeBlocksDownloadedEventListener(registration.listener);
        for (ListenerRegistration<ChainDownloadStartedEventListener> registration: peersChainDownloadStartedEventListeners)
            peer.removeChainDownloadStartedEventListener(registration.listener);
        for (ListenerRegistration<GetDataEventListener> registration: peerGetDataEventListeners)
            peer.removeGetDataEventListener(registration.listener);
        for (ListenerRegistration<PreMessageReceivedEventListener> registration: peersPreMessageReceivedEventListeners)
            peer.removePreMessageReceivedEventListener(registration.listener);
        for (ListenerRegistration<OnTransactionBroadcastListener> registration : peersTransactionBroadastEventListeners)
            peer.removeOnTransactionBroadcastListener(registration.listener);
        for (final ListenerRegistration<PeerDisconnectedEventListener> registration : peerDisconnectedEventListeners) {
            registration.executor.execute(new Runnable() {
                @Override
                public void run() {
                    registration.listener.onPeerDisconnected(peer, fNumConnectedPeers);
                }
            });
            peer.removeDisconnectedEventListener(registration.listener);
        }
    }

    @GuardedBy("lock") private int stallPeriodSeconds = 10;
    @GuardedBy("lock") private int stallMinSpeedBytesSec = Block.HEADER_SIZE * 10;

    /**
     * Configures the stall speed: the speed at which a peer is considered to be serving us the block chain
     * unacceptably slowly. Once a peer has served us data slower than the given data rate for the given
     * number of seconds, it is considered stalled and will be disconnected, forcing the chain download to continue
     * from a different peer. The defaults are chosen conservatively, but if you are running on a platform that is
     * CPU constrained or on a very slow network e.g. EDGE, the default settings may need adjustment to
     * avoid false stalls.
     *
     * @param periodSecs How many seconds the download speed must be below blocksPerSec, defaults to 10.
     * @param bytesPerSecond Download speed (only blocks/txns count) must be consistently below this for a stall, defaults to the bandwidth required for 10 block headers per second.
     */
    public void setStallThreshold(int periodSecs, int bytesPerSecond) {
        lock.lock();
        try {
            stallPeriodSeconds = periodSecs;
            stallMinSpeedBytesSec = bytesPerSecond;
        } finally {
            lock.unlock();
        }
    }

    private class ChainDownloadSpeedCalculator implements BlocksDownloadedEventListener, Runnable {
        private int blocksInLastSecond, txnsInLastSecond, origTxnsInLastSecond;
        private long bytesInLastSecond;

        // If we take more stalls than this, we assume we're on some kind of terminally slow network and the
        // stall threshold just isn't set properly. We give up on stall disconnects after that.
        private int maxStalls = 3;

        // How many seconds the peer has until we start measuring its speed.
        private int warmupSeconds = -1;

        // Used to calculate a moving average.
        private long[] samples;
        private int cursor;

        private boolean syncDone;

        private final Logger log = LoggerFactory.getLogger(ChainDownloadSpeedCalculator.class);

        @Override
        public synchronized void onBlocksDownloaded(Peer peer, Block block, @Nullable FilteredBlock filteredBlock, int blocksLeft) {
            blocksInLastSecond++;
            bytesInLastSecond += Block.HEADER_SIZE;
            List<Transaction> blockTransactions = block.getTransactions();
            // This whole area of the type hierarchy is a mess.
            int txCount = (blockTransactions != null ? countAndMeasureSize(blockTransactions) : 0) +
                          (filteredBlock != null ? countAndMeasureSize(filteredBlock.getAssociatedTransactions().values()) : 0);
            txnsInLastSecond = txnsInLastSecond + txCount;
            if (filteredBlock != null)
                origTxnsInLastSecond += filteredBlock.getTransactionCount();
        }

        private int countAndMeasureSize(Collection<Transaction> transactions) {
            for (Transaction transaction : transactions)
                bytesInLastSecond += transaction.getMessageSize();
            return transactions.size();
        }

        @Override
        public void run() {
            try {
                calculate();
            } catch (Throwable e) {
                log.error("Error in speed calculator", e);
            }
        }

        private void calculate() {
            int minSpeedBytesPerSec;
            int period;

            lock.lock();
            try {
                minSpeedBytesPerSec = stallMinSpeedBytesSec;
                period = stallPeriodSeconds;
            } finally {
                lock.unlock();
            }

            synchronized (this) {
                if (samples == null || samples.length != period) {
                    samples = new long[period];
                    // *2 because otherwise a single low sample could cause an immediate disconnect which is too harsh.
                    Arrays.fill(samples, minSpeedBytesPerSec * 2);
                    warmupSeconds = 15;
                }

                int chainHeight = chain != null ? chain.getBestChainHeight() : -1;
                int mostCommonChainHeight = getMostCommonChainHeight();
                if (!syncDone && mostCommonChainHeight > 0 && chainHeight >= mostCommonChainHeight) {
                    log.info("End of sync detected.");
                    syncDone = true;
                }

                if (!syncDone) {
                    // Calculate the moving average.
                    samples[cursor++] = bytesInLastSecond;
                    if (cursor == samples.length) cursor = 0;
                    long average = 0;
                    for (long sample : samples) average += sample;
                    average /= samples.length;

                    String statsString = String.format(Locale.US,
                            "%d blocks/sec, %d tx/sec, %d pre-filtered tx/sec, avg/last %.2f/%.2f kilobytes per sec, chain/common height %d/%d",
                            blocksInLastSecond, txnsInLastSecond, origTxnsInLastSecond, average / 1024.0,
                            bytesInLastSecond / 1024.0, chainHeight, mostCommonChainHeight);
                    String thresholdString = String.format(Locale.US, "(threshold <%.2f KB/sec for %d seconds)",
                            minSpeedBytesPerSec / 1024.0, samples.length);
                    if (maxStalls <= 0) {
                        log.info(statsString + ", stall disabled " + thresholdString);
                    } else if (warmupSeconds > 0) {
                        warmupSeconds--;
                        if (bytesInLastSecond > 0)
                            log.info(statsString
                                    + String.format(Locale.US, " (warming up %d more seconds)", warmupSeconds));
                    } else if (average < minSpeedBytesPerSec) {
                        log.info(statsString + ", STALLED " + thresholdString);
                        maxStalls--;
                        if (maxStalls == 0) {
                            // We could consider starting to drop the Bloom filtering FP rate at this point, because
                            // we tried a bunch of peers and no matter what we don't seem to be able to go any faster.
                            // This implies we're bandwidth bottlenecked and might want to start using bandwidth
                            // more effectively. Of course if there's a MITM that is deliberately throttling us,
                            // this is a good way to make us take away all the FPs from our Bloom filters ... but
                            // as they don't give us a whole lot of privacy either way that's not inherently a big
                            // deal.
                            log.warn("This network seems to be slower than the requested stall threshold - won't do stall disconnects any more.");
                        } else {
                            Peer peer = getDownloadPeer();
                            log.warn(String.format(Locale.US,
                                    "Chain download stalled: received %.2f KB/sec for %d seconds, require average of %.2f KB/sec, disconnecting %s, %d stalls left",
                                    average / 1024.0, samples.length, minSpeedBytesPerSec / 1024.0, peer, maxStalls));
                            peer.close();
                            // Reset the sample buffer and give the next peer time to get going.
                            samples = null;
                            warmupSeconds = period;
                        }
                    } else {
                        log.info(statsString + ", not stalled " + thresholdString);
                    }
                }
                blocksInLastSecond = 0;
                txnsInLastSecond = 0;
                origTxnsInLastSecond = 0;
                bytesInLastSecond = 0;
            }
        }
    }
    @Nullable private ChainDownloadSpeedCalculator chainDownloadSpeedCalculator;

    private void startBlockChainDownloadFromPeer(Peer peer) {
        lock.lock();
        try {
            setDownloadPeer(peer);

            if (chainDownloadSpeedCalculator == null) {
                // Every second, run the calculator which will log how fast we are downloading the chain.
                chainDownloadSpeedCalculator = new ChainDownloadSpeedCalculator();
                executor.scheduleAtFixedRate(chainDownloadSpeedCalculator, 1, 1, TimeUnit.SECONDS);
            }
            peer.addBlocksDownloadedEventListener(Threading.SAME_THREAD, chainDownloadSpeedCalculator);

            // startBlockChainDownload will setDownloadData(true) on itself automatically.
            peer.startBlockChainDownload();
        } finally {
            lock.unlock();
        }
    }

    /**
     * Returns a future that is triggered when the number of connected peers is equal to the given number of
     * peers. By using this with {@link PeerGroup#getMaxConnections()} you can wait until the
     * network is fully online. To block immediately, just call get() on the result. Just calls
     * {@link #waitForPeersOfVersion(int, long)} with zero as the protocol version.
     *
     * @param numPeers How many peers to wait for.
     * @return a future that will be triggered when the number of connected peers is greater than or equals numPeers
     */
    public ListenableFuture<List<Peer>> waitForPeers(final int numPeers) {
        return waitForPeersOfVersion(numPeers, 0);
    }

    /**
     * Returns a future that is triggered when there are at least the requested number of connected peers that support
     * the given protocol version or higher. To block immediately, just call get() on the result.
     *
     * @param numPeers How many peers to wait for.
     * @param protocolVersion The protocol version the awaited peers must implement (or better).
     * @return a future that will be triggered when the number of connected peers implementing protocolVersion or higher is greater than or equals numPeers
     */
    public ListenableFuture<List<Peer>> waitForPeersOfVersion(final int numPeers, final long protocolVersion) {
        List<Peer> foundPeers = findPeersOfAtLeastVersion(protocolVersion);
        if (foundPeers.size() >= numPeers) {
            return Futures.immediateFuture(foundPeers);
        }
        final SettableFuture<List<Peer>> future = SettableFuture.create();
        addConnectedEventListener(new PeerConnectedEventListener() {
            @Override
            public void onPeerConnected(Peer peer, int peerCount) {
                final List<Peer> peers = findPeersOfAtLeastVersion(protocolVersion);
                if (peers.size() >= numPeers) {
                    future.set(peers);
                    removeConnectedEventListener(this);
                }
            }
        });
        return future;
    }

    /**
     * Returns an array list of peers that implement the given protocol version or better.
     */
    public List<Peer> findPeersOfAtLeastVersion(long protocolVersion) {
        lock.lock();
        try {
            ArrayList<Peer> results = new ArrayList<>(peers.size());
            for (Peer peer : peers)
                if (peer.getPeerVersionMessage().clientVersion >= protocolVersion)
                    results.add(peer);
            return results;
        } finally {
            lock.unlock();
        }
    }

    /**
     * Returns a future that is triggered when there are at least the requested number of connected peers that support
     * the given protocol version or higher. To block immediately, just call get() on the result.
     *
     * @param numPeers How many peers to wait for.
     * @param mask An integer representing a bit mask that will be ANDed with the peers advertised service masks.
     * @return a future that will be triggered when the number of connected peers implementing protocolVersion or higher is greater than or equals numPeers
     */
    public ListenableFuture<List<Peer>> waitForPeersWithServiceMask(final int numPeers, final int mask) {
        lock.lock();
        try {
            List<Peer> foundPeers = findPeersWithServiceMask(mask);
            if (foundPeers.size() >= numPeers)
                return Futures.immediateFuture(foundPeers);
            final SettableFuture<List<Peer>> future = SettableFuture.create();
            addConnectedEventListener(new PeerConnectedEventListener() {
                @Override
                public void onPeerConnected(Peer peer, int peerCount) {
                    final List<Peer> peers = findPeersWithServiceMask(mask);
                    if (peers.size() >= numPeers) {
                        future.set(peers);
                        removeConnectedEventListener(this);
                    }
                }
            });
            return future;
        } finally {
            lock.unlock();
        }
    }

    /**
     * Returns an array list of peers that match the requested service bit mask.
     */
    public List<Peer> findPeersWithServiceMask(int mask) {
        lock.lock();
        try {
            ArrayList<Peer> results = new ArrayList<>(peers.size());
            for (Peer peer : peers)
                if ((peer.getPeerVersionMessage().localServices & mask) == mask)
                    results.add(peer);
            return results;
        } finally {
            lock.unlock();
        }
    }

    /**
     * Returns the number of connections that are required before transactions will be broadcast. If there aren't
     * enough, {@link PeerGroup#broadcastTransaction(Transaction)} will wait until the minimum number is reached so
     * propagation across the network can be observed. If no value has been set using
     * {@link PeerGroup#setMinBroadcastConnections(int)} a default of 80% of whatever
     * {@link PeerGroup#getMaxConnections()} returns is used.
     */
    public int getMinBroadcastConnections() {
        lock.lock();
        try {
            if (minBroadcastConnections == 0) {
                int max = getMaxConnections();
                if (max <= 1)
                    return max;
                else
                    return (int) Math.round(getMaxConnections() * 0.8);
            }
            return minBroadcastConnections;
        } finally {
            lock.unlock();
        }
    }

    /**
     * See {@link PeerGroup#getMinBroadcastConnections()}.
     */
    public void setMinBroadcastConnections(int value) {
        lock.lock();
        try {
            minBroadcastConnections = value;
        } finally {
            lock.unlock();
        }
    }

    /**
     * Calls {@link PeerGroup#broadcastTransaction(Transaction,int)} with getMinBroadcastConnections() as the number
     * of connections to wait for before commencing broadcast.
     */
    @Override
    public TransactionBroadcast broadcastTransaction(final Transaction tx) {
        return broadcastTransaction(tx, Math.max(1, getMinBroadcastConnections()));
    }

    /**
     * <p>Given a transaction, sends it un-announced to one peer and then waits for it to be received back from other
     * peers. Once all connected peers have announced the transaction, the future available via the
     * {@link TransactionBroadcast#future()} method will be completed. If anything goes
     * wrong the exception will be thrown when get() is called, or you can receive it via a callback on the
     * {@link ListenableFuture}. This method returns immediately, so if you want it to block just call get() on the
     * result.</p>
     *
     * <p>Note that if the PeerGroup is limited to only one connection (discovery is not activated) then the future
     * will complete as soon as the transaction was successfully written to that peer.</p>
     *
     * <p>The transaction won't be sent until there are at least minConnections active connections available.
     * A good choice for proportion would be between 0.5 and 0.8 but if you want faster transmission during initial
     * bringup of the peer group you can lower it.</p>
     *
     * <p>The returned {@link TransactionBroadcast} object can be used to get progress feedback,
     * which is calculated by watching the transaction propagate across the network and be announced by peers.</p>
     */
    public TransactionBroadcast broadcastTransaction(final Transaction tx, final int minConnections) {
        // If we don't have a record of where this tx came from already, set it to be ourselves so Peer doesn't end up
        // redownloading it from the network redundantly.
        if (tx.getConfidence().getSource().equals(TransactionConfidence.Source.UNKNOWN)) {
            log.info("Transaction source unknown, setting to SELF: {}", tx.getTxId());
            tx.getConfidence().setSource(TransactionConfidence.Source.SELF);
        }
        final TransactionBroadcast broadcast = new TransactionBroadcast(this, tx);
        broadcast.setMinConnections(minConnections);
        // Send the TX to the wallet once we have a successful broadcast.
        Futures.addCallback(broadcast.future(), new FutureCallback<Transaction>() {
            @Override
            public void onSuccess(Transaction transaction) {
                runningBroadcasts.remove(broadcast);
                // OK, now tell the wallet about the transaction. If the wallet created the transaction then
                // it already knows and will ignore this. If it's a transaction we received from
                // somebody else via a side channel and are now broadcasting, this will put it into the
                // wallet now we know it's valid.
                for (Wallet wallet : wallets) {
                    // Assumption here is there are no dependencies of the created transaction.
                    //
                    // We may end up with two threads trying to do this in parallel - the wallet will
                    // ignore whichever one loses the race.
                    try {
                        wallet.receivePending(transaction, null);
                    } catch (VerificationException e) {
                        throw new RuntimeException(e);   // Cannot fail to verify a tx we created ourselves.
                    }
                }
            }

            @Override
            public void onFailure(Throwable throwable) {
                // This can happen if we get a reject message from a peer.
                runningBroadcasts.remove(broadcast);
            }
        }, MoreExecutors.directExecutor());
        // Keep a reference to the TransactionBroadcast object. This is important because otherwise, the entire tree
        // of objects we just created would become garbage if the user doesn't hold on to the returned future, and
        // eventually be collected. This in turn could result in the transaction not being committed to the wallet
        // at all.
        runningBroadcasts.add(broadcast);
        broadcast.broadcast();
        return broadcast;
    }

    /**
     * Returns the period between pings for an individual peer. Setting this lower means more accurate and timely ping
<<<<<<< HEAD
     * times are available via {@link org.bitcoinj.core.Peer#getLastPingTime()} but it increases load on the
=======
     * times are available via {@link Peer#getLastPingTime()} but it increases load on the
>>>>>>> ea3a70e8
     * remote node. It defaults to {@link PeerGroup#DEFAULT_PING_INTERVAL_MSEC}.
     */
    public long getPingIntervalMsec() {
        lock.lock();
        try {
            return pingIntervalMsec;
        } finally {
            lock.unlock();
        }
    }

    /**
     * Sets the period between pings for an individual peer. Setting this lower means more accurate and timely ping
     * times are available via {@link Peer#getLastPingTime()} but it increases load on the
     * remote node. It defaults to {@link PeerGroup#DEFAULT_PING_INTERVAL_MSEC}.
     * Setting the value to be smaller or equals 0 disables pinging entirely, although you can still request one yourself
     * using {@link Peer#ping()}.
     */
    public void setPingIntervalMsec(long pingIntervalMsec) {
        lock.lock();
        try {
            this.pingIntervalMsec = pingIntervalMsec;
            ListenableScheduledFuture<?> task = vPingTask;
            if (task != null)
                task.cancel(false);
            setupPinging();
        } finally {
            lock.unlock();
        }
    }

    /**
     * If a peer is connected to that claims to speak a protocol version lower than the given version, it will
     * be disconnected and another one will be tried instead.
     */
    public void setMinRequiredProtocolVersion(int minRequiredProtocolVersion) {
        this.vMinRequiredProtocolVersion = minRequiredProtocolVersion;
    }

    /** The minimum protocol version required: defaults to the version required for Bloom filtering. */
    public int getMinRequiredProtocolVersion() {
        return vMinRequiredProtocolVersion;
    }

    /**
     * Returns our peers most commonly reported chain height. If multiple heights are tied, the highest is returned.
     * If no peers are connected, returns zero.
     */
    public int getMostCommonChainHeight() {
        lock.lock();
        try {
            return getMostCommonChainHeight(this.peers);
        } finally {
            lock.unlock();
        }
    }

    /**
     * Returns most commonly reported chain height from the given list of {@link Peer}s.
     * If multiple heights are tied, the highest is returned. If no peers are connected, returns zero.
     */
    public static int getMostCommonChainHeight(final List<Peer> peers) {
        if (peers.isEmpty())
            return 0;
        List<Integer> heights = new ArrayList<>(peers.size());
        for (Peer peer : peers) heights.add((int) peer.getBestHeight());
        return Utils.maxOfMostFreq(heights);
    }

    /**
     * Given a list of Peers, return a Peer to be used as the download peer. If you don't want PeerGroup to manage
     * download peer statuses for you, just override this and always return null.
     */
    @Nullable
    protected Peer selectDownloadPeer(List<Peer> peers) {
        // Characteristics to select for in order of importance:
        //  - Chain height is reasonable (majority of nodes)
        //  - High enough protocol version for the features we want (but we'll settle for less)
        //  - Randomly, to try and spread the load.
        if (peers.isEmpty())
            return null;
        // Make sure we don't select a peer that is behind/synchronizing itself.
        int mostCommonChainHeight = getMostCommonChainHeight(peers);
        List<Peer> candidates = new ArrayList<>();
        for (Peer peer : peers) {
            if (!peer.getPeerVersionMessage().hasBlockChain())
                continue;
            if (peer.getBestHeight() < mostCommonChainHeight)
                continue;
            candidates.add(peer);
        }
        // Of the candidates, find the peers that meet the minimum protocol version we want to target. We could select
        // the highest version we've seen on the assumption that newer versions are always better but we don't want to
        // zap peers if they upgrade early. If we can't find any peers that have our preferred protocol version or
        // better then we'll settle for the highest we found instead.
        int highestVersion = 0, preferredVersion = 0;
        // If/when PREFERRED_VERSION is not equal to vMinRequiredProtocolVersion, reenable the last test in PeerGroupTest.downloadPeerSelection
        final int PREFERRED_VERSION = params.getProtocolVersionNum(NetworkParameters.ProtocolVersion.BLOOM_FILTER);
        for (Peer peer : candidates) {
            highestVersion = Math.max(peer.getPeerVersionMessage().clientVersion, highestVersion);
            preferredVersion = Math.min(highestVersion, PREFERRED_VERSION);
        }
        ArrayList<Peer> candidates2 = new ArrayList<>(candidates.size());
        for (Peer peer : candidates) {
            if (peer.getPeerVersionMessage().clientVersion >= preferredVersion) {
                candidates2.add(peer);
            }
        }
        if (candidates2.isEmpty())
            return null;
        int index = (int) (Math.random() * candidates2.size());
        return candidates2.get(index);
    }

    /**
     * Returns the currently selected download peer. Bear in mind that it may have changed as soon as this method
     * returns. Can return null if no peer was selected.
     */
    public Peer getDownloadPeer() {
        lock.lock();
        try {
            return downloadPeer;
        } finally {
            lock.unlock();
        }
    }

    /**
     * Returns the maximum number of {@link Peer}s to discover. This maximum is checked after
     * each {@link PeerDiscovery} so this max number can be surpassed.
     * @return the maximum number of peers to discover
     */
    public int getMaxPeersToDiscoverCount() {
        return vMaxPeersToDiscoverCount;
    }

    /**
     * Sets the maximum number of {@link Peer}s to discover. This maximum is checked after
     * each {@link PeerDiscovery} so this max number can be surpassed.
     * @param maxPeersToDiscoverCount the maximum number of peers to discover
     */
    public void setMaxPeersToDiscoverCount(int maxPeersToDiscoverCount) {
        this.vMaxPeersToDiscoverCount = maxPeersToDiscoverCount;
    }

    /** See {@link #setUseLocalhostPeerWhenPossible(boolean)} */
    public boolean getUseLocalhostPeerWhenPossible() {
        lock.lock();
        try {
            return useLocalhostPeerWhenPossible;
        } finally {
            lock.unlock();
        }
    }

    /**
     * When true (the default), PeerGroup will attempt to connect to a Bitcoin node running on localhost before
     * attempting to use the P2P network. If successful, only localhost will be used. This makes for a simple
     * and easy way for a user to upgrade a bitcoinj based app running in SPV mode to fully validating security.
     */
    public void setUseLocalhostPeerWhenPossible(boolean useLocalhostPeerWhenPossible) {
        lock.lock();
        try {
            this.useLocalhostPeerWhenPossible = useLocalhostPeerWhenPossible;
        } finally {
            lock.unlock();
        }
    }

    public boolean isRunning() {
        return vRunning;
    }

    /**
     * Can be used to disable Bloom filtering entirely, even in SPV mode. You are very unlikely to need this, it is
     * an optimisation for rare cases when full validation is not required but it's still more efficient to download
     * full blocks than filtered blocks.
     */
    public void setBloomFilteringEnabled(boolean bloomFilteringEnabled) {
        this.vBloomFilteringEnabled = bloomFilteringEnabled;
    }

    /** Returns whether the Bloom filtering protocol optimisation is in use: defaults to true. */
    public boolean isBloomFilteringEnabled() {
        return vBloomFilteringEnabled;
    }
}<|MERGE_RESOLUTION|>--- conflicted
+++ resolved
@@ -2086,11 +2086,7 @@
 
     /**
      * Returns the period between pings for an individual peer. Setting this lower means more accurate and timely ping
-<<<<<<< HEAD
-     * times are available via {@link org.bitcoinj.core.Peer#getLastPingTime()} but it increases load on the
-=======
      * times are available via {@link Peer#getLastPingTime()} but it increases load on the
->>>>>>> ea3a70e8
      * remote node. It defaults to {@link PeerGroup#DEFAULT_PING_INTERVAL_MSEC}.
      */
     public long getPingIntervalMsec() {
