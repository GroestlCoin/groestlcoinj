--- conflicted
+++ resolved
@@ -30,11 +30,7 @@
  * bytes with a header byte and 4 checksum bytes at the end. If there are 33 private key bytes instead of 32, then
  * the last byte is a discriminator value for the compressed pubkey.
  */
-<<<<<<< HEAD
-public class DumpedPrivateKey extends VersionedChecksummedBytes {
-=======
 public class DumpedPrivateKey extends PrefixedChecksummedBytes {
->>>>>>> ea3a70e8
 
     /**
      * Construct a private key from its Base58 representation.
@@ -73,9 +69,6 @@
 
     // Used by ECKey.getPrivateKeyEncoded()
     DumpedPrivateKey(NetworkParameters params, byte[] keyBytes, boolean compressed) {
-<<<<<<< HEAD
-        super(params.getDumpedPrivateKeyHeader(), encode(keyBytes, compressed));
-=======
         this(params, encode(keyBytes, compressed));
     }
 
@@ -86,7 +79,6 @@
      */
     public String toBase58() {
         return Base58.encodeChecked(params.getDumpedPrivateKeyHeader(), bytes);
->>>>>>> ea3a70e8
     }
 
     private static byte[] encode(byte[] keyBytes, boolean compressed) {
@@ -102,47 +94,11 @@
         }
     }
 
-<<<<<<< HEAD
-    /** @deprecated Use {@link #fromBase58(NetworkParameters, String)} */
-    @Deprecated
-    public DumpedPrivateKey(@Nullable NetworkParameters params, String encoded) throws AddressFormatException {
-        super(encoded);
-        if (params != null && version != params.getDumpedPrivateKeyHeader())
-            throw new WrongNetworkException(version, new int[]{ params.getDumpedPrivateKeyHeader() });
-        if (bytes.length != 32 && bytes.length != 33) {
-            throw new AddressFormatException("Wrong number of bytes for a private key, not 32 or 33");
-        }
-    }
-
-=======
->>>>>>> ea3a70e8
     /**
      * Returns an ECKey created from this encoded private key.
      */
     public ECKey getKey() {
         return ECKey.fromPrivate(Arrays.copyOf(bytes, 32), isPubKeyCompressed());
-<<<<<<< HEAD
-    }
-
-    /**
-     * Returns true if the public key corresponding to this private key is compressed.
-     */
-    public boolean isPubKeyCompressed() {
-        return bytes.length == 33 && bytes[32] == 1;
-    }
-
-    @Override
-    public boolean equals(Object o) {
-        if (this == o) return true;
-        if (o == null || getClass() != o.getClass()) return false;
-        DumpedPrivateKey other = (DumpedPrivateKey) o;
-        return version == other.version && Arrays.equals(bytes, other.bytes);
-    }
-
-    @Override
-    public int hashCode() {
-        return Objects.hashCode(version, Arrays.hashCode(bytes));
-=======
     }
 
     /**
@@ -155,6 +111,5 @@
     @Override
     public String toString() {
         return toBase58();
->>>>>>> ea3a70e8
     }
 }