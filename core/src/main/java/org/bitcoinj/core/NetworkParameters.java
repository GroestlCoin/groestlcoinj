/*
 * Copyright 2011 Google Inc.
 * Copyright 2014 Andreas Schildbach
 *
 * Licensed under the Apache License, Version 2.0 (the "License");
 * you may not use this file except in compliance with the License.
 * You may obtain a copy of the License at
 *
 *    http://www.apache.org/licenses/LICENSE-2.0
 *
 * Unless required by applicable law or agreed to in writing, software
 * distributed under the License is distributed on an "AS IS" BASIS,
 * WITHOUT WARRANTIES OR CONDITIONS OF ANY KIND, either express or implied.
 * See the License for the specific language governing permissions and
 * limitations under the License.
 */

package org.bitcoinj.core;

import com.google.common.base.Objects;
<<<<<<< HEAD
import org.spongycastle.util.encoders.Hex;
=======
import org.bitcoinj.core.Block;
import org.bitcoinj.core.StoredBlock;
import org.bitcoinj.core.VerificationException;
import org.bitcoinj.net.discovery.*;
import org.bitcoinj.params.*;
import org.bitcoinj.script.*;
import org.bitcoinj.store.BlockStore;
import org.bitcoinj.store.BlockStoreException;
>>>>>>> d1ce4779

import org.bitcoinj.utils.MonetaryFormat;

import javax.annotation.*;
import java.io.*;
import java.math.*;
import java.util.*;

import static org.bitcoinj.core.Coin.*;
import org.bitcoinj.utils.VersionTally;

/**
 * <p>NetworkParameters contains the data needed for working with an instantiation of a Bitcoin chain.</p>
 *
 * <p>This is an abstract class, concrete instantiations can be found in the params package. There are four:
 * one for the main network ({@link MainNetParams}), one for the public test network, and two others that are
 * intended for unit testing and local app development purposes. Although this class contains some aliases for
 * them, you are encouraged to call the static get() methods on each specific params class directly.</p>
 */
<<<<<<< HEAD
public abstract class NetworkParameters implements Serializable {
    /**
     * The protocol version this library implements.
     */
    public static final int PROTOCOL_VERSION = CoinDefinition.PROTOCOL_VERSION;

=======
public abstract class NetworkParameters {
>>>>>>> d1ce4779
    /**
     * The alert signing key originally owned by Satoshi, and now passed on to Gavin along with a few others.
     */

    public static final byte[] SATOSHI_KEY = Hex.decode(CoinDefinition.SATOSHI_KEY); //Hex.decode("04fc9702847840aaf195de8442ebecedf5b095cdbb9bc716bda9110971b28a49e0ead8564ff0db22209e0374782c093bb899692d524e9d6a6956e7c5ecbcd68284");

    /** The string returned by getId() for the main, production network where people trade things. */
    public static final String ID_MAINNET = CoinDefinition.ID_MAINNET; //"org.bitcoin.production";
    /** The string returned by getId() for the testnet. */
    public static final String ID_TESTNET = CoinDefinition.ID_TESTNET; //"org.bitcoin.test";
    /** Unit test network. */
    public static final String ID_UNITTESTNET = CoinDefinition.ID_UNITTESTNET; //"com.google.bitcoin.unittest";

    public static final String ID_REGTEST = ID_TESTNET + "reg";

    /** The string used by the payment protocol to represent the main net. */
    public static final String PAYMENT_PROTOCOL_ID_MAINNET = "main";
    /** The string used by the payment protocol to represent the test net. */
    public static final String PAYMENT_PROTOCOL_ID_TESTNET = "test";
    /** The string used by the payment protocol to represent unit testing (note that this is non-standard). */
    public static final String PAYMENT_PROTOCOL_ID_UNIT_TESTS = "unittest";
    public static final String PAYMENT_PROTOCOL_ID_REGTEST = "regtest";

    // TODO: Seed nodes should be here as well.

    protected Block genesisBlock;
    protected BigInteger maxTarget;
    protected int port;
    protected long packetMagic;  // Indicates message origin network and is used to seek to the next message when stream state is unknown.
    protected int addressHeader;
    protected int p2shHeader;
    protected int dumpedPrivateKeyHeader;
    protected int interval;
    protected int targetTimespan;
    protected byte[] alertSigningKey;
<<<<<<< HEAD
    protected int transactionVersion = 1;
    protected byte tokenId;
=======
    protected int bip32HeaderPub;
    protected int bip32HeaderPriv;

    /** Used to check majorities for block version upgrade */
    protected int majorityEnforceBlockUpgrade;
    protected int majorityRejectBlockOutdated;
    protected int majorityWindow;
>>>>>>> d1ce4779

    /**
     * See getId(). This may be null for old deserialized wallets. In that case we derive it heuristically
     * by looking at the port number.
     */
    protected String id;

    /**
     * The family of the network.
     */
    protected Object family;

    /**
     * The depth of blocks required for a coinbase transaction to be spendable.
     */
    protected int spendableCoinbaseDepth;
    protected int subsidyDecreaseBlockCount;
    
    protected int[] acceptableAddressCodes;
    protected String[] dnsSeeds;
    protected int[] addrSeeds;
    protected HttpDiscovery.Details[] httpSeeds = {};
    protected Map<Integer, Sha256Hash> checkpoints = new HashMap<>();
    protected transient MessageSerializer defaultSerializer = null;

    protected NetworkParameters() {
        alertSigningKey = SATOSHI_KEY;
        genesisBlock = createGenesis(this);
    }
    //TODO:  put these bytes into the CoinDefinition
    private static Block createGenesis(NetworkParameters n) {
<<<<<<< HEAD
        Block genesisBlock = new Block(n);
        genesisBlock.setVersion(CoinDefinition.genesisBlockVersion);
=======
        Block genesisBlock = new Block(n, Block.BLOCK_VERSION_GENESIS);
>>>>>>> d1ce4779
        Transaction t = new Transaction(n);
        try {
            // A script containing the difficulty bits and the following message:
            //

            //   coin dependent
            byte[] bytes = Hex.decode(CoinDefinition.genesisTxInBytes);
            //byte[] bytes = Hex.decode("04ffff001d0104294469676974616c636f696e2c20412043757272656e637920666f722061204469676974616c20416765");
            t.addInput(new TransactionInput(n, t, bytes));
            ByteArrayOutputStream scriptPubKeyBytes = new ByteArrayOutputStream();
            Script.writeBytes(scriptPubKeyBytes, Hex.decode(CoinDefinition.genesisTxOutBytes));
                    //("04678afdb0fe5548271967f1a67130b7105cd6a828e03909a67962e0ea1f61deb649f6bc3f4cef38c4f35504e51ec112de5c384df7ba0b8d578a4c702b6bf11d5f"));
            scriptPubKeyBytes.write(ScriptOpCodes.OP_CHECKSIG);
            t.addOutput(new TransactionOutput(n, t, Coin.valueOf(CoinDefinition.genesisBlockValue, 0), scriptPubKeyBytes.toByteArray()));
        } catch (Exception e) {
            // Cannot happen.
            throw new RuntimeException(e);
        }
        genesisBlock.addTransaction(t);
        return genesisBlock;
    }




    public static final int TARGET_TIMESPAN = CoinDefinition.TARGET_TIMESPAN;//14 * 24 * 60 * 60;  // 2 weeks per difficulty cycle, on average.
    public static final int TARGET_SPACING = CoinDefinition.TARGET_SPACING;// 10 * 60;  // 10 minutes per block.
    public static final int INTERVAL = CoinDefinition.INTERVAL;//TARGET_TIMESPAN / TARGET_SPACING;
    
    /**
     * Blocks with a timestamp after this should enforce BIP 16, aka "Pay to script hash". This BIP changed the
     * network rules in a soft-forking manner, that is, blocks that don't follow the rules are accepted but not
     * mined upon and thus will be quickly re-orged out as long as the majority are enforcing the rule.
     */
    public static final int BIP16_ENFORCE_TIME = 1333238400;

    /**
     * The maximum number of coins to be generated
     */
    public static final long MAX_COINS = CoinDefinition.MAX_COINS;


    /**
     * The maximum money to be generated
     */

    public static final Coin MAX_MONEY = COIN.multiply(CoinDefinition.MAX_COINS);


    /** Alias for TestNet3Params.get(), use that instead. */
    @Deprecated
    public static NetworkParameters testNet() {
        return TestNet3Params.get();
    }

    /** Alias for TestNet2Params.get(), use that instead. */
    @Deprecated
    public static NetworkParameters testNet2() {
        return TestNet2Params.get();
    }

    /** Alias for TestNet3Params.get(), use that instead. */
    @Deprecated
    public static NetworkParameters testNet3() {
        return TestNet3Params.get();
    }

    /** Alias for MainNetParams.get(), use that instead */
    @Deprecated
    public static NetworkParameters prodNet() {
        return MainNetParams.get();
    }

    /** Returns a testnet params modified to allow any difficulty target. */
    @Deprecated
    public static NetworkParameters unitTests() {
        return UnitTestParams.get();
    }

    /** Returns a standard regression test params (similar to unitTests) */
    @Deprecated
    public static NetworkParameters regTests() {
        return RegTestParams.get();
    }

    /**
     * A Java package style string acting as unique ID for these parameters
     */
    public String getId() {
        return id;
    }

    /**
     * A Java package style string acting as the coin family
     */
    public Object getFamily() {
        return family;
    }

    public String getFamilyString() {
        return family == null ? "" : family.toString();
    }

    public abstract String getPaymentProtocolId();

    @Override
    public boolean equals(Object o) {
        if (this == o) return true;
        if (o == null || getClass() != o.getClass()) return false;
        return getId().equals(((NetworkParameters)o).getId());
    }

    @Override
    public int hashCode() {
        return Objects.hashCode(getId());
    }

    /** Returns the network parameters for the given string ID or NULL if not recognized. */
    @Nullable
    public static NetworkParameters fromID(String id) {
        if (id.equals(ID_MAINNET)) {
            return MainNetParams.get();
        } else if (id.equals(ID_TESTNET)) {
            return TestNet3Params.get();
        } else if (id.equals(ID_UNITTESTNET)) {
            return UnitTestParams.get();
        } else if (id.equals(ID_REGTEST)) {
            return RegTestParams.get();
        } else {
            return null;
        }
    }

    /** Returns the network parameters for the given string paymentProtocolID or NULL if not recognized. */
    @Nullable
    public static NetworkParameters fromPmtProtocolID(String pmtProtocolId) {
        if (pmtProtocolId.equals(PAYMENT_PROTOCOL_ID_MAINNET)) {
            return MainNetParams.get();
        } else if (pmtProtocolId.equals(PAYMENT_PROTOCOL_ID_TESTNET)) {
            return TestNet3Params.get();
        } else if (pmtProtocolId.equals(PAYMENT_PROTOCOL_ID_UNIT_TESTS)) {
            return UnitTestParams.get();
        } else if (pmtProtocolId.equals(PAYMENT_PROTOCOL_ID_REGTEST)) {
            return RegTestParams.get();
        } else {
            return null;
        }
    }

    public int getSpendableCoinbaseDepth() {
        return spendableCoinbaseDepth;
    }

    /**
     * Throws an exception if the block's difficulty is not correct.
     *
     * @throws VerificationException if the block's difficulty is not correct.
     */
    public abstract void checkDifficultyTransitions(StoredBlock storedPrev, Block next, final BlockStore blockStore) throws VerificationException, BlockStoreException;

    /**
     * Returns true if the block height is either not a checkpoint, or is a checkpoint and the hash matches.
     */
    public boolean passesCheckpoint(int height, Sha256Hash hash) {
        Sha256Hash checkpointHash = checkpoints.get(height);
        return checkpointHash == null || checkpointHash.equals(hash);
    }

    /**
     * Returns true if the given height has a recorded checkpoint.
     */
    public boolean isCheckpoint(int height) {
        Sha256Hash checkpointHash = checkpoints.get(height);
        return checkpointHash != null;
    }

    public int getSubsidyDecreaseBlockCount() {
        return subsidyDecreaseBlockCount;
    }

    /** Returns DNS names that when resolved, give IP addresses of active peers. */
    public String[] getDnsSeeds() {
        return dnsSeeds;
    }

    /** Returns IP address of active peers. */
    public int[] getAddrSeeds() {
        return addrSeeds;
    }

    /** Returns discovery objects for seeds implementing the Cartographer protocol. See {@link org.bitcoinj.net.discovery.HttpDiscovery} for more info. */
    public HttpDiscovery.Details[] getHttpSeeds() {
        return httpSeeds;
    }

    /**
     * <p>Genesis block for this chain.</p>
     *
     * <p>The first block in every chain is a well known constant shared between all Bitcoin implemenetations. For a
     * block to be valid, it must be eventually possible to work backwards to the genesis block by following the
     * prevBlockHash pointers in the block headers.</p>
     *
     * <p>The genesis blocks for both test and main networks contain the timestamp of when they were created,
     * and a message in the coinbase transaction. It says, <i>"The Times 03/Jan/2009 Chancellor on brink of second
     * bailout for banks"</i>.</p>
     */
    public Block getGenesisBlock() {
        return genesisBlock;
    }

    /** Default TCP port on which to connect to nodes. */
    public int getPort() {
        return port;
    }

    /** The header bytes that identify the start of a packet on this network. */
    public long getPacketMagic() {
        return packetMagic;
    }

    /**
     * First byte of a base58 encoded address. See {@link org.bitcoinj.core.Address}. This is the same as acceptableAddressCodes[0] and
     * is the one used for "normal" addresses. Other types of address may be encountered with version codes found in
     * the acceptableAddressCodes array.
     */
    public int getAddressHeader() {
        return addressHeader;
    }

    /**
     * First byte of a base58 encoded P2SH address.  P2SH addresses are defined as part of BIP0013.
     */
    public int getP2SHHeader() {
        return p2shHeader;
    }

    /** First byte of a base58 encoded dumped private key. See {@link org.bitcoinj.core.DumpedPrivateKey}. */
    public int getDumpedPrivateKeyHeader() {
        return dumpedPrivateKeyHeader;
    }

    /**
     * How much time in seconds is supposed to pass between "interval" blocks. If the actual elapsed time is
     * significantly different from this value, the network difficulty formula will produce a different value. Both
     * test and main Bitcoin networks use 2 weeks (1209600 seconds).
     */
    public int getTargetTimespan() {
        return targetTimespan;
    }

    /**
     * The version codes that prefix addresses which are acceptable on this network. Although Satoshi intended these to
     * be used for "versioning", in fact they are today used to discriminate what kind of data is contained in the
     * address and to prevent accidentally sending coins across chains which would destroy them.
     */
    public int[] getAcceptableAddressCodes() {
        return acceptableAddressCodes;
    }

    /**
     * If we are running in testnet-in-a-box mode, we allow connections to nodes with 0 non-genesis blocks.
     */
    public boolean allowEmptyPeerChain() {
        return true;
    }

    /** How many blocks pass between difficulty adjustment periods. Bitcoin standardises this to be 2016. */
    public int getInterval() {
        return interval;
    }

    /** Maximum target represents the easiest allowable proof of work. */
    public BigInteger getMaxTarget() {
        return maxTarget;
    }

    /**
     * The key used to sign {@link org.bitcoinj.core.AlertMessage}s. You can use {@link org.bitcoinj.core.ECKey#verify(byte[], byte[], byte[])} to verify
     * signatures using it.
     */
    public byte[] getAlertSigningKey() {
        return alertSigningKey;
    }

<<<<<<< HEAD
    /**
     * The transaction version. Currently Bitcoin only supports version 1 and any other values will be rejected by the
     * network.
     */
    public int getTransactionVersion() {
        return transactionVersion;
    }

    /**
     * Used for various blockchain assets
     */
    public byte getTokenId() {
        return tokenId;
=======
    /** Returns the 4 byte header for BIP32 (HD) wallet - public key part. */
    public int getBip32HeaderPub() {
        return bip32HeaderPub;
    }

    /** Returns the 4 byte header for BIP32 (HD) wallet - private key part. */
    public int getBip32HeaderPriv() {
        return bip32HeaderPriv;
    }

    /**
     * Returns the number of coins that will be produced in total, on this
     * network. Where not applicable, a very large number of coins is returned
     * instead (i.e. the main coin issue for Dogecoin).
     */
    public abstract Coin getMaxMoney();

    /**
     * Any standard (ie pay-to-address) output smaller than this value will
     * most likely be rejected by the network.
     */
    public abstract Coin getMinNonDustOutput();

    /**
     * The monetary object for this currency.
     */
    public abstract MonetaryFormat getMonetaryFormat();

    /**
     * Scheme part for URIs, for example "bitcoin".
     */
    public abstract String getUriScheme();

    /**
     * Returns whether this network has a maximum number of coins (finite supply) or
     * not. Always returns true for Bitcoin, but exists to be overriden for other
     * networks.
     */
    public abstract boolean hasMaxMoney();

    /**
     * Return the default serializer for this network. This is a shared serializer.
     * @return the default serializer for this network.
     */
    public final MessageSerializer getDefaultSerializer() {
        // Construct a default serializer if we don't have one
        if (null == this.defaultSerializer) {
            // Don't grab a lock unless we absolutely need it
            synchronized(this) {
                // Now we have a lock, double check there's still no serializer
                // and create one if so.
                if (null == this.defaultSerializer) {
                    // As the serializers are intended to be immutable, creating
                    // two due to a race condition should not be a problem, however
                    // to be safe we ensure only one exists for each network.
                    this.defaultSerializer = getSerializer(false);
                }
            }
        }
        return defaultSerializer;
    }

    /**
     * Construct and return a custom serializer.
     */
    public abstract BitcoinSerializer getSerializer(boolean parseRetain);

    /**
     * The number of blocks in the last {@link #getMajorityWindow()} blocks
     * at which to trigger a notice to the user to upgrade their client, where
     * the client does not understand those blocks.
     */
    public int getMajorityEnforceBlockUpgrade() {
        return majorityEnforceBlockUpgrade;
    }

    /**
     * The number of blocks in the last {@link #getMajorityWindow()} blocks
     * at which to enforce the requirement that all new blocks are of the
     * newer type (i.e. outdated blocks are rejected).
     */
    public int getMajorityRejectBlockOutdated() {
        return majorityRejectBlockOutdated;
    }

    /**
     * The sampling window from which the version numbers of blocks are taken
     * in order to determine if a new block version is now the majority.
     */
    public int getMajorityWindow() {
        return majorityWindow;
    }

    /**
     * The flags indicating which block validation tests should be applied to
     * the given block. Enables support for alternative blockchains which enable
     * tests based on different criteria.
     * 
     * @param block block to determine flags for.
     * @param height height of the block, if known, null otherwise. Returned
     * tests should be a safe subset if block height is unknown.
     */
    public EnumSet<Block.VerifyFlag> getBlockVerificationFlags(final Block block,
            final VersionTally tally, final Integer height) {
        final EnumSet<Block.VerifyFlag> flags = EnumSet.noneOf(Block.VerifyFlag.class);

        if (block.isBIP34()) {
            final Integer count = tally.getCountAtOrAbove(Block.BLOCK_VERSION_BIP34);
            if (null != count && count >= getMajorityEnforceBlockUpgrade()) {
                flags.add(Block.VerifyFlag.HEIGHT_IN_COINBASE);
            }
        }
        return flags;
    }

    /**
     * The flags indicating which script validation tests should be applied to
     * the given transaction. Enables support for alternative blockchains which enable
     * tests based on different criteria.
     *
     * @param block block the transaction belongs to.
     * @param transaction to determine flags for.
     * @param height height of the block, if known, null otherwise. Returned
     * tests should be a safe subset if block height is unknown.
     */
    public EnumSet<Script.VerifyFlag> getTransactionVerificationFlags(final Block block,
            final Transaction transaction, final VersionTally tally, final Integer height) {
        final EnumSet<Script.VerifyFlag> verifyFlags = EnumSet.noneOf(Script.VerifyFlag.class);
        if (block.getTimeSeconds() >= NetworkParameters.BIP16_ENFORCE_TIME)
            verifyFlags.add(Script.VerifyFlag.P2SH);

        // Start enforcing CHECKLOCKTIMEVERIFY, (BIP65) for block.nVersion=4
        // blocks, when 75% of the network has upgraded:
        if (block.getVersion() >= Block.BLOCK_VERSION_BIP65 &&
            tally.getCountAtOrAbove(Block.BLOCK_VERSION_BIP65) > this.getMajorityEnforceBlockUpgrade()) {
            verifyFlags.add(Script.VerifyFlag.CHECKLOCKTIMEVERIFY);
        }

        return verifyFlags;
    }

    public abstract int getProtocolVersionNum(final ProtocolVersion version);

    public static enum ProtocolVersion {
        MINIMUM(70000),
        PONG(60001),
        BLOOM_FILTER(70000),
        WITNESS_VERSION(70012),
        CURRENT(70012);

        private final int bitcoinProtocol;

        ProtocolVersion(final int bitcoinProtocol) {
            this.bitcoinProtocol = bitcoinProtocol;
        }

        public int getBitcoinProtocolVersion() {
            return bitcoinProtocol;
        }
>>>>>>> d1ce4779
    }
}<|MERGE_RESOLUTION|>--- conflicted
+++ resolved
@@ -18,9 +18,6 @@
 package org.bitcoinj.core;
 
 import com.google.common.base.Objects;
-<<<<<<< HEAD
-import org.spongycastle.util.encoders.Hex;
-=======
 import org.bitcoinj.core.Block;
 import org.bitcoinj.core.StoredBlock;
 import org.bitcoinj.core.VerificationException;
@@ -29,7 +26,6 @@
 import org.bitcoinj.script.*;
 import org.bitcoinj.store.BlockStore;
 import org.bitcoinj.store.BlockStoreException;
->>>>>>> d1ce4779
 
 import org.bitcoinj.utils.MonetaryFormat;
 
@@ -40,6 +36,7 @@
 
 import static org.bitcoinj.core.Coin.*;
 import org.bitcoinj.utils.VersionTally;
+import org.spongycastle.util.encoders.Hex;
 
 /**
  * <p>NetworkParameters contains the data needed for working with an instantiation of a Bitcoin chain.</p>
@@ -49,16 +46,7 @@
  * intended for unit testing and local app development purposes. Although this class contains some aliases for
  * them, you are encouraged to call the static get() methods on each specific params class directly.</p>
  */
-<<<<<<< HEAD
-public abstract class NetworkParameters implements Serializable {
-    /**
-     * The protocol version this library implements.
-     */
-    public static final int PROTOCOL_VERSION = CoinDefinition.PROTOCOL_VERSION;
-
-=======
 public abstract class NetworkParameters {
->>>>>>> d1ce4779
     /**
      * The alert signing key originally owned by Satoshi, and now passed on to Gavin along with a few others.
      */
@@ -94,10 +82,9 @@
     protected int interval;
     protected int targetTimespan;
     protected byte[] alertSigningKey;
-<<<<<<< HEAD
     protected int transactionVersion = 1;
     protected byte tokenId;
-=======
+
     protected int bip32HeaderPub;
     protected int bip32HeaderPriv;
 
@@ -105,7 +92,6 @@
     protected int majorityEnforceBlockUpgrade;
     protected int majorityRejectBlockOutdated;
     protected int majorityWindow;
->>>>>>> d1ce4779
 
     /**
      * See getId(). This may be null for old deserialized wallets. In that case we derive it heuristically
@@ -137,12 +123,7 @@
     }
     //TODO:  put these bytes into the CoinDefinition
     private static Block createGenesis(NetworkParameters n) {
-<<<<<<< HEAD
-        Block genesisBlock = new Block(n);
-        genesisBlock.setVersion(CoinDefinition.genesisBlockVersion);
-=======
         Block genesisBlock = new Block(n, Block.BLOCK_VERSION_GENESIS);
->>>>>>> d1ce4779
         Transaction t = new Transaction(n);
         try {
             // A script containing the difficulty bits and the following message:
@@ -427,7 +408,6 @@
         return alertSigningKey;
     }
 
-<<<<<<< HEAD
     /**
      * The transaction version. Currently Bitcoin only supports version 1 and any other values will be rejected by the
      * network.
@@ -441,7 +421,8 @@
      */
     public byte getTokenId() {
         return tokenId;
-=======
+    }
+
     /** Returns the 4 byte header for BIP32 (HD) wallet - public key part. */
     public int getBip32HeaderPub() {
         return bip32HeaderPub;
@@ -601,6 +582,5 @@
         public int getBitcoinProtocolVersion() {
             return bitcoinProtocol;
         }
->>>>>>> d1ce4779
     }
 }