--- conflicted
+++ resolved
@@ -18,9 +18,7 @@
 package org.bitcoinj.core;
 
 import com.google.common.base.Objects;
-<<<<<<< HEAD
 import org.spongycastle.util.encoders.Hex;
-=======
 import org.bitcoinj.core.Block;
 import org.bitcoinj.core.StoredBlock;
 import org.bitcoinj.core.VerificationException;
@@ -29,7 +27,6 @@
 import org.bitcoinj.script.*;
 import org.bitcoinj.store.BlockStore;
 import org.bitcoinj.store.BlockStoreException;
->>>>>>> f8f9e9cd
 
 import org.bitcoinj.utils.MonetaryFormat;
 
@@ -117,7 +114,7 @@
     //TODO:  put these bytes into the CoinDefinition
     private static Block createGenesis(NetworkParameters n) {
         Block genesisBlock = new Block(n);
-        genesisBlock.setVersion(CoinDefinition.genesisBlockVersion);
+        genesisBlock.setVersion(CoinDefinition.genesisBlockVersion); //required for GroestlCoin
         Transaction t = new Transaction(n);
         try {
             // A script containing the difficulty bits and the following message:
