--- conflicted
+++ resolved
@@ -143,11 +143,8 @@
     /**
      * The maximum number of coins to be generated
      */
-<<<<<<< HEAD
     public static final long MAX_COINS = CoinDefinition.MAX_COINS;
-=======
-    public static final long MAX_COINS = 92233720368L;
->>>>>>> db959723
+
 
     /**
      * The maximum money to be generated
