--- conflicted
+++ resolved
@@ -46,16 +46,7 @@
  * intended for unit testing and local app development purposes. Although this class contains some aliases for
  * them, you are encouraged to call the static get() methods on each specific params class directly.</p>
  */
-<<<<<<< HEAD
-public abstract class NetworkParameters implements Serializable {
-    /**
-     * The protocol version this library implements.
-     */
-    public static final int PROTOCOL_VERSION = CoinDefinition.PROTOCOL_VERSION;
-
-=======
 public abstract class NetworkParameters {
->>>>>>> d0b6a25e
     /**
      * The alert signing key originally owned by Satoshi, and now passed on to Gavin along with a few others.
      */
@@ -124,12 +115,7 @@
     }
     //TODO:  put these bytes into the CoinDefinition
     private static Block createGenesis(NetworkParameters n) {
-<<<<<<< HEAD
-        Block genesisBlock = new Block(n);
-        genesisBlock.setVersion(CoinDefinition.genesisBlockVersion); //required for Groestlcoin
-=======
         Block genesisBlock = new Block(n, Block.BLOCK_VERSION_GENESIS);
->>>>>>> d0b6a25e
         Transaction t = new Transaction(n);
         try {
             // A script containing the difficulty bits and the following message:
