--- conflicted
+++ resolved
@@ -18,7 +18,6 @@
 package org.bitcoinj.core;
 
 import com.google.common.base.Objects;
-import org.spongycastle.util.encoders.Hex;
 import org.bitcoinj.core.Block;
 import org.bitcoinj.core.StoredBlock;
 import org.bitcoinj.core.VerificationException;
@@ -51,7 +50,7 @@
      * The alert signing key originally owned by Satoshi, and now passed on to Gavin along with a few others.
      */
 
-    public static final byte[] SATOSHI_KEY = Hex.decode(CoinDefinition.SATOSHI_KEY); //Hex.decode("04fc9702847840aaf195de8442ebecedf5b095cdbb9bc716bda9110971b28a49e0ead8564ff0db22209e0374782c093bb899692d524e9d6a6956e7c5ecbcd68284");
+    public static final byte[] SATOSHI_KEY = Utils.HEX.decode(CoinDefinition.SATOSHI_KEY); //Hex.decode("04fc9702847840aaf195de8442ebecedf5b095cdbb9bc716bda9110971b28a49e0ead8564ff0db22209e0374782c093bb899692d524e9d6a6956e7c5ecbcd68284");
 
     /** The string returned by getId() for the main, production network where people trade things. */
     public static final String ID_MAINNET = CoinDefinition.ID_MAINNET; //"org.bitcoin.production";
@@ -124,11 +123,11 @@
             //
 
             //   coin dependent
-            byte[] bytes = Hex.decode(CoinDefinition.genesisTxInBytes);
+            byte[] bytes = Utils.HEX.decode(CoinDefinition.genesisTxInBytes);
             //byte[] bytes = Hex.decode("04ffff001d0104294469676974616c636f696e2c20412043757272656e637920666f722061204469676974616c20416765");
             t.addInput(new TransactionInput(n, t, bytes));
             ByteArrayOutputStream scriptPubKeyBytes = new ByteArrayOutputStream();
-            Script.writeBytes(scriptPubKeyBytes, Hex.decode(CoinDefinition.genesisTxOutBytes));
+            Script.writeBytes(scriptPubKeyBytes, Utils.HEX.decode(CoinDefinition.genesisTxOutBytes));
                     //("04678afdb0fe5548271967f1a67130b7105cd6a828e03909a67962e0ea1f61deb649f6bc3f4cef38c4f35504e51ec112de5c384df7ba0b8d578a4c702b6bf11d5f"));
             scriptPubKeyBytes.write(ScriptOpCodes.OP_CHECKSIG);
             t.addOutput(new TransactionOutput(n, t, Coin.valueOf(CoinDefinition.genesisBlockValue, 0), scriptPubKeyBytes.toByteArray()));
@@ -505,15 +504,10 @@
     public static enum ProtocolVersion {
         MINIMUM(70000),
         PONG(60001),
-<<<<<<< HEAD
-        BLOOM_FILTER(70000),
-        CURRENT(CoinDefinition.PROTOCOL_VERSION);
-=======
         BLOOM_FILTER(70000), // BIP37
         BLOOM_FILTER_BIP111(70011), // BIP111
         WITNESS_VERSION(70012),
-        CURRENT(70012);
->>>>>>> ea3a70e8
+        CURRENT(CoinDefinition.PROTOCOL_VERSION);
 
         private final int bitcoinProtocol;
 
