/*
 * Copyright 2011 Google Inc.
 * Copyright 2014 Andreas Schildbach
 *
 * Licensed under the Apache License, Version 2.0 (the "License");
 * you may not use this file except in compliance with the License.
 * You may obtain a copy of the License at
 *
 *    http://www.apache.org/licenses/LICENSE-2.0
 *
 * Unless required by applicable law or agreed to in writing, software
 * distributed under the License is distributed on an "AS IS" BASIS,
 * WITHOUT WARRANTIES OR CONDITIONS OF ANY KIND, either express or implied.
 * See the License for the specific language governing permissions and
 * limitations under the License.
 */

package org.bitcoinj.core;

import org.bitcoinj.script.Script;
import org.bitcoinj.wallet.DefaultRiskAnalysis;
import org.bitcoinj.wallet.KeyBag;
import org.bitcoinj.wallet.RedeemData;

import com.google.common.base.Joiner;
import com.google.common.base.Objects;

import javax.annotation.Nullable;
import java.io.IOException;
import java.io.OutputStream;
import java.lang.ref.WeakReference;
import java.util.Arrays;
import java.util.Map;

import static com.google.common.base.Preconditions.checkElementIndex;
import static com.google.common.base.Preconditions.checkNotNull;

/**
 * <p>A transfer of coins from one address to another creates a transaction in which the outputs
 * can be claimed by the recipient in the input of another transaction. You can imagine a
 * transaction as being a module which is wired up to others, the inputs of one have to be wired
 * to the outputs of another. The exceptions are coinbase transactions, which create new coins.</p>
 * 
 * <p>Instances of this class are not safe for use by multiple threads.</p>
 */
<<<<<<< HEAD
public class TransactionInput extends ChildMessage implements Serializable {
    /** Magic sequence number that indicates there is no sequence number. */
    public static final long NO_SEQUENCE = 0xFFFFFFFFL;
    private static final long serialVersionUID = 2;
    public static final byte[] EMPTY_ARRAY = new byte[0];
=======
public class TransactionInput extends ChildMessage {
    /** Magic sequence number that indicates there is no sequence number. */
    public static final long NO_SEQUENCE = 0xFFFFFFFFL;
    private static final byte[] EMPTY_ARRAY = new byte[0];
>>>>>>> d0b6a25e
    // Magic outpoint index that indicates the input is in fact unconnected.
    private static final long UNCONNECTED = 0xFFFFFFFFL;

    // Allows for altering transactions after they were broadcast. Values below NO_SEQUENCE-1 mean it can be altered.
    private long sequence;
    // Data needed to connect to the output of the transaction we're gathering coins from.
    private TransactionOutPoint outpoint;
    // The "script bytes" might not actually be a script. In coinbase transactions where new coins are minted there
    // is no input transaction, so instead the scriptBytes contains some extra stuff (like a rollover nonce) that we
    // don't care about much. The bytes are turned into a Script object (cached below) on demand via a getter.
    private byte[] scriptBytes;
    // The Script object obtained from parsing scriptBytes. Only filled in on demand and if the transaction is not
    // coinbase.
    private WeakReference<Script> scriptSig;
    /** Value of the output connected to the input, if known. This field does not participate in equals()/hashCode(). */
    @Nullable
    private Coin value;

    /**
     * Creates an input that connects to nothing - used only in creation of coinbase transactions.
     */
    public TransactionInput(NetworkParameters params, @Nullable Transaction parentTransaction, byte[] scriptBytes) {
        this(params, parentTransaction, scriptBytes, new TransactionOutPoint(params, UNCONNECTED, (Transaction) null));
    }

    public TransactionInput(NetworkParameters params, @Nullable Transaction parentTransaction, byte[] scriptBytes,
                            TransactionOutPoint outpoint) {
        this(params, parentTransaction, scriptBytes, outpoint, null);
    }

    public TransactionInput(NetworkParameters params, @Nullable Transaction parentTransaction, byte[] scriptBytes,
            TransactionOutPoint outpoint, @Nullable Coin value) {
        super(params);
        this.scriptBytes = scriptBytes;
        this.outpoint = outpoint;
        this.sequence = NO_SEQUENCE;
        this.value = value;
        setParent(parentTransaction);
        length = 40 + (scriptBytes == null ? 1 : VarInt.sizeOf(scriptBytes.length) + scriptBytes.length);
    }

    /**
     * Creates an UNSIGNED input that links to the given output
     */
    TransactionInput(NetworkParameters params, Transaction parentTransaction, TransactionOutput output) {
        super(params);
        long outputIndex = output.getIndex();
        if(output.getParentTransaction() != null ) {
            outpoint = new TransactionOutPoint(params, outputIndex, output.getParentTransaction());
        } else {
            outpoint = new TransactionOutPoint(params, output);
        }
        scriptBytes = EMPTY_ARRAY;
        sequence = NO_SEQUENCE;
        setParent(parentTransaction);
        this.value = output.getValue();
        length = 41;
    }

    /**
     * Deserializes an input message. This is usually part of a transaction message.
     */
    public TransactionInput(NetworkParameters params, @Nullable Transaction parentTransaction, byte[] payload, int offset) throws ProtocolException {
        super(params, payload, offset);
        setParent(parentTransaction);
        this.value = null;
    }

    /**
     * Deserializes an input message. This is usually part of a transaction message.
     * @param params NetworkParameters object.
     * @param payload Bitcoin protocol formatted byte array containing message content.
     * @param offset The location of the first payload byte within the array.
     * @param serializer the serializer to use for this message.
     * @throws ProtocolException
     */
    public TransactionInput(NetworkParameters params, Transaction parentTransaction, byte[] payload, int offset, MessageSerializer serializer)
            throws ProtocolException {
        super(params, payload, offset, parentTransaction, serializer, UNKNOWN_LENGTH);
        this.value = null;
    }

    @Override
    protected void parse() throws ProtocolException {
        outpoint = new TransactionOutPoint(params, payload, cursor, this, serializer);
        cursor += outpoint.getMessageSize();
        int scriptLen = (int) readVarInt();
        length = cursor - offset + scriptLen + 4;
        scriptBytes = readBytes(scriptLen);
        sequence = readUint32();
    }

    @Override
    protected void bitcoinSerializeToStream(OutputStream stream) throws IOException {
        outpoint.bitcoinSerialize(stream);
        stream.write(new VarInt(scriptBytes.length).encode());
        stream.write(scriptBytes);
        Utils.uint32ToByteStreamLE(sequence, stream);
    }

    /**
     * Coinbase transactions have special inputs with hashes of zero. If this is such an input, returns true.
     */
    public boolean isCoinBase() {
        return outpoint.getHash().equals(Sha256Hash.ZERO_HASH) &&
                (outpoint.getIndex() & 0xFFFFFFFFL) == 0xFFFFFFFFL;  // -1 but all is serialized to the wire as unsigned int.
    }

    /**
     * Returns the script that is fed to the referenced output (scriptPubKey) script in order to satisfy it: usually
     * contains signatures and maybe keys, but can contain arbitrary data if the output script accepts it.
     */
    public Script getScriptSig() throws ScriptException {
        // Transactions that generate new coins don't actually have a script. Instead this
        // parameter is overloaded to be something totally different.
        Script script = scriptSig == null ? null : scriptSig.get();
        if (script == null) {
            script = new Script(scriptBytes);
            scriptSig = new WeakReference<Script>(script);
        }
        return script;
    }

    /** Set the given program as the scriptSig that is supposed to satisfy the connected output script. */
    public void setScriptSig(Script scriptSig) {
        this.scriptSig = new WeakReference<Script>(checkNotNull(scriptSig));
        // TODO: This should all be cleaned up so we have a consistent internal representation.
        setScriptBytes(scriptSig.getProgram());
    }

    /**
     * Convenience method that returns the from address of this input by parsing the scriptSig. The concept of a
     * "from address" is not well defined in Bitcoin and you should not assume that senders of a transaction can
     * actually receive coins on the same address they used to sign (e.g. this is not true for shared wallets).
     */
    @Deprecated
    public Address getFromAddress() throws ScriptException {
        if (isCoinBase()) {
            throw new ScriptException(
                    "This is a coinbase transaction which generates new coins. It does not have a from address.");
        }
        return getScriptSig().getFromAddress(params);
    }

    /**
     * Sequence numbers allow participants in a multi-party transaction signing protocol to create new versions of the
     * transaction independently of each other. Newer versions of a transaction can replace an existing version that's
     * in nodes memory pools if the existing version is time locked. See the Contracts page on the Bitcoin wiki for
     * examples of how you can use this feature to build contract protocols.
     */
    public long getSequenceNumber() {
        return sequence;
    }

    /**
     * Sequence numbers allow participants in a multi-party transaction signing protocol to create new versions of the
     * transaction independently of each other. Newer versions of a transaction can replace an existing version that's
     * in nodes memory pools if the existing version is time locked. See the Contracts page on the Bitcoin wiki for
     * examples of how you can use this feature to build contract protocols.
     */
    public void setSequenceNumber(long sequence) {
        unCache();
        this.sequence = sequence;
    }

    /**
     * @return The previous output transaction reference, as an OutPoint structure.  This contains the 
     * data needed to connect to the output of the transaction we're gathering coins from.
     */
    public TransactionOutPoint getOutpoint() {
        return outpoint;
    }

    /**
     * The "script bytes" might not actually be a script. In coinbase transactions where new coins are minted there
     * is no input transaction, so instead the scriptBytes contains some extra stuff (like a rollover nonce) that we
     * don't care about much. The bytes are turned into a Script object (cached below) on demand via a getter.
     * @return the scriptBytes
     */
    public byte[] getScriptBytes() {
        return scriptBytes;
    }

    /** Clear input scripts, e.g. in preparation for signing. */
    public void clearScriptBytes() {
        setScriptBytes(TransactionInput.EMPTY_ARRAY);
    }

    /**
     * @param scriptBytes the scriptBytes to set
     */
    void setScriptBytes(byte[] scriptBytes) {
        unCache();
        this.scriptSig = null;
        int oldLength = length;
        this.scriptBytes = scriptBytes;
        // 40 = previous_outpoint (36) + sequence (4)
        int newLength = 40 + (scriptBytes == null ? 1 : VarInt.sizeOf(scriptBytes.length) + scriptBytes.length);
        adjustLength(newLength - oldLength);
    }

    /**
     * @return The Transaction that owns this input.
     */
    public Transaction getParentTransaction() {
        return (Transaction) parent;
    }

    /**
     * @return Value of the output connected to this input, if known. Null if unknown.
     */
    @Nullable
    public Coin getValue() {
        return value;
    }

    public enum ConnectionResult {
        NO_SUCH_TX,
        ALREADY_SPENT,
        SUCCESS
    }

    // TODO: Clean all this up once TransactionOutPoint disappears.

    /**
     * Locates the referenced output from the given pool of transactions.
     *
     * @return The TransactionOutput or null if the transactions map doesn't contain the referenced tx.
     */
    @Nullable
    TransactionOutput getConnectedOutput(Map<Sha256Hash, Transaction> transactions) {
        Transaction tx = transactions.get(outpoint.getHash());
        if (tx == null)
            return null;
        return tx.getOutputs().get((int) outpoint.getIndex());
    }

    /**
     * Alias for getOutpoint().getConnectedRedeemData(keyBag)
     * @see TransactionOutPoint#getConnectedRedeemData(org.bitcoinj.wallet.KeyBag)
     */
    @Nullable
    public RedeemData getConnectedRedeemData(KeyBag keyBag) throws ScriptException {
        return getOutpoint().getConnectedRedeemData(keyBag);
    }


    public enum ConnectMode {
        DISCONNECT_ON_CONFLICT,
        ABORT_ON_CONFLICT
    }

    /**
     * Connects this input to the relevant output of the referenced transaction if it's in the given map.
     * Connecting means updating the internal pointers and spent flags. If the mode is to ABORT_ON_CONFLICT then
     * the spent output won't be changed, but the outpoint.fromTx pointer will still be updated.
     *
     * @param transactions Map of txhash->transaction.
     * @param mode   Whether to abort if there's a pre-existing connection or not.
     * @return NO_SUCH_TX if the prevtx wasn't found, ALREADY_SPENT if there was a conflict, SUCCESS if not.
     */
    public ConnectionResult connect(Map<Sha256Hash, Transaction> transactions, ConnectMode mode) {
        Transaction tx = transactions.get(outpoint.getHash());
        if (tx == null) {
            return TransactionInput.ConnectionResult.NO_SUCH_TX;
        }
        return connect(tx, mode);
    }

    /**
     * Connects this input to the relevant output of the referenced transaction.
     * Connecting means updating the internal pointers and spent flags. If the mode is to ABORT_ON_CONFLICT then
     * the spent output won't be changed, but the outpoint.fromTx pointer will still be updated.
     *
     * @param transaction The transaction to try.
     * @param mode   Whether to abort if there's a pre-existing connection or not.
     * @return NO_SUCH_TX if transaction is not the prevtx, ALREADY_SPENT if there was a conflict, SUCCESS if not.
     */
    public ConnectionResult connect(Transaction transaction, ConnectMode mode) {
        if (!transaction.getHash().equals(outpoint.getHash()))
            return ConnectionResult.NO_SUCH_TX;
        checkElementIndex((int) outpoint.getIndex(), transaction.getOutputs().size(), "Corrupt transaction");
        TransactionOutput out = transaction.getOutput((int) outpoint.getIndex());
        if (!out.isAvailableForSpending()) {
            if (getParentTransaction().equals(outpoint.fromTx)) {
                // Already connected.
                return ConnectionResult.SUCCESS;
            } else if (mode == ConnectMode.DISCONNECT_ON_CONFLICT) {
                out.markAsUnspent();
            } else if (mode == ConnectMode.ABORT_ON_CONFLICT) {
                outpoint.fromTx = out.getParentTransaction();
                return TransactionInput.ConnectionResult.ALREADY_SPENT;
            }
        }
        connect(out);
        return TransactionInput.ConnectionResult.SUCCESS;
    }

    /** Internal use only: connects this TransactionInput to the given output (updates pointers and spent flags) */
    public void connect(TransactionOutput out) {
        outpoint.fromTx = out.getParentTransaction();
        out.markAsSpent(this);
        value = out.getValue();
    }

    /**
     * If this input is connected, check the output is connected back to this input and release it if so, making
     * it spendable once again.
     *
     * @return true if the disconnection took place, false if it was not connected.
     */
    public boolean disconnect() {
        if (outpoint.fromTx == null) return false;
        TransactionOutput output = outpoint.fromTx.getOutput((int) outpoint.getIndex());
        if (output.getSpentBy() == this) {
            output.markAsUnspent();
            outpoint.fromTx = null;
            return true;
        } else {
            return false;
        }
    }

    /**
     * @return true if this transaction's sequence number is set (ie it may be a part of a time-locked transaction)
     */
    public boolean hasSequence() {
        return sequence != NO_SEQUENCE;
    }

    /**
     * Returns whether this input will cause a transaction to opt into the
     * <a href="https://github.com/bitcoin/bips/blob/master/bip-0125.mediawiki">full replace-by-fee </a> semantics.
     */
    public boolean isOptInFullRBF() {
        return sequence < NO_SEQUENCE - 1;
    }

    /**
     * For a connected transaction, runs the script against the connected pubkey and verifies they are correct.
     * @throws ScriptException if the script did not verify.
     * @throws VerificationException If the outpoint doesn't match the given output.
     */
    public void verify() throws VerificationException {
        final Transaction fromTx = getOutpoint().fromTx;
        long spendingIndex = getOutpoint().getIndex();
        checkNotNull(fromTx, "Not connected");
        final TransactionOutput output = fromTx.getOutput((int) spendingIndex);
        verify(output);
    }

    /**
     * Verifies that this input can spend the given output. Note that this input must be a part of a transaction.
     * Also note that the consistency of the outpoint will be checked, even if this input has not been connected.
     *
     * @param output the output that this input is supposed to spend.
     * @throws ScriptException If the script doesn't verify.
     * @throws VerificationException If the outpoint doesn't match the given output.
     */
    public void verify(TransactionOutput output) throws VerificationException {
        if (output.parent != null) {
            if (!getOutpoint().getHash().equals(output.getParentTransaction().getHash()))
                throw new VerificationException("This input does not refer to the tx containing the output.");
            if (getOutpoint().getIndex() != output.getIndex())
                throw new VerificationException("This input refers to a different output on the given tx.");
        }
        Script pubKey = output.getScriptPubKey();
        int myIndex = getParentTransaction().getInputs().indexOf(this);
        getScriptSig().correctlySpends(getParentTransaction(), myIndex, pubKey);
    }

    /**
     * Returns the connected output, assuming the input was connected with
     * {@link TransactionInput#connect(TransactionOutput)} or variants at some point. If it wasn't connected, then
     * this method returns null.
     */
    @Nullable
    public TransactionOutput getConnectedOutput() {
        return getOutpoint().getConnectedOutput();
    }

    /**
     * Returns the connected transaction, assuming the input was connected with
     * {@link TransactionInput#connect(TransactionOutput)} or variants at some point. If it wasn't connected, then
     * this method returns null.
     */
    @Nullable
    public Transaction getConnectedTransaction() {
        return getOutpoint().fromTx;
    }

    /** Returns a copy of the input detached from its containing transaction, if need be. */
    public TransactionInput duplicateDetached() {
        return new TransactionInput(params, null, bitcoinSerialize(), 0);
    }

    /**
     * <p>Returns either RuleViolation.NONE if the input is standard, or which rule makes it non-standard if so.
     * The "IsStandard" rules control whether the default Bitcoin Core client blocks relay of a tx / refuses to mine it,
     * however, non-standard transactions can still be included in blocks and will be accepted as valid if so.</p>
     *
     * <p>This method simply calls <tt>DefaultRiskAnalysis.isInputStandard(this)</tt>.</p>
     */
    public DefaultRiskAnalysis.RuleViolation isStandard() {
        return DefaultRiskAnalysis.isInputStandard(this);
    }

    @Override
    public boolean equals(Object o) {
        if (this == o) return true;
        if (o == null || getClass() != o.getClass()) return false;
        TransactionInput other = (TransactionInput) o;
        return sequence == other.sequence && parent == other.parent
            && outpoint.equals(other.outpoint) && Arrays.equals(scriptBytes, other.scriptBytes);
    }

    @Override
    public int hashCode() {
        return Objects.hashCode(sequence, outpoint, Arrays.hashCode(scriptBytes));
    }

    /**
     * Returns a human readable debug string.
     */
    @Override
    public String toString() {
        StringBuilder s = new StringBuilder("TxIn");
        try {
            if (isCoinBase()) {
                s.append(": COINBASE");
            } else {
                s.append(" for [").append(outpoint).append("]: ").append(getScriptSig());
                String flags = Joiner.on(", ").skipNulls().join(
                        hasSequence() ? "sequence: " + Long.toHexString(sequence) : null,
                        isOptInFullRBF() ? "opts into full RBF" : null);
                if (!flags.isEmpty())
                    s.append(" (").append(flags).append(')');
            }
            return s.toString();
        } catch (ScriptException e) {
            throw new RuntimeException(e);
        }
    }
}<|MERGE_RESOLUTION|>--- conflicted
+++ resolved
@@ -43,18 +43,10 @@
  * 
  * <p>Instances of this class are not safe for use by multiple threads.</p>
  */
-<<<<<<< HEAD
-public class TransactionInput extends ChildMessage implements Serializable {
-    /** Magic sequence number that indicates there is no sequence number. */
-    public static final long NO_SEQUENCE = 0xFFFFFFFFL;
-    private static final long serialVersionUID = 2;
-    public static final byte[] EMPTY_ARRAY = new byte[0];
-=======
 public class TransactionInput extends ChildMessage {
     /** Magic sequence number that indicates there is no sequence number. */
     public static final long NO_SEQUENCE = 0xFFFFFFFFL;
     private static final byte[] EMPTY_ARRAY = new byte[0];
->>>>>>> d0b6a25e
     // Magic outpoint index that indicates the input is in fact unconnected.
     private static final long UNCONNECTED = 0xFFFFFFFFL;
 
