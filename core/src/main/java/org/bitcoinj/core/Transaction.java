/*
 * Copyright 2011 Google Inc.
 * Copyright 2014 Andreas Schildbach
 *
 * Licensed under the Apache License, Version 2.0 (the "License");
 * you may not use this file except in compliance with the License.
 * You may obtain a copy of the License at
 *
 *    http://www.apache.org/licenses/LICENSE-2.0
 *
 * Unless required by applicable law or agreed to in writing, software
 * distributed under the License is distributed on an "AS IS" BASIS,
 * WITHOUT WARRANTIES OR CONDITIONS OF ANY KIND, either express or implied.
 * See the License for the specific language governing permissions and
 * limitations under the License.
 */

package org.bitcoinj.core;

import org.bitcoinj.core.TransactionConfidence.ConfidenceType;
import org.bitcoinj.crypto.TransactionSignature;
import org.bitcoinj.script.Script;
import org.bitcoinj.script.Script.ScriptType;
import org.bitcoinj.script.ScriptBuilder;
import org.bitcoinj.script.ScriptError;
import org.bitcoinj.script.ScriptException;
import org.bitcoinj.script.ScriptOpCodes;
<<<<<<< HEAD
=======
import org.bitcoinj.script.ScriptPattern;
>>>>>>> ea3a70e8
import org.bitcoinj.signers.TransactionSigner;
import org.bitcoinj.utils.ExchangeRate;
import org.bitcoinj.wallet.Wallet;
import org.bitcoinj.wallet.WalletTransaction.Pool;

<<<<<<< HEAD
import com.google.common.base.Strings;
=======
import com.google.common.base.MoreObjects;
>>>>>>> ea3a70e8
import com.google.common.collect.ImmutableMap;
import com.google.common.collect.Lists;
import com.google.common.primitives.Ints;
import com.google.common.primitives.Longs;
import org.slf4j.Logger;
import org.slf4j.LoggerFactory;
import org.bouncycastle.crypto.params.KeyParameter;

import javax.annotation.Nullable;
import java.io.*;
import java.util.*;

import static org.bitcoinj.core.Utils.*;
import static com.google.common.base.Preconditions.checkArgument;
import static com.google.common.base.Preconditions.checkState;
import java.math.BigInteger;

/**
 * <p>A transaction represents the movement of coins from some addresses to some other addresses. It can also represent
 * the minting of new coins. A Transaction object corresponds to the equivalent in the Bitcoin C++ implementation.</p>
 *
 * <p>Transactions are the fundamental atoms of Bitcoin and have many powerful features. Read
 * <a href="https://bitcoinj.github.io/working-with-transactions">"Working with transactions"</a> in the
 * documentation to learn more about how to use this class.</p>
 *
 * <p>All Bitcoin transactions are at risk of being reversed, though the risk is much less than with traditional payment
 * systems. Transactions have <i>confidence levels</i>, which help you decide whether to trust a transaction or not.
 * Whether to trust a transaction is something that needs to be decided on a case by case basis - a rule that makes
 * sense for selling MP3s might not make sense for selling cars, or accepting payments from a family member. If you
 * are building a wallet, how to present confidence to your users is something to consider carefully.</p>
 * 
 * <p>Instances of this class are not safe for use by multiple threads.</p>
 */
public class Transaction extends ChildMessage {
    /**
     * A comparator that can be used to sort transactions by their updateTime field. The ordering goes from most recent
     * into the past.
     */
    public static final Comparator<Transaction> SORT_TX_BY_UPDATE_TIME = new Comparator<Transaction>() {
        @Override
        public int compare(final Transaction tx1, final Transaction tx2) {
            final long time1 = tx1.getUpdateTime().getTime();
            final long time2 = tx2.getUpdateTime().getTime();
            final int updateTimeComparison = -(Longs.compare(time1, time2));
            //If time1==time2, compare by tx hash to make comparator consistent with equals
            return updateTimeComparison != 0 ? updateTimeComparison : tx1.getTxId().compareTo(tx2.getTxId());
        }
    };
    /** A comparator that can be used to sort transactions by their chain height. */
    public static final Comparator<Transaction> SORT_TX_BY_HEIGHT = new Comparator<Transaction>() {
        @Override
        public int compare(final Transaction tx1, final Transaction tx2) {
            final TransactionConfidence confidence1 = tx1.getConfidence();
            final int height1 = confidence1.getConfidenceType() == ConfidenceType.BUILDING
                    ? confidence1.getAppearedAtChainHeight() : Block.BLOCK_HEIGHT_UNKNOWN;
            final TransactionConfidence confidence2 = tx2.getConfidence();
            final int height2 = confidence2.getConfidenceType() == ConfidenceType.BUILDING
                    ? confidence2.getAppearedAtChainHeight() : Block.BLOCK_HEIGHT_UNKNOWN;
            final int heightComparison = -(Ints.compare(height1, height2));
            //If height1==height2, compare by tx hash to make comparator consistent with equals
            return heightComparison != 0 ? heightComparison : tx1.getTxId().compareTo(tx2.getTxId());
        }
    };
    private static final Logger log = LoggerFactory.getLogger(Transaction.class);

    /** Threshold for lockTime: below this value it is interpreted as block number, otherwise as timestamp. **/
    public static final int LOCKTIME_THRESHOLD = 500000000; // Tue Nov  5 00:53:20 1985 UTC
    /** Same but as a BigInteger for CHECKLOCKTIMEVERIFY */
    public static final BigInteger LOCKTIME_THRESHOLD_BIG = BigInteger.valueOf(LOCKTIME_THRESHOLD);

    /** How many bytes a transaction can be before it won't be relayed anymore. Currently 100kb. */
    public static final int MAX_STANDARD_TX_SIZE = 100000;

    /**
     * If feePerKb is lower than this, Bitcoin Core will treat it as if there were no fee.
     */
<<<<<<< HEAD
    public static final Coin REFERENCE_DEFAULT_MIN_TX_FEE = CoinDefinition.DEFAULT_MIN_TX_FEE; // 0.05 mBTC
=======
    public static final Coin REFERENCE_DEFAULT_MIN_TX_FEE = Coin.valueOf(1000); // 0.01 mBTC
>>>>>>> ea3a70e8

    /**
     * If using this feePerKb, transactions will get confirmed within the next couple of blocks.
     * This should be adjusted from time to time. Last adjustment: February 2017.
     */
    public static final Coin DEFAULT_TX_FEE = Coin.valueOf(100000); // 1 mBTC

    /**
     * Any standard (ie P2PKH) output smaller than this value (in satoshis) will most likely be rejected by the network.
     * This is calculated by assuming a standard output will be 34 bytes, and then using the formula used in
     * {@link TransactionOutput#getMinNonDustValue(Coin)}.
     */
<<<<<<< HEAD

    public static final Coin MIN_NONDUST_OUTPUT = CoinDefinition.DUST_LIMIT; // satoshis
    /**
     * Max initial size of inputs and outputs ArrayList.
     */
    public static final int MAX_INITIAL_INPUTS_OUTPUTS_SIZE = 20;
=======
    public static final Coin MIN_NONDUST_OUTPUT = Coin.valueOf(546); // satoshis
>>>>>>> ea3a70e8

    // These are bitcoin serialized.
    private long version;
    private ArrayList<TransactionInput> inputs;
    private ArrayList<TransactionOutput> outputs;

    private long lockTime;

    // This is either the time the transaction was broadcast as measured from the local clock, or the time from the
    // block in which it was included. Note that this can be changed by re-orgs so the wallet may update this field.
    // Old serialized transactions don't have this field, thus null is valid. It is used for returning an ordered
    // list of transactions from a wallet, which is helpful for presenting to users.
    private Date updatedAt;

    // These are in memory helpers only. They contain the transaction hashes without and with witness.
    private Sha256Hash cachedTxId;
    private Sha256Hash cachedWTxId;

    // Data about how confirmed this tx is. Serialized, may be null.
    @Nullable private TransactionConfidence confidence;

    // Records a map of which blocks the transaction has appeared in (keys) to an index within that block (values).
    // The "index" is not a real index, instead the values are only meaningful relative to each other. For example,
    // consider two transactions that appear in the same block, t1 and t2, where t2 spends an output of t1. Both
    // will have the same block hash as a key in their appearsInHashes, but the counter would be 1 and 2 respectively
    // regardless of where they actually appeared in the block.
    //
    // If this transaction is not stored in the wallet, appearsInHashes is null.
    private Map<Sha256Hash, Integer> appearsInHashes;

    // Transactions can be encoded in a way that will use more bytes than is optimal
    // (due to VarInts having multiple encodings)
    // MAX_BLOCK_SIZE must be compared to the optimal encoding, not the actual encoding, so when parsing, we keep track
    // of the size of the ideal encoding in addition to the actual message size (which Message needs) so that Blocks
    // can properly keep track of optimal encoded size
    private int optimalEncodingMessageSize;

    /**
     * This enum describes the underlying reason the transaction was created. It's useful for rendering wallet GUIs
     * more appropriately.
     */
    public enum Purpose {
        /** Used when the purpose of a transaction is genuinely unknown. */
        UNKNOWN,
        /** Transaction created to satisfy a user payment request. */
        USER_PAYMENT,
        /** Transaction automatically created and broadcast in order to reallocate money from old to new keys. */
        KEY_ROTATION,
        /** Transaction that uses up pledges to an assurance contract */
        ASSURANCE_CONTRACT_CLAIM,
        /** Transaction that makes a pledge to an assurance contract. */
        ASSURANCE_CONTRACT_PLEDGE,
        /** Send-to-self transaction that exists just to create an output of the right size we can pledge. */
        ASSURANCE_CONTRACT_STUB,
        /** Raise fee, e.g. child-pays-for-parent. */
        RAISE_FEE,
        // In future: de/refragmentation, privacy boosting/mixing, etc.
        // When adding a value, it also needs to be added to wallet.proto, WalletProtobufSerialize.makeTxProto()
        // and WalletProtobufSerializer.readTransaction()!
    }

    private Purpose purpose = Purpose.UNKNOWN;

    /**
     * This field can be used by applications to record the exchange rate that was valid when the transaction happened.
     * It's optional.
     */
    @Nullable
    private ExchangeRate exchangeRate;

    /**
     * This field can be used to record the memo of the payment request that initiated the transaction. It's optional.
     */
    @Nullable
    private String memo;

    public Transaction(NetworkParameters params) {
        super(params);
        version = 1;
        inputs = new ArrayList<>();
        outputs = new ArrayList<>();
        // We don't initialize appearsIn deliberately as it's only useful for transactions stored in the wallet.
        length = 8; // 8 for std fields
    }

    /**
     * Creates a transaction from the given serialized bytes, eg, from a block or a tx network message.
     */
    public Transaction(NetworkParameters params, byte[] payloadBytes) throws ProtocolException {
        super(params, payloadBytes, 0);
    }

    /**
     * Creates a transaction by reading payload starting from offset bytes in. Length of a transaction is fixed.
     */
    public Transaction(NetworkParameters params, byte[] payload, int offset) throws ProtocolException {
        super(params, payload, offset);
        // inputs/outputs will be created in parse()
    }

    /**
     * Creates a transaction by reading payload starting from offset bytes in. Length of a transaction is fixed.
     * @param params NetworkParameters object.
     * @param payload Bitcoin protocol formatted byte array containing message content.
     * @param offset The location of the first payload byte within the array.
     * @param parent The parent of the transaction.
     * @param setSerializer The serializer to use for this transaction.
     * @param length The length of message if known.  Usually this is provided when deserializing of the wire
     * as the length will be provided as part of the header.  If unknown then set to Message.UNKNOWN_LENGTH
     * @param hashFromHeader Used by BitcoinSerializer. The serializer has to calculate a hash for checksumming so to
     * avoid wasting the considerable effort a set method is provided so the serializer can set it. No verification
     * is performed on this hash.
     * @throws ProtocolException
     */
    public Transaction(NetworkParameters params, byte[] payload, int offset, @Nullable Message parent,
            MessageSerializer setSerializer, int length, @Nullable byte[] hashFromHeader) throws ProtocolException {
        super(params, payload, offset, parent, setSerializer, length);
        if (hashFromHeader != null) {
            cachedWTxId = Sha256Hash.wrapReversed(hashFromHeader);
            if (!hasWitnesses())
                cachedTxId = cachedWTxId;
        }
    }

    /**
     * Creates a transaction by reading payload. Length of a transaction is fixed.
     */
    public Transaction(NetworkParameters params, byte[] payload, @Nullable Message parent, MessageSerializer setSerializer, int length)
            throws ProtocolException {
        super(params, payload, 0, parent, setSerializer, length);
    }

    /** @deprecated use {@link #getTxId()} */
    @Override
    @Deprecated
    public Sha256Hash getHash() {
<<<<<<< HEAD
        if (hash == null) {
            hash = Sha256Hash.wrapReversed(Sha256Hash.hash(unsafeBitcoinSerialize()));
        }
        return hash;
=======
        return getTxId();
    }

    /** @deprecated use {@link #getTxId()}.toString() */
    @Deprecated
    public String getHashAsString() {
        return getTxId().toString();
>>>>>>> ea3a70e8
    }

    /**
     * Returns the transaction id as you see them in block explorers. It is used as a reference by transaction inputs
     * via outpoints.
     */
    public Sha256Hash getTxId() {
        if (cachedTxId == null) {
            if (!hasWitnesses() && cachedWTxId != null) {
                cachedTxId = cachedWTxId;
            } else {
                ByteArrayOutputStream stream = new UnsafeByteArrayOutputStream(length < 32 ? 32 : length + 32);
                try {
                    bitcoinSerializeToStream(stream, false);
                } catch (IOException e) {
                    throw new RuntimeException(e); // cannot happen
                }
                cachedTxId = Sha256Hash.wrapReversed(Sha256Hash.hashTwice(stream.toByteArray()));
            }
        }
        return cachedTxId;
    }

    /**
     * Returns the witness transaction id (aka witness id) as per BIP144. For transactions without witness, this is the
     * same as {@link #getTxId()}.
     */
    public Sha256Hash getWTxId() {
        if (cachedWTxId == null) {
            if (!hasWitnesses() && cachedTxId != null) {
                cachedWTxId = cachedTxId;
            } else {
                ByteArrayOutputStream baos = new ByteArrayOutputStream();
                try {
                    bitcoinSerializeToStream(baos, hasWitnesses());
                } catch (IOException e) {
                    throw new RuntimeException(e); // cannot happen
                }
                cachedWTxId = Sha256Hash.wrapReversed(Sha256Hash.hashTwice(baos.toByteArray()));
            }
        }
        return cachedWTxId;
    }

    /**
     * Gets the sum of the inputs, regardless of who owns them.
     */
    public Coin getInputSum() {
        Coin inputTotal = Coin.ZERO;

        for (TransactionInput input: inputs) {
            Coin inputValue = input.getValue();
            if (inputValue != null) {
                inputTotal = inputTotal.add(inputValue);
            }
        }

        return inputTotal;
    }

    /**
     * Calculates the sum of the outputs that are sending coins to a key in the wallet.
     */
    public Coin getValueSentToMe(TransactionBag transactionBag) {
        // This is tested in WalletTest.
        Coin v = Coin.ZERO;
        for (TransactionOutput o : outputs) {
            if (!o.isMineOrWatched(transactionBag)) continue;
            v = v.add(o.getValue());
        }
        return v;
    }

    /**
     * Returns a map of block [hashes] which contain the transaction mapped to relativity counters, or null if this
     * transaction doesn't have that data because it's not stored in the wallet or because it has never appeared in a
     * block.
     */
    @Nullable
    public Map<Sha256Hash, Integer> getAppearsInHashes() {
        return appearsInHashes != null ? ImmutableMap.copyOf(appearsInHashes) : null;
    }

    /**
     * Convenience wrapper around getConfidence().getConfidenceType()
     * @return true if this transaction hasn't been seen in any block yet.
     */
    public boolean isPending() {
        return getConfidence().getConfidenceType() == TransactionConfidence.ConfidenceType.PENDING;
    }

    /**
     * <p>Puts the given block in the internal set of blocks in which this transaction appears. This is
     * used by the wallet to ensure transactions that appear on side chains are recorded properly even though the
     * block stores do not save the transaction data at all.</p>
     *
     * <p>If there is a re-org this will be called once for each block that was previously seen, to update which block
     * is the best chain. The best chain block is guaranteed to be called last. So this must be idempotent.</p>
     *
     * <p>Sets updatedAt to be the earliest valid block time where this tx was seen.</p>
     *
     * @param block     The {@link StoredBlock} in which the transaction has appeared.
     * @param bestChain whether to set the updatedAt timestamp from the block header (only if not already set)
     * @param relativityOffset A number that disambiguates the order of transactions within a block.
     */
    public void setBlockAppearance(StoredBlock block, boolean bestChain, int relativityOffset) {
        long blockTime = block.getHeader().getTimeSeconds() * 1000;
        if (bestChain && (updatedAt == null || updatedAt.getTime() == 0 || updatedAt.getTime() > blockTime)) {
            updatedAt = new Date(blockTime);
        }

        addBlockAppearance(block.getHeader().getHash(), relativityOffset);

        if (bestChain) {
            TransactionConfidence transactionConfidence = getConfidence();
            // This sets type to BUILDING and depth to one.
            transactionConfidence.setAppearedAtChainHeight(block.getHeight());
        }
    }

    public void addBlockAppearance(final Sha256Hash blockHash, int relativityOffset) {
        if (appearsInHashes == null) {
            // TODO: This could be a lot more memory efficient as we'll typically only store one element.
            appearsInHashes = new TreeMap<>();
        }
        appearsInHashes.put(blockHash, relativityOffset);
    }

    /**
     * Calculates the sum of the inputs that are spending coins with keys in the wallet. This requires the
     * transactions sending coins to those keys to be in the wallet. This method will not attempt to download the
     * blocks containing the input transactions if the key is in the wallet but the transactions are not.
     *
     * @return sum of the inputs that are spending coins with keys in the wallet
     */
    public Coin getValueSentFromMe(TransactionBag wallet) throws ScriptException {
        // This is tested in WalletTest.
        Coin v = Coin.ZERO;
        for (TransactionInput input : inputs) {
            // This input is taking value from a transaction in our wallet. To discover the value,
            // we must find the connected transaction.
            TransactionOutput connected = input.getConnectedOutput(wallet.getTransactionPool(Pool.UNSPENT));
            if (connected == null)
                connected = input.getConnectedOutput(wallet.getTransactionPool(Pool.SPENT));
            if (connected == null)
                connected = input.getConnectedOutput(wallet.getTransactionPool(Pool.PENDING));
            if (connected == null)
                continue;
            // The connected output may be the change to the sender of a previous input sent to this wallet. In this
            // case we ignore it.
            if (!connected.isMineOrWatched(wallet))
                continue;
            v = v.add(connected.getValue());
        }
        return v;
    }

    /**
     * Gets the sum of the outputs of the transaction. If the outputs are less than the inputs, it does not count the fee.
     * @return the sum of the outputs regardless of who owns them.
     */
    public Coin getOutputSum() {
        Coin totalOut = Coin.ZERO;

        for (TransactionOutput output: outputs) {
            totalOut = totalOut.add(output.getValue());
        }

        return totalOut;
    }

    @Nullable private Coin cachedValue;
    @Nullable private TransactionBag cachedForBag;

    /**
     * Returns the difference of {@link Transaction#getValueSentToMe(TransactionBag)} and {@link Transaction#getValueSentFromMe(TransactionBag)}.
     */
    public Coin getValue(TransactionBag wallet) throws ScriptException {
        // FIXME: TEMP PERF HACK FOR ANDROID - this crap can go away once we have a real payments API.
        boolean isAndroid = Utils.isAndroidRuntime();
        if (isAndroid && cachedValue != null && cachedForBag == wallet)
            return cachedValue;
        Coin result = getValueSentToMe(wallet).subtract(getValueSentFromMe(wallet));
        if (isAndroid) {
            cachedValue = result;
            cachedForBag = wallet;
        }
        return result;
    }

    /**
     * The transaction fee is the difference of the value of all inputs and the value of all outputs. Currently, the fee
     * can only be determined for transactions created by us.
     *
     * @return fee, or null if it cannot be determined
     */
    public Coin getFee() {
        Coin fee = Coin.ZERO;
        if (inputs.isEmpty() || outputs.isEmpty()) // Incomplete transaction
            return null;
        for (TransactionInput input : inputs) {
            if (input.getValue() == null)
                return null;
            fee = fee.add(input.getValue());
        }
        for (TransactionOutput output : outputs) {
            fee = fee.subtract(output.getValue());
        }
        return fee;
    }

    /**
     * Returns true if any of the outputs is marked as spent.
     */
    public boolean isAnyOutputSpent() {
        for (TransactionOutput output : outputs) {
            if (!output.isAvailableForSpending())
                return true;
        }
        return false;
    }

    /**
     * Returns false if this transaction has at least one output that is owned by the given wallet and unspent, true
     * otherwise.
     */
    public boolean isEveryOwnedOutputSpent(TransactionBag transactionBag) {
        for (TransactionOutput output : outputs) {
            if (output.isAvailableForSpending() && output.isMineOrWatched(transactionBag))
                return false;
        }
        return true;
    }

    /**
     * Returns the earliest time at which the transaction was seen (broadcast or included into the chain),
     * or the epoch if that information isn't available.
     */
    public Date getUpdateTime() {
        if (updatedAt == null) {
            // Older wallets did not store this field. Set to the epoch.
            updatedAt = new Date(0);
        }
        return updatedAt;
    }

    public void setUpdateTime(Date updatedAt) {
        this.updatedAt = updatedAt;
    }

    /**
     * These constants are a part of a scriptSig signature on the inputs. They define the details of how a
     * transaction can be redeemed, specifically, they control how the hash of the transaction is calculated.
     */
    public enum SigHash {
        ALL(1),
        NONE(2),
        SINGLE(3),
        ANYONECANPAY(0x80), // Caution: Using this type in isolation is non-standard. Treated similar to ANYONECANPAY_ALL.
        ANYONECANPAY_ALL(0x81),
        ANYONECANPAY_NONE(0x82),
        ANYONECANPAY_SINGLE(0x83),
        UNSET(0); // Caution: Using this type in isolation is non-standard. Treated similar to ALL.

        public final int value;

        /**
         * @param value
         */
        private SigHash(final int value) {
            this.value = value;
        }

        /**
         * @return the value as a byte
         */
        public byte byteValue() {
            return (byte) this.value;
        }
    }

    /**
     * @deprecated Instead use SigHash.ANYONECANPAY.value or SigHash.ANYONECANPAY.byteValue() as appropriate.
     */
    public static final byte SIGHASH_ANYONECANPAY_VALUE = (byte) 0x80;

    @Override
    protected void unCache() {
        super.unCache();
        cachedTxId = null;
        cachedWTxId = null;
    }

    protected static int calcLength(byte[] buf, int offset) {
        VarInt varint;
        // jump past version (uint32)
        int cursor = offset + 4;

        int i;
        long scriptLen;

        varint = new VarInt(buf, cursor);
        long txInCount = varint.value;
        cursor += varint.getOriginalSizeInBytes();

        for (i = 0; i < txInCount; i++) {
            // 36 = length of previous_outpoint
            cursor += 36;
            varint = new VarInt(buf, cursor);
            scriptLen = varint.value;
            // 4 = length of sequence field (unint32)
            cursor += scriptLen + 4 + varint.getOriginalSizeInBytes();
        }

        varint = new VarInt(buf, cursor);
        long txOutCount = varint.value;
        cursor += varint.getOriginalSizeInBytes();

        for (i = 0; i < txOutCount; i++) {
            // 8 = length of tx value field (uint64)
            cursor += 8;
            varint = new VarInt(buf, cursor);
            scriptLen = varint.value;
            cursor += scriptLen + varint.getOriginalSizeInBytes();
        }
        // 4 = length of lock_time field (uint32)
        return cursor - offset + 4;
    }

    /**
     * Deserialize according to <a href="https://github.com/bitcoin/bips/blob/master/bip-0144.mediawiki">BIP144</a> or
     * the <a href="https://en.bitcoin.it/wiki/Protocol_documentation#tx">classic format</a>, depending on if the
     * transaction is segwit or not.
     */
    @Override
    protected void parse() throws ProtocolException {
        cursor = offset;
        optimalEncodingMessageSize = 4;

        // version
        version = readUint32();
        // peek at marker
        byte marker = payload[cursor];
        boolean useSegwit = marker == 0;
        // marker, flag
        if (useSegwit) {
            readBytes(2);
            optimalEncodingMessageSize += 2;
        }
        // txin_count, txins
        parseInputs();
        // txout_count, txouts
        parseOutputs();
        // script_witnesses
        if (useSegwit)
            parseWitnesses();
        // lock_time
        lockTime = readUint32();
        optimalEncodingMessageSize += 4;

        length = cursor - offset;
    }

    private void parseInputs() {
        long numInputs = readVarInt();
        optimalEncodingMessageSize += VarInt.sizeOf(numInputs);
<<<<<<< HEAD
        inputs = new ArrayList<TransactionInput>(Math.min((int) numInputs, MAX_INITIAL_INPUTS_OUTPUTS_SIZE));
=======
        inputs = new ArrayList<>(Math.min((int) numInputs, Utils.MAX_INITIAL_ARRAY_LENGTH));
>>>>>>> ea3a70e8
        for (long i = 0; i < numInputs; i++) {
            TransactionInput input = new TransactionInput(params, this, payload, cursor, serializer);
            inputs.add(input);
            long scriptLen = readVarInt(TransactionOutPoint.MESSAGE_LENGTH);
            optimalEncodingMessageSize += TransactionOutPoint.MESSAGE_LENGTH + VarInt.sizeOf(scriptLen) + scriptLen + 4;
            cursor += scriptLen + 4;
        }
    }

    private void parseOutputs() {
        long numOutputs = readVarInt();
        optimalEncodingMessageSize += VarInt.sizeOf(numOutputs);
<<<<<<< HEAD
        outputs = new ArrayList<TransactionOutput>(Math.min((int) numOutputs, MAX_INITIAL_INPUTS_OUTPUTS_SIZE));
=======
        outputs = new ArrayList<>(Math.min((int) numOutputs, Utils.MAX_INITIAL_ARRAY_LENGTH));
>>>>>>> ea3a70e8
        for (long i = 0; i < numOutputs; i++) {
            TransactionOutput output = new TransactionOutput(params, this, payload, cursor, serializer);
            outputs.add(output);
            long scriptLen = readVarInt(8);
            optimalEncodingMessageSize += 8 + VarInt.sizeOf(scriptLen) + scriptLen;
            cursor += scriptLen;
        }
    }

    private void parseWitnesses() {
        int numWitnesses = inputs.size();
        for (int i = 0; i < numWitnesses; i++) {
            long pushCount = readVarInt();
            TransactionWitness witness = new TransactionWitness((int) pushCount);
            getInput(i).setWitness(witness);
            optimalEncodingMessageSize += VarInt.sizeOf(pushCount);
            for (int y = 0; y < pushCount; y++) {
                long pushSize = readVarInt();
                optimalEncodingMessageSize += VarInt.sizeOf(pushSize) + pushSize;
                byte[] push = readBytes((int) pushSize);
                witness.setPush(y, push);
            }
        }
    }

    /** @return true of the transaction has any witnesses in any of its inputs */
    public boolean hasWitnesses() {
        for (TransactionInput in : inputs)
            if (in.hasWitness())
                return true;
        return false;
    }

    public int getOptimalEncodingMessageSize() {
        if (optimalEncodingMessageSize != 0)
            return optimalEncodingMessageSize;
        optimalEncodingMessageSize = getMessageSize();
        return optimalEncodingMessageSize;
    }

    /**
     * The priority (coin age) calculation doesn't use the regular message size, but rather one adjusted downwards
     * for the number of inputs. The goal is to incentivise cleaning up the UTXO set with free transactions, if one
     * can do so.
     */
    public int getMessageSizeForPriorityCalc() {
        int size = getMessageSize();
        for (TransactionInput input : inputs) {
            // 41: min size of an input
            // 110: enough to cover a compressed pubkey p2sh redemption (somewhat arbitrary).
            int benefit = 41 + Math.min(110, input.getScriptSig().getProgram().length);
            if (size > benefit)
                size -= benefit;
        }
        return size;
    }

    /**
     * A coinbase transaction is one that creates a new coin. They are the first transaction in each block and their
     * value is determined by a formula that all implementations of Bitcoin share. In 2011 the value of a coinbase
     * transaction is 50 coins, but in future it will be less. A coinbase transaction is defined not only by its
     * position in a block but by the data in the inputs.
     */
    public boolean isCoinBase() {
        return inputs.size() == 1 && inputs.get(0).isCoinBase();
    }

    /**
     * A transaction is mature if it is either a building coinbase tx that is as deep or deeper than the required coinbase depth, or a non-coinbase tx.
     */
    public boolean isMature() {
        if (!isCoinBase())
            return true;

        if (getConfidence().getConfidenceType() != ConfidenceType.BUILDING)
            return false;

        return getConfidence().getDepthInBlocks() >= params.getSpendableCoinbaseDepth();
    }

    @Override
    public String toString() {
        MoreObjects.ToStringHelper helper = MoreObjects.toStringHelper(this);
        helper.addValue(toString(null, null));
        return helper.toString();
    }

    /**
     * A human readable version of the transaction useful for debugging. The format is not guaranteed to be stable.
     * @param chain If provided, will be used to estimate lock times (if set). Can be null.
     */
    public String toString(@Nullable AbstractBlockChain chain, @Nullable CharSequence indent) {
        if (indent == null)
            indent = "";
        StringBuilder s = new StringBuilder();
<<<<<<< HEAD
        s.append("  ").append(getHashAsString()).append('\n');
        if (updatedAt != null)
            s.append("  updated: ").append(Utils.dateTimeFormat(updatedAt)).append('\n');
        if (version != 1)
            s.append("  version ").append(version).append('\n');
=======
        Sha256Hash txId = getTxId(), wTxId = getWTxId();
        s.append(indent).append(txId);
        if (!wTxId.equals(txId))
            s.append(", wtxid ").append(wTxId);
        s.append('\n');
        if (updatedAt != null)
            s.append(indent).append("updated: ").append(Utils.dateTimeFormat(updatedAt)).append('\n');
        if (version != 1)
            s.append(indent).append("version ").append(version).append('\n');
>>>>>>> ea3a70e8
        if (isTimeLocked()) {
            s.append(indent).append("time locked until ");
            if (lockTime < LOCKTIME_THRESHOLD) {
                s.append("block ").append(lockTime);
                if (chain != null) {
                    s.append(" (estimated to be reached at ")
                            .append(Utils.dateTimeFormat(chain.estimateBlockTime((int) lockTime))).append(')');
                }
            } else {
                s.append(Utils.dateTimeFormat(lockTime * 1000));
            }
            s.append('\n');
        }
        if (hasRelativeLockTime()) {
<<<<<<< HEAD
            s.append("  has relative lock time\n");
        }
        if (isOptInFullRBF()) {
            s.append("  opts into full replace-by-fee\n");
        }
=======
            s.append(indent).append("has relative lock time\n");
        }
        if (isOptInFullRBF()) {
            s.append(indent).append("opts into full replace-by-fee\n");
        }
        if (purpose != null)
            s.append(indent).append("purpose: ").append(purpose).append('\n');
>>>>>>> ea3a70e8
        if (isCoinBase()) {
            String script;
            String script2;
            try {
                script = inputs.get(0).getScriptSig().toString();
                script2 = outputs.get(0).getScriptPubKey().toString();
            } catch (ScriptException e) {
                script = "???";
                script2 = "???";
            }
            s.append(indent).append("   == COINBASE TXN (scriptSig ").append(script).append(")  (scriptPubKey ").append(script2)
                    .append(")\n");
            return s.toString();
        }
        if (!inputs.isEmpty()) {
<<<<<<< HEAD
            for (TransactionInput in : inputs) {
                s.append("     ");
                s.append("in   ");

                try {
                    String scriptSigStr = in.getScriptSig().toString();
                    s.append(!Strings.isNullOrEmpty(scriptSigStr) ? scriptSigStr : "<no scriptSig>");
                    if (in.getValue() != null)
                        s.append(" ").append(in.getValue().toFriendlyString());
                    s.append("\n          ");
                    s.append("outpoint:");
                    final TransactionOutPoint outpoint = in.getOutpoint();
                    s.append(outpoint.toString());
                    final TransactionOutput connectedOutput = outpoint.getConnectedOutput();
                    if (connectedOutput != null) {
                        Script scriptPubKey = connectedOutput.getScriptPubKey();
                        if (scriptPubKey.isSentToAddress() || scriptPubKey.isPayToScriptHash()) {
                            s.append(" hash160:");
                            s.append(Utils.HEX.encode(scriptPubKey.getPubKeyHash()));
                        }
                    }
                    if (in.hasSequence()) {
                        s.append("\n          sequence:").append(Long.toHexString(in.getSequenceNumber()));
                        if (in.isOptInFullRBF())
                            s.append(", opts into full RBF");
                        if (version >=2 && in.hasRelativeLockTime())
                            s.append(", has RLT");
                    }
                } catch (Exception e) {
                    s.append("[exception: ").append(e.getMessage()).append("]");
                }
                s.append('\n');
            }
        } else {
            s.append("     ");
=======
            int i = 0;
            for (TransactionInput in : inputs) {
                s.append(indent).append("   ");
                s.append("in   ");

                try {
                    s.append(in.getScriptSig());
                    final Coin value = in.getValue();
                    if (value != null)
                        s.append("  ").append(value.toFriendlyString());
                    s.append('\n');
                    if (in.hasWitness()) {
                        s.append(indent).append("        witness:");
                        s.append(in.getWitness());
                        s.append('\n');
                    }
                    final TransactionOutPoint outpoint = in.getOutpoint();
                    final TransactionOutput connectedOutput = outpoint.getConnectedOutput();
                    s.append(indent).append("        ");
                    if (connectedOutput != null) {
                        Script scriptPubKey = connectedOutput.getScriptPubKey();
                        ScriptType scriptType = scriptPubKey.getScriptType();
                        if (scriptType != null)
                            s.append(scriptType).append(" addr:").append(scriptPubKey.getToAddress(params));
                        else
                            s.append("unknown script type");
                    } else {
                        s.append("unconnected");
                    }
                    s.append("  outpoint:").append(outpoint).append('\n');
                    if (in.hasSequence()) {
                        s.append(indent).append("        sequence:").append(Long.toHexString(in.getSequenceNumber()));
                        if (in.isOptInFullRBF())
                            s.append(", opts into full RBF");
                        if (version >= 2 && in.hasRelativeLockTime())
                            s.append(", has RLT");
                        s.append('\n');
                    }
                } catch (Exception e) {
                    s.append("[exception: ").append(e.getMessage()).append("]\n");
                }
                i++;
            }
        } else {
            s.append(indent).append("   ");
>>>>>>> ea3a70e8
            s.append("INCOMPLETE: No inputs!\n");
        }
        for (TransactionOutput out : outputs) {
            s.append(indent).append("   ");
            s.append("out  ");
            try {
<<<<<<< HEAD
                String scriptPubKeyStr = out.getScriptPubKey().toString();
                s.append(!Strings.isNullOrEmpty(scriptPubKeyStr) ? scriptPubKeyStr : "<no scriptPubKey>");
                s.append(" ");
=======
                Script scriptPubKey = out.getScriptPubKey();
                s.append(scriptPubKey.getChunks().size() > 0 ? scriptPubKey.toString() : "<no scriptPubKey>");
                s.append("  ");
>>>>>>> ea3a70e8
                s.append(out.getValue().toFriendlyString());
                s.append('\n');
                s.append(indent).append("        ");
                ScriptType scriptType = scriptPubKey.getScriptType();
                if (scriptType != null)
                    s.append(scriptType).append(" addr:").append(scriptPubKey.getToAddress(params));
                else
                    s.append("unknown script type");
                if (!out.isAvailableForSpending()) {
                    s.append("  spent");
                    final TransactionInput spentBy = out.getSpentBy();
                    if (spentBy != null) {
                        s.append(" by:");
                        s.append(spentBy.getParentTransaction().getTxId()).append(':')
                                .append(spentBy.getIndex());
                    }
                }
                if (scriptType != null || !out.isAvailableForSpending())
                    s.append('\n');
            } catch (Exception e) {
                s.append("[exception: ").append(e.getMessage()).append("]\n");
            }
        }
        final Coin fee = getFee();
        if (fee != null) {
            final int size = unsafeBitcoinSerialize().length;
            s.append(indent).append("   fee  ").append(fee.multiply(1000).divide(size).toFriendlyString()).append("/kB, ")
                    .append(fee.toFriendlyString()).append(" for ").append(size).append(" bytes\n");
        }
        return s.toString();
    }

    /**
     * Removes all the inputs from this transaction.
     * Note that this also invalidates the length attribute
     */
    public void clearInputs() {
        unCache();
        for (TransactionInput input : inputs) {
            input.setParent(null);
        }
        inputs.clear();
        // You wanted to reserialize, right?
        this.length = this.unsafeBitcoinSerialize().length;
    }

    /**
     * Adds an input to this transaction that imports value from the given output. Note that this input is <i>not</i>
<<<<<<< HEAD
     * complete and after every input is added with {@link #addInput()} and every output is added with
     * {@link #addOutput()}, a {@link TransactionSigner} must be used to finalize the transaction and finish the inputs
=======
     * complete and after every input is added with {@link #addInput(TransactionInput)} and every output is added with
     * {@link #addOutput(TransactionOutput)}, a {@link TransactionSigner} must be used to finalize the transaction and finish the inputs
>>>>>>> ea3a70e8
     * off. Otherwise it won't be accepted by the network.
     * @return the newly created input.
     */
    public TransactionInput addInput(TransactionOutput from) {
        return addInput(new TransactionInput(params, this, from));
    }

    /**
     * Adds an input directly, with no checking that it's valid.
     * @return the new input.
     */
    public TransactionInput addInput(TransactionInput input) {
        unCache();
        input.setParent(this);
        inputs.add(input);
        adjustLength(inputs.size(), input.length);
        return input;
    }

    /**
     * Creates and adds an input to this transaction, with no checking that it's valid.
     * @return the newly created input.
     */
    public TransactionInput addInput(Sha256Hash spendTxHash, long outputIndex, Script script) {
        return addInput(new TransactionInput(params, this, script.getProgram(), new TransactionOutPoint(params, outputIndex, spendTxHash)));
    }

    /**
     * Adds a new and fully signed input for the given parameters. Note that this method is <b>not</b> thread safe
     * and requires external synchronization. Please refer to general documentation on Bitcoin scripting and contracts
     * to understand the values of sigHash and anyoneCanPay: otherwise you can use the other form of this method
     * that sets them to typical defaults.
     *
     * @throws ScriptException if the scriptPubKey is not a pay to address or pay to pubkey script.
     */
    public TransactionInput addSignedInput(TransactionOutPoint prevOut, Script scriptPubKey, ECKey sigKey,
                                           SigHash sigHash, boolean anyoneCanPay) throws ScriptException {
        // Verify the API user didn't try to do operations out of order.
        checkState(!outputs.isEmpty(), "Attempting to sign tx without outputs.");
        TransactionInput input = new TransactionInput(params, this, new byte[] {}, prevOut);
        addInput(input);
        int inputIndex = inputs.size() - 1;
        if (ScriptPattern.isP2PK(scriptPubKey)) {
            TransactionSignature signature = calculateSignature(inputIndex, sigKey, scriptPubKey, sigHash,
                    anyoneCanPay);
            input.setScriptSig(ScriptBuilder.createInputScript(signature));
            input.setWitness(null);
        } else if (ScriptPattern.isP2PKH(scriptPubKey)) {
            TransactionSignature signature = calculateSignature(inputIndex, sigKey, scriptPubKey, sigHash,
                    anyoneCanPay);
            input.setScriptSig(ScriptBuilder.createInputScript(signature, sigKey));
            input.setWitness(null);
        } else if (ScriptPattern.isP2WPKH(scriptPubKey)) {
            Script scriptCode = new ScriptBuilder()
                    .data(ScriptBuilder.createOutputScript(LegacyAddress.fromKey(params, sigKey)).getProgram()).build();
            TransactionSignature signature = calculateWitnessSignature(inputIndex, sigKey, scriptCode, input.getValue(),
                    sigHash, anyoneCanPay);
            input.setScriptSig(ScriptBuilder.createEmpty());
            input.setWitness(TransactionWitness.redeemP2WPKH(signature, sigKey));
        } else {
            throw new ScriptException(ScriptError.SCRIPT_ERR_UNKNOWN_ERROR, "Don't know how to sign for this kind of scriptPubKey: " + scriptPubKey);
        }
        return input;
    }

    /**
     * Same as {@link #addSignedInput(TransactionOutPoint, Script, ECKey, Transaction.SigHash, boolean)}
     * but defaults to {@link SigHash#ALL} and "false" for the anyoneCanPay flag. This is normally what you want.
     */
    public TransactionInput addSignedInput(TransactionOutPoint prevOut, Script scriptPubKey, ECKey sigKey) throws ScriptException {
        return addSignedInput(prevOut, scriptPubKey, sigKey, SigHash.ALL, false);
    }

    /**
     * Adds an input that points to the given output and contains a valid signature for it, calculated using the
     * signing key.
     */
    public TransactionInput addSignedInput(TransactionOutput output, ECKey signingKey) {
        return addSignedInput(output.getOutPointFor(), output.getScriptPubKey(), signingKey);
    }

    /**
     * Adds an input that points to the given output and contains a valid signature for it, calculated using the
     * signing key.
     */
    public TransactionInput addSignedInput(TransactionOutput output, ECKey signingKey, SigHash sigHash, boolean anyoneCanPay) {
        return addSignedInput(output.getOutPointFor(), output.getScriptPubKey(), signingKey, sigHash, anyoneCanPay);
    }

    /**
     * Removes all the outputs from this transaction.
     * Note that this also invalidates the length attribute
     */
    public void clearOutputs() {
        unCache();
        for (TransactionOutput output : outputs) {
            output.setParent(null);
        }
        outputs.clear();
        // You wanted to reserialize, right?
        this.length = this.unsafeBitcoinSerialize().length;
    }

    /**
     * Adds the given output to this transaction. The output must be completely initialized. Returns the given output.
     */
    public TransactionOutput addOutput(TransactionOutput to) {
        unCache();
        to.setParent(this);
        outputs.add(to);
        adjustLength(outputs.size(), to.length);
        return to;
    }

    /**
     * Creates an output based on the given address and value, adds it to this transaction, and returns the new output.
     */
    public TransactionOutput addOutput(Coin value, Address address) {
        return addOutput(new TransactionOutput(params, this, value, address));
    }

    /**
     * Creates an output that pays to the given pubkey directly (no address) with the given value, adds it to this
     * transaction, and returns the new output.
     */
    public TransactionOutput addOutput(Coin value, ECKey pubkey) {
        return addOutput(new TransactionOutput(params, this, value, pubkey));
    }

    /**
     * Creates an output that pays to the given script. The address and key forms are specialisations of this method,
     * you won't normally need to use it unless you're doing unusual things.
     */
    public TransactionOutput addOutput(Coin value, Script script) {
        return addOutput(new TransactionOutput(params, this, value, script.getProgram()));
    }


    /**
     * Calculates a signature that is valid for being inserted into the input at the given position. This is simply
     * a wrapper around calling {@link Transaction#hashForSignature(int, byte[], Transaction.SigHash, boolean)}
     * followed by {@link ECKey#sign(Sha256Hash)} and then returning a new {@link TransactionSignature}. The key
     * must be usable for signing as-is: if the key is encrypted it must be decrypted first external to this method.
     *
     * @param inputIndex Which input to calculate the signature for, as an index.
     * @param key The private key used to calculate the signature.
     * @param redeemScript Byte-exact contents of the scriptPubKey that is being satisified, or the P2SH redeem script.
     * @param hashType Signing mode, see the enum for documentation.
     * @param anyoneCanPay Signing mode, see the SigHash enum for documentation.
     * @return A newly calculated signature object that wraps the r, s and sighash components.
     */
    public TransactionSignature calculateSignature(int inputIndex, ECKey key,
                                                                byte[] redeemScript,
                                                                SigHash hashType, boolean anyoneCanPay) {
        Sha256Hash hash = hashForSignature(inputIndex, redeemScript, hashType, anyoneCanPay);
        return new TransactionSignature(key.sign(hash), hashType, anyoneCanPay);
    }

    /**
     * Calculates a signature that is valid for being inserted into the input at the given position. This is simply
     * a wrapper around calling {@link Transaction#hashForSignature(int, byte[], Transaction.SigHash, boolean)}
     * followed by {@link ECKey#sign(Sha256Hash)} and then returning a new {@link TransactionSignature}.
     *
     * @param inputIndex Which input to calculate the signature for, as an index.
     * @param key The private key used to calculate the signature.
     * @param redeemScript The scriptPubKey that is being satisified, or the P2SH redeem script.
     * @param hashType Signing mode, see the enum for documentation.
     * @param anyoneCanPay Signing mode, see the SigHash enum for documentation.
     * @return A newly calculated signature object that wraps the r, s and sighash components.
     */
    public TransactionSignature calculateSignature(int inputIndex, ECKey key,
                                                                 Script redeemScript,
                                                                 SigHash hashType, boolean anyoneCanPay) {
        Sha256Hash hash = hashForSignature(inputIndex, redeemScript.getProgram(), hashType, anyoneCanPay);
        return new TransactionSignature(key.sign(hash), hashType, anyoneCanPay);
    }

    /**
     * Calculates a signature that is valid for being inserted into the input at the given position. This is simply
     * a wrapper around calling {@link Transaction#hashForSignature(int, byte[], Transaction.SigHash, boolean)}
     * followed by {@link ECKey#sign(Sha256Hash)} and then returning a new {@link TransactionSignature}. The key
     * must be usable for signing as-is: if the key is encrypted it must be decrypted first external to this method.
     *
     * @param inputIndex Which input to calculate the signature for, as an index.
     * @param key The private key used to calculate the signature.
     * @param aesKey The AES key to use for decryption of the private key. If null then no decryption is required.
     * @param redeemScript Byte-exact contents of the scriptPubKey that is being satisified, or the P2SH redeem script.
     * @param hashType Signing mode, see the enum for documentation.
     * @param anyoneCanPay Signing mode, see the SigHash enum for documentation.
     * @return A newly calculated signature object that wraps the r, s and sighash components.
     */
    public TransactionSignature calculateSignature(int inputIndex, ECKey key,
                                                   @Nullable KeyParameter aesKey,
                                                   byte[] redeemScript,
                                                   SigHash hashType, boolean anyoneCanPay) {
        Sha256Hash hash = hashForSignature(inputIndex, redeemScript, hashType, anyoneCanPay);
        return new TransactionSignature(key.sign(hash, aesKey), hashType, anyoneCanPay);
    }

    /**
     * Calculates a signature that is valid for being inserted into the input at the given position. This is simply
     * a wrapper around calling {@link Transaction#hashForSignature(int, byte[], Transaction.SigHash, boolean)}
     * followed by {@link ECKey#sign(Sha256Hash)} and then returning a new {@link TransactionSignature}.
     *
     * @param inputIndex Which input to calculate the signature for, as an index.
     * @param key The private key used to calculate the signature.
     * @param aesKey The AES key to use for decryption of the private key. If null then no decryption is required.
     * @param redeemScript The scriptPubKey that is being satisified, or the P2SH redeem script.
     * @param hashType Signing mode, see the enum for documentation.
     * @param anyoneCanPay Signing mode, see the SigHash enum for documentation.
     * @return A newly calculated signature object that wraps the r, s and sighash components.
     */
    public TransactionSignature calculateSignature(int inputIndex, ECKey key,
                                                   @Nullable KeyParameter aesKey,
                                                   Script redeemScript,
                                                   SigHash hashType, boolean anyoneCanPay) {
        Sha256Hash hash = hashForSignature(inputIndex, redeemScript.getProgram(), hashType, anyoneCanPay);
        return new TransactionSignature(key.sign(hash, aesKey), hashType, anyoneCanPay);
    }

    /**
     * <p>Calculates a signature hash, that is, a hash of a simplified form of the transaction. How exactly the transaction
     * is simplified is specified by the type and anyoneCanPay parameters.</p>
     *
     * <p>This is a low level API and when using the regular {@link Wallet} class you don't have to call this yourself.
     * When working with more complex transaction types and contracts, it can be necessary. When signing a P2SH output
     * the redeemScript should be the script encoded into the scriptSig field, for normal transactions, it's the
     * scriptPubKey of the output you're signing for.</p>
     *
     * @param inputIndex input the signature is being calculated for. Tx signatures are always relative to an input.
     * @param redeemScript the bytes that should be in the given input during signing.
     * @param type Should be SigHash.ALL
     * @param anyoneCanPay should be false.
     */
    public Sha256Hash hashForSignature(int inputIndex, byte[] redeemScript,
                                                    SigHash type, boolean anyoneCanPay) {
        byte sigHashType = (byte) TransactionSignature.calcSigHashValue(type, anyoneCanPay);
        return hashForSignature(inputIndex, redeemScript, sigHashType);
    }

    /**
     * <p>Calculates a signature hash, that is, a hash of a simplified form of the transaction. How exactly the transaction
     * is simplified is specified by the type and anyoneCanPay parameters.</p>
     *
     * <p>This is a low level API and when using the regular {@link Wallet} class you don't have to call this yourself.
     * When working with more complex transaction types and contracts, it can be necessary. When signing a P2SH output
     * the redeemScript should be the script encoded into the scriptSig field, for normal transactions, it's the
     * scriptPubKey of the output you're signing for.</p>
     *
     * @param inputIndex input the signature is being calculated for. Tx signatures are always relative to an input.
     * @param redeemScript the script that should be in the given input during signing.
     * @param type Should be SigHash.ALL
     * @param anyoneCanPay should be false.
     */
    public Sha256Hash hashForSignature(int inputIndex, Script redeemScript,
                                                    SigHash type, boolean anyoneCanPay) {
        int sigHash = TransactionSignature.calcSigHashValue(type, anyoneCanPay);
        return hashForSignature(inputIndex, redeemScript.getProgram(), (byte) sigHash);
    }

    /**
     * This is required for signatures which use a sigHashType which cannot be represented using SigHash and anyoneCanPay
     * See transaction c99c49da4c38af669dea436d3e73780dfdb6c1ecf9958baa52960e8baee30e73, which has sigHashType 0
     */
    public Sha256Hash hashForSignature(int inputIndex, byte[] connectedScript, byte sigHashType) {
        // The SIGHASH flags are used in the design of contracts, please see this page for a further understanding of
        // the purposes of the code in this method:
        //
        //   https://en.bitcoin.it/wiki/Contracts

        try {
            // Create a copy of this transaction to operate upon because we need make changes to the inputs and outputs.
            // It would not be thread-safe to change the attributes of the transaction object itself.
            Transaction tx = this.params.getDefaultSerializer().makeTransaction(this.bitcoinSerialize());

            // Clear input scripts in preparation for signing. If we're signing a fresh
            // transaction that step isn't very helpful, but it doesn't add much cost relative to the actual
            // EC math so we'll do it anyway.
            for (int i = 0; i < tx.inputs.size(); i++) {
                TransactionInput input = tx.inputs.get(i);
                input.clearScriptBytes();
                input.setWitness(null);
            }

            // This step has no purpose beyond being synchronized with Bitcoin Core's bugs. OP_CODESEPARATOR
            // is a legacy holdover from a previous, broken design of executing scripts that shipped in Bitcoin 0.1.
            // It was seriously flawed and would have let anyone take anyone elses money. Later versions switched to
            // the design we use today where scripts are executed independently but share a stack. This left the
            // OP_CODESEPARATOR instruction having no purpose as it was only meant to be used internally, not actually
            // ever put into scripts. Deleting OP_CODESEPARATOR is a step that should never be required but if we don't
            // do it, we could split off the best chain.
            connectedScript = Script.removeAllInstancesOfOp(connectedScript, ScriptOpCodes.OP_CODESEPARATOR);

            // Set the input to the script of its output. Bitcoin Core does this but the step has no obvious purpose as
            // the signature covers the hash of the prevout transaction which obviously includes the output script
            // already. Perhaps it felt safer to him in some way, or is another leftover from how the code was written.
            TransactionInput input = tx.inputs.get(inputIndex);
            input.setScriptBytes(connectedScript);

            if ((sigHashType & 0x1f) == SigHash.NONE.value) {
                // SIGHASH_NONE means no outputs are signed at all - the signature is effectively for a "blank cheque".
                tx.outputs = new ArrayList<>(0);
                // The signature isn't broken by new versions of the transaction issued by other parties.
                for (int i = 0; i < tx.inputs.size(); i++)
                    if (i != inputIndex)
                        tx.inputs.get(i).setSequenceNumber(0);
            } else if ((sigHashType & 0x1f) == SigHash.SINGLE.value) {
                // SIGHASH_SINGLE means only sign the output at the same index as the input (ie, my output).
                if (inputIndex >= tx.outputs.size()) {
                    // The input index is beyond the number of outputs, it's a buggy signature made by a broken
                    // Bitcoin implementation. Bitcoin Core also contains a bug in handling this case:
                    // any transaction output that is signed in this case will result in both the signed output
                    // and any future outputs to this public key being steal-able by anyone who has
                    // the resulting signature and the public key (both of which are part of the signed tx input).

                    // Bitcoin Core's bug is that SignatureHash was supposed to return a hash and on this codepath it
                    // actually returns the constant "1" to indicate an error, which is never checked for. Oops.
                    return Sha256Hash.wrap("0100000000000000000000000000000000000000000000000000000000000000");
                }
                // In SIGHASH_SINGLE the outputs after the matching input index are deleted, and the outputs before
                // that position are "nulled out". Unintuitively, the value in a "null" transaction is set to -1.
                tx.outputs = new ArrayList<>(tx.outputs.subList(0, inputIndex + 1));
                for (int i = 0; i < inputIndex; i++)
                    tx.outputs.set(i, new TransactionOutput(tx.params, tx, Coin.NEGATIVE_SATOSHI, new byte[] {}));
                // The signature isn't broken by new versions of the transaction issued by other parties.
                for (int i = 0; i < tx.inputs.size(); i++)
                    if (i != inputIndex)
                        tx.inputs.get(i).setSequenceNumber(0);
            }

            if ((sigHashType & SigHash.ANYONECANPAY.value) == SigHash.ANYONECANPAY.value) {
                // SIGHASH_ANYONECANPAY means the signature in the input is not broken by changes/additions/removals
                // of other inputs. For example, this is useful for building assurance contracts.
                tx.inputs = new ArrayList<>();
                tx.inputs.add(input);
            }

            ByteArrayOutputStream bos = new ByteArrayOutputStream(tx.length);
            tx.bitcoinSerializeToStream(bos, false);
            // We also have to write a hash type (sigHashType is actually an unsigned char)
            uint32ToByteStreamLE(0x000000ff & sigHashType, bos);
            // Note that this is NOT reversed to ensure it will be signed correctly. If it were to be printed out
            // however then we would expect that it is IS reversed.
            Sha256Hash hash = Sha256Hash.onceOf(bos.toByteArray());
            bos.close();

            return hash;
        } catch (IOException e) {
            throw new RuntimeException(e);  // Cannot happen.
        }
    }

    public TransactionSignature calculateWitnessSignature(
            int inputIndex,
            ECKey key,
            byte[] scriptCode,
            Coin value,
            SigHash hashType,
            boolean anyoneCanPay) {
        Sha256Hash hash = hashForWitnessSignature(inputIndex, scriptCode, value, hashType, anyoneCanPay);
        return new TransactionSignature(key.sign(hash), hashType, anyoneCanPay);
    }

    public TransactionSignature calculateWitnessSignature(
            int inputIndex,
            ECKey key,
            Script scriptCode,
            Coin value,
            SigHash hashType,
            boolean anyoneCanPay) {
        return calculateWitnessSignature(inputIndex, key, scriptCode.getProgram(), value, hashType, anyoneCanPay);
    }

    public TransactionSignature calculateWitnessSignature(
            int inputIndex,
            ECKey key,
            @Nullable KeyParameter aesKey,
            byte[] scriptCode,
            Coin value,
            SigHash hashType,
            boolean anyoneCanPay) {
        Sha256Hash hash = hashForWitnessSignature(inputIndex, scriptCode, value, hashType, anyoneCanPay);
        return new TransactionSignature(key.sign(hash, aesKey), hashType, anyoneCanPay);
    }

    public TransactionSignature calculateWitnessSignature(
            int inputIndex,
            ECKey key,
            @Nullable KeyParameter aesKey,
            Script scriptCode,
            Coin value,
            SigHash hashType,
            boolean anyoneCanPay) {
        return calculateWitnessSignature(inputIndex, key, aesKey, scriptCode.getProgram(), value, hashType, anyoneCanPay);
    }

    public synchronized Sha256Hash hashForWitnessSignature(
            int inputIndex,
            byte[] scriptCode,
            Coin prevValue,
            SigHash type,
            boolean anyoneCanPay) {
        int sigHash = TransactionSignature.calcSigHashValue(type, anyoneCanPay);
        return hashForWitnessSignature(inputIndex, scriptCode, prevValue, (byte) sigHash);
    }

    /**
     * <p>Calculates a signature hash, that is, a hash of a simplified form of the transaction. How exactly the transaction
     * is simplified is specified by the type and anyoneCanPay parameters.</p>
     *
     * <p>This is a low level API and when using the regular {@link Wallet} class you don't have to call this yourself.
     * When working with more complex transaction types and contracts, it can be necessary. When signing a Witness output
     * the scriptCode should be the script encoded into the scriptSig field, for normal transactions, it's the
     * scriptPubKey of the output you're signing for. (See BIP143: https://github.com/bitcoin/bips/blob/master/bip-0143.mediawiki)</p>
     *
     * @param inputIndex   input the signature is being calculated for. Tx signatures are always relative to an input.
     * @param scriptCode   the script that should be in the given input during signing.
     * @param prevValue    the value of the coin being spent
     * @param type         Should be SigHash.ALL
     * @param anyoneCanPay should be false.
     */
    public synchronized Sha256Hash hashForWitnessSignature(
            int inputIndex,
            Script scriptCode,
            Coin prevValue,
            SigHash type,
            boolean anyoneCanPay) {
        return hashForWitnessSignature(inputIndex, scriptCode.getProgram(), prevValue, type, anyoneCanPay);
    }

    public synchronized Sha256Hash hashForWitnessSignature(
            int inputIndex,
            byte[] scriptCode,
            Coin prevValue,
            byte sigHashType){
        ByteArrayOutputStream bos = new UnsafeByteArrayOutputStream(length == UNKNOWN_LENGTH ? 256 : length + 4);
        try {
            byte[] hashPrevouts = new byte[32];
            byte[] hashSequence = new byte[32];
            byte[] hashOutputs = new byte[32];
            int basicSigHashType = sigHashType & 0x1f;
            boolean anyoneCanPay = (sigHashType & SigHash.ANYONECANPAY.value) == SigHash.ANYONECANPAY.value;
            boolean signAll = (basicSigHashType != SigHash.SINGLE.value) && (basicSigHashType != SigHash.NONE.value);

            if (!anyoneCanPay) {
                ByteArrayOutputStream bosHashPrevouts = new UnsafeByteArrayOutputStream(256);
                for (int i = 0; i < this.inputs.size(); ++i) {
                    bosHashPrevouts.write(this.inputs.get(i).getOutpoint().getHash().getReversedBytes());
                    uint32ToByteStreamLE(this.inputs.get(i).getOutpoint().getIndex(), bosHashPrevouts);
                }
                hashPrevouts = Sha256Hash.hashTwice(bosHashPrevouts.toByteArray());
            }

            if (!anyoneCanPay && signAll) {
                ByteArrayOutputStream bosSequence = new UnsafeByteArrayOutputStream(256);
                for (int i = 0; i < this.inputs.size(); ++i) {
                    uint32ToByteStreamLE(this.inputs.get(i).getSequenceNumber(), bosSequence);
                }
                hashSequence = Sha256Hash.hashTwice(bosSequence.toByteArray());
            }

            if (signAll) {
                ByteArrayOutputStream bosHashOutputs = new UnsafeByteArrayOutputStream(256);
                for (int i = 0; i < this.outputs.size(); ++i) {
                    uint64ToByteStreamLE(
                            BigInteger.valueOf(this.outputs.get(i).getValue().getValue()),
                            bosHashOutputs
                    );
                    bosHashOutputs.write(new VarInt(this.outputs.get(i).getScriptBytes().length).encode());
                    bosHashOutputs.write(this.outputs.get(i).getScriptBytes());
                }
                hashOutputs = Sha256Hash.hashTwice(bosHashOutputs.toByteArray());
            } else if (basicSigHashType == SigHash.SINGLE.value && inputIndex < outputs.size()) {
                ByteArrayOutputStream bosHashOutputs = new UnsafeByteArrayOutputStream(256);
                uint64ToByteStreamLE(
                        BigInteger.valueOf(this.outputs.get(inputIndex).getValue().getValue()),
                        bosHashOutputs
                );
                bosHashOutputs.write(new VarInt(this.outputs.get(inputIndex).getScriptBytes().length).encode());
                bosHashOutputs.write(this.outputs.get(inputIndex).getScriptBytes());
                hashOutputs = Sha256Hash.hashTwice(bosHashOutputs.toByteArray());
            }
            uint32ToByteStreamLE(version, bos);
            bos.write(hashPrevouts);
            bos.write(hashSequence);
            bos.write(inputs.get(inputIndex).getOutpoint().getHash().getReversedBytes());
            uint32ToByteStreamLE(inputs.get(inputIndex).getOutpoint().getIndex(), bos);
            bos.write(scriptCode);
            uint64ToByteStreamLE(BigInteger.valueOf(prevValue.getValue()), bos);
            uint32ToByteStreamLE(inputs.get(inputIndex).getSequenceNumber(), bos);
            bos.write(hashOutputs);
            uint32ToByteStreamLE(this.lockTime, bos);
            uint32ToByteStreamLE(0x000000ff & sigHashType, bos);
        } catch (IOException e) {
            throw new RuntimeException(e);  // Cannot happen.
        }

        return Sha256Hash.twiceOf(bos.toByteArray());
    }

    @Override
    protected void bitcoinSerializeToStream(OutputStream stream) throws IOException {
        boolean useSegwit = hasWitnesses()
                && protocolVersion >= NetworkParameters.ProtocolVersion.WITNESS_VERSION.getBitcoinProtocolVersion();
        bitcoinSerializeToStream(stream, useSegwit);
    }

    /**
     * Serialize according to <a href="https://github.com/bitcoin/bips/blob/master/bip-0144.mediawiki">BIP144</a> or the
     * <a href="https://en.bitcoin.it/wiki/Protocol_documentation#tx">classic format</a>, depending on if segwit is
     * desired.
     */
    protected void bitcoinSerializeToStream(OutputStream stream, boolean useSegwit) throws IOException {
        // version
        uint32ToByteStreamLE(version, stream);
        // marker, flag
        if (useSegwit) {
            stream.write(0);
            stream.write(1);
        }
        // txin_count, txins
        stream.write(new VarInt(inputs.size()).encode());
        for (TransactionInput in : inputs)
            in.bitcoinSerialize(stream);
        // txout_count, txouts
        stream.write(new VarInt(outputs.size()).encode());
        for (TransactionOutput out : outputs)
            out.bitcoinSerialize(stream);
        // script_witnisses
        if (useSegwit) {
            for (TransactionInput in : inputs) {
                in.getWitness().bitcoinSerializeToStream(stream);
            }
        }
        // lock_time
        uint32ToByteStreamLE(lockTime, stream);
    }

    /**
     * Transactions can have an associated lock time, specified either as a block height or in seconds since the
     * UNIX epoch. A transaction is not allowed to be confirmed by miners until the lock time is reached, and
     * since Bitcoin 0.8+ a transaction that did not end its lock period (non final) is considered to be non
     * standard and won't be relayed or included in the memory pool either.
     */
    public long getLockTime() {
        return lockTime;
    }

    /**
     * Transactions can have an associated lock time, specified either as a block height or in seconds since the
     * UNIX epoch. A transaction is not allowed to be confirmed by miners until the lock time is reached, and
     * since Bitcoin 0.8+ a transaction that did not end its lock period (non final) is considered to be non
     * standard and won't be relayed or included in the memory pool either.
     */
    public void setLockTime(long lockTime) {
        unCache();
        boolean seqNumSet = false;
        for (TransactionInput input : inputs) {
            if (input.getSequenceNumber() != TransactionInput.NO_SEQUENCE) {
                seqNumSet = true;
                break;
            }
        }
        if (lockTime != 0 && (!seqNumSet || inputs.isEmpty())) {
            // At least one input must have a non-default sequence number for lock times to have any effect.
            // For instance one of them can be set to zero to make this feature work.
            log.warn("You are setting the lock time on a transaction but none of the inputs have non-default sequence numbers. This will not do what you expect!");
        }
        this.lockTime = lockTime;
    }

    public long getVersion() {
        return version;
    }

    public void setVersion(int version) {
        this.version = version;
        unCache();
    }

    /** Returns an unmodifiable view of all inputs. */
    public List<TransactionInput> getInputs() {
        return Collections.unmodifiableList(inputs);
    }

    /** Returns an unmodifiable view of all outputs. */
    public List<TransactionOutput> getOutputs() {
        return Collections.unmodifiableList(outputs);
    }

    /**
     * <p>Returns the list of transacion outputs, whether spent or unspent, that match a wallet by address or that are
     * watched by a wallet, i.e., transaction outputs whose script's address is controlled by the wallet and transaction
     * outputs whose script is watched by the wallet.</p>
     *
     * @param transactionBag The wallet that controls addresses and watches scripts.
     * @return linked list of outputs relevant to the wallet in this transaction
     */
    public List<TransactionOutput> getWalletOutputs(TransactionBag transactionBag){
        List<TransactionOutput> walletOutputs = new LinkedList<>();
        for (TransactionOutput o : outputs) {
            if (!o.isMineOrWatched(transactionBag)) continue;
            walletOutputs.add(o);
        }

        return walletOutputs;
    }

    /** Randomly re-orders the transaction outputs: good for privacy */
    public void shuffleOutputs() {
        Collections.shuffle(outputs);
    }

    /** Same as getInputs().get(index). */
    public TransactionInput getInput(long index) {
        return inputs.get((int)index);
    }

    /** Same as getOutputs().get(index) */
    public TransactionOutput getOutput(long index) {
        return outputs.get((int)index);
    }

    /**
     * Returns the confidence object for this transaction from the {@link TxConfidenceTable}
     * referenced by the implicit {@link Context}.
     */
    public TransactionConfidence getConfidence() {
        return getConfidence(Context.get());
    }

    /**
     * Returns the confidence object for this transaction from the {@link TxConfidenceTable}
     * referenced by the given {@link Context}.
     */
    public TransactionConfidence getConfidence(Context context) {
        return getConfidence(context.getConfidenceTable());
    }

    /**
     * Returns the confidence object for this transaction from the {@link TxConfidenceTable}
     */
    public TransactionConfidence getConfidence(TxConfidenceTable table) {
        if (confidence == null)
            confidence = table.getOrCreate(getTxId()) ;
        return confidence;
    }

    /** Check if the transaction has a known confidence */
    public boolean hasConfidence() {
        return getConfidence().getConfidenceType() != TransactionConfidence.ConfidenceType.UNKNOWN;
    }

    @Override
    public boolean equals(Object o) {
        if (this == o) return true;
        if (o == null || getClass() != o.getClass()) return false;
        return getTxId().equals(((Transaction)o).getTxId());
    }

    @Override
    public int hashCode() {
        return getTxId().hashCode();
    }

    /**
     * Gets the count of regular SigOps in this transactions
     */
    public int getSigOpCount() throws ScriptException {
        int sigOps = 0;
        for (TransactionInput input : inputs)
            sigOps += Script.getSigOpCount(input.getScriptBytes());
        for (TransactionOutput output : outputs)
            sigOps += Script.getSigOpCount(output.getScriptBytes());
        return sigOps;
    }

    /**
     * Check block height is in coinbase input script, for use after BIP 34
     * enforcement is enabled.
     */
    public void checkCoinBaseHeight(final int height)
            throws VerificationException {
        checkArgument(height >= Block.BLOCK_HEIGHT_GENESIS);
        checkState(isCoinBase());

        // Check block height is in coinbase input script
        final TransactionInput in = this.getInputs().get(0);
        final ScriptBuilder builder = new ScriptBuilder();
        builder.number(height);
        final byte[] expected = builder.build().getProgram();
        final byte[] actual = in.getScriptBytes();
        if (actual.length < expected.length) {
            throw new VerificationException.CoinbaseHeightMismatch("Block height mismatch in coinbase.");
        }
        for (int scriptIdx = 0; scriptIdx < expected.length; scriptIdx++) {
            if (actual[scriptIdx] != expected[scriptIdx]) {
                throw new VerificationException.CoinbaseHeightMismatch("Block height mismatch in coinbase.");
            }
        }
    }

    /** Loops the outputs of a coinbase transaction to locate the witness commitment. */
    public Sha256Hash findWitnessCommitment() {
        checkState(isCoinBase());
        for (TransactionOutput out : Lists.reverse(outputs)) {
            Script scriptPubKey = out.getScriptPubKey();
            if (ScriptPattern.isWitnessCommitment(scriptPubKey))
                return ScriptPattern.extractWitnessCommitmentHash(scriptPubKey);
        }
        return null;
    }

    /**
     * <p>Checks the transaction contents for sanity, in ways that can be done in a standalone manner.
     * Does <b>not</b> perform all checks on a transaction such as whether the inputs are already spent.
     * Specifically this method verifies:</p>
     *
     * <ul>
     *     <li>That there is at least one input and output.</li>
     *     <li>That the serialized size is not larger than the max block size.</li>
     *     <li>That no outputs have negative value.</li>
     *     <li>That the outputs do not sum to larger than the max allowed quantity of coin in the system.</li>
     *     <li>If the tx is a coinbase tx, the coinbase scriptSig size is within range. Otherwise that there are no
     *     coinbase inputs in the tx.</li>
     * </ul>
     *
     * @throws VerificationException
     */
    public void verify() throws VerificationException {
        if (inputs.size() == 0 || outputs.size() == 0)
            throw new VerificationException.EmptyInputsOrOutputs();
        if (this.getMessageSize() > Block.MAX_BLOCK_SIZE)
            throw new VerificationException.LargerThanMaxBlockSize();

        Coin valueOut = Coin.ZERO;
        HashSet<TransactionOutPoint> outpoints = new HashSet<>();
        for (TransactionInput input : inputs) {
            if (outpoints.contains(input.getOutpoint()))
                throw new VerificationException.DuplicatedOutPoint();
            outpoints.add(input.getOutpoint());
        }
        try {
            for (TransactionOutput output : outputs) {
                if (output.getValue().signum() < 0)    // getValue() can throw IllegalStateException
                    throw new VerificationException.NegativeValueOutput();
                valueOut = valueOut.add(output.getValue());
                if (params.hasMaxMoney() && valueOut.compareTo(params.getMaxMoney()) > 0)
                    throw new IllegalArgumentException();
            }
        } catch (IllegalStateException e) {
            throw new VerificationException.ExcessiveValue();
        } catch (IllegalArgumentException e) {
            throw new VerificationException.ExcessiveValue();
        }

        if (isCoinBase()) {
            if (inputs.get(0).getScriptBytes().length < 2 || inputs.get(0).getScriptBytes().length > 100)
                throw new VerificationException.CoinbaseScriptSizeOutOfRange();
        } else {
            for (TransactionInput input : inputs)
                if (input.isCoinBase())
                    throw new VerificationException.UnexpectedCoinbaseInput();
        }
    }

    /**
     * <p>A transaction is time-locked if at least one of its inputs is non-final and it has a lock time. A transaction can
     * also have a relative lock time which this method doesn't tell. Use {@link #hasRelativeLockTime()} to find out.</p>
     *
     * <p>To check if this transaction is final at a given height and time, see {@link Transaction#isFinal(int, long)}
     * </p>
     */
    public boolean isTimeLocked() {
        if (getLockTime() == 0)
            return false;
        for (TransactionInput input : getInputs())
            if (input.hasSequence())
                return true;
        return false;
    }

    /**
     * A transaction has a relative lock time
     * (<a href="https://github.com/bitcoin/bips/blob/master/bip-0068.mediawiki">BIP 68</a>) if it is version 2 or
     * higher and at least one of its inputs has its {@link TransactionInput#SEQUENCE_LOCKTIME_DISABLE_FLAG} cleared.
     */
    public boolean hasRelativeLockTime() {
        if (version < 2)
            return false;
        for (TransactionInput input : getInputs())
            if (input.hasRelativeLockTime())
                return true;
        return false;
    }

    /**
     * Returns whether this transaction will opt into the
     * <a href="https://github.com/bitcoin/bips/blob/master/bip-0125.mediawiki">full replace-by-fee </a> semantics.
     */
    public boolean isOptInFullRBF() {
        for (TransactionInput input : getInputs())
            if (input.isOptInFullRBF())
                return true;
        return false;
    }

    /**
     * <p>Returns true if this transaction is considered finalized and can be placed in a block. Non-finalized
     * transactions won't be included by miners and can be replaced with newer versions using sequence numbers.
     * This is useful in certain types of <a href="http://en.bitcoin.it/wiki/Contracts">contracts</a>, such as
     * micropayment channels.</p>
     *
     * <p>Note that currently the replacement feature is disabled in Bitcoin Core and will need to be
     * re-activated before this functionality is useful.</p>
     */
    public boolean isFinal(int height, long blockTimeSeconds) {
        long time = getLockTime();
        return time < (time < LOCKTIME_THRESHOLD ? height : blockTimeSeconds) || !isTimeLocked();
    }

    /**
     * Returns either the lock time as a date, if it was specified in seconds, or an estimate based on the time in
     * the current head block if it was specified as a block time.
     */
    public Date estimateLockTime(AbstractBlockChain chain) {
        if (lockTime < LOCKTIME_THRESHOLD)
            return chain.estimateBlockTime((int)getLockTime());
        else
            return new Date(getLockTime()*1000);
    }

    /**
     * Returns the purpose for which this transaction was created. See the javadoc for {@link Purpose} for more
     * information on the point of this field and what it can be.
     */
    public Purpose getPurpose() {
        return purpose;
    }

    /**
     * Marks the transaction as being created for the given purpose. See the javadoc for {@link Purpose} for more
     * information on the point of this field and what it can be.
     */
    public void setPurpose(Purpose purpose) {
        this.purpose = purpose;
    }

    /**
     * Getter for {@link #exchangeRate}.
     */
    @Nullable
    public ExchangeRate getExchangeRate() {
        return exchangeRate;
    }

    /**
     * Setter for {@link #exchangeRate}.
     */
    public void setExchangeRate(ExchangeRate exchangeRate) {
        this.exchangeRate = exchangeRate;
    }

    /**
     * Returns the transaction {@link #memo}.
     */
    @Nullable
    public String getMemo() {
        return memo;
    }

    /**
     * Set the transaction {@link #memo}. It can be used to record the memo of the payment request that initiated the
     * transaction.
     */
    public void setMemo(String memo) {
        this.memo = memo;
    }
}<|MERGE_RESOLUTION|>--- conflicted
+++ resolved
@@ -25,20 +25,13 @@
 import org.bitcoinj.script.ScriptError;
 import org.bitcoinj.script.ScriptException;
 import org.bitcoinj.script.ScriptOpCodes;
-<<<<<<< HEAD
-=======
 import org.bitcoinj.script.ScriptPattern;
->>>>>>> ea3a70e8
 import org.bitcoinj.signers.TransactionSigner;
 import org.bitcoinj.utils.ExchangeRate;
 import org.bitcoinj.wallet.Wallet;
 import org.bitcoinj.wallet.WalletTransaction.Pool;
 
-<<<<<<< HEAD
-import com.google.common.base.Strings;
-=======
 import com.google.common.base.MoreObjects;
->>>>>>> ea3a70e8
 import com.google.common.collect.ImmutableMap;
 import com.google.common.collect.Lists;
 import com.google.common.primitives.Ints;
@@ -115,11 +108,7 @@
     /**
      * If feePerKb is lower than this, Bitcoin Core will treat it as if there were no fee.
      */
-<<<<<<< HEAD
     public static final Coin REFERENCE_DEFAULT_MIN_TX_FEE = CoinDefinition.DEFAULT_MIN_TX_FEE; // 0.05 mBTC
-=======
-    public static final Coin REFERENCE_DEFAULT_MIN_TX_FEE = Coin.valueOf(1000); // 0.01 mBTC
->>>>>>> ea3a70e8
 
     /**
      * If using this feePerKb, transactions will get confirmed within the next couple of blocks.
@@ -132,16 +121,12 @@
      * This is calculated by assuming a standard output will be 34 bytes, and then using the formula used in
      * {@link TransactionOutput#getMinNonDustValue(Coin)}.
      */
-<<<<<<< HEAD
 
     public static final Coin MIN_NONDUST_OUTPUT = CoinDefinition.DUST_LIMIT; // satoshis
     /**
      * Max initial size of inputs and outputs ArrayList.
      */
     public static final int MAX_INITIAL_INPUTS_OUTPUTS_SIZE = 20;
-=======
-    public static final Coin MIN_NONDUST_OUTPUT = Coin.valueOf(546); // satoshis
->>>>>>> ea3a70e8
 
     // These are bitcoin serialized.
     private long version;
@@ -278,12 +263,6 @@
     @Override
     @Deprecated
     public Sha256Hash getHash() {
-<<<<<<< HEAD
-        if (hash == null) {
-            hash = Sha256Hash.wrapReversed(Sha256Hash.hash(unsafeBitcoinSerialize()));
-        }
-        return hash;
-=======
         return getTxId();
     }
 
@@ -291,7 +270,6 @@
     @Deprecated
     public String getHashAsString() {
         return getTxId().toString();
->>>>>>> ea3a70e8
     }
 
     /**
@@ -658,11 +636,7 @@
     private void parseInputs() {
         long numInputs = readVarInt();
         optimalEncodingMessageSize += VarInt.sizeOf(numInputs);
-<<<<<<< HEAD
-        inputs = new ArrayList<TransactionInput>(Math.min((int) numInputs, MAX_INITIAL_INPUTS_OUTPUTS_SIZE));
-=======
         inputs = new ArrayList<>(Math.min((int) numInputs, Utils.MAX_INITIAL_ARRAY_LENGTH));
->>>>>>> ea3a70e8
         for (long i = 0; i < numInputs; i++) {
             TransactionInput input = new TransactionInput(params, this, payload, cursor, serializer);
             inputs.add(input);
@@ -675,11 +649,7 @@
     private void parseOutputs() {
         long numOutputs = readVarInt();
         optimalEncodingMessageSize += VarInt.sizeOf(numOutputs);
-<<<<<<< HEAD
-        outputs = new ArrayList<TransactionOutput>(Math.min((int) numOutputs, MAX_INITIAL_INPUTS_OUTPUTS_SIZE));
-=======
         outputs = new ArrayList<>(Math.min((int) numOutputs, Utils.MAX_INITIAL_ARRAY_LENGTH));
->>>>>>> ea3a70e8
         for (long i = 0; i < numOutputs; i++) {
             TransactionOutput output = new TransactionOutput(params, this, payload, cursor, serializer);
             outputs.add(output);
@@ -775,13 +745,6 @@
         if (indent == null)
             indent = "";
         StringBuilder s = new StringBuilder();
-<<<<<<< HEAD
-        s.append("  ").append(getHashAsString()).append('\n');
-        if (updatedAt != null)
-            s.append("  updated: ").append(Utils.dateTimeFormat(updatedAt)).append('\n');
-        if (version != 1)
-            s.append("  version ").append(version).append('\n');
-=======
         Sha256Hash txId = getTxId(), wTxId = getWTxId();
         s.append(indent).append(txId);
         if (!wTxId.equals(txId))
@@ -791,7 +754,6 @@
             s.append(indent).append("updated: ").append(Utils.dateTimeFormat(updatedAt)).append('\n');
         if (version != 1)
             s.append(indent).append("version ").append(version).append('\n');
->>>>>>> ea3a70e8
         if (isTimeLocked()) {
             s.append(indent).append("time locked until ");
             if (lockTime < LOCKTIME_THRESHOLD) {
@@ -806,13 +768,6 @@
             s.append('\n');
         }
         if (hasRelativeLockTime()) {
-<<<<<<< HEAD
-            s.append("  has relative lock time\n");
-        }
-        if (isOptInFullRBF()) {
-            s.append("  opts into full replace-by-fee\n");
-        }
-=======
             s.append(indent).append("has relative lock time\n");
         }
         if (isOptInFullRBF()) {
@@ -820,7 +775,6 @@
         }
         if (purpose != null)
             s.append(indent).append("purpose: ").append(purpose).append('\n');
->>>>>>> ea3a70e8
         if (isCoinBase()) {
             String script;
             String script2;
@@ -836,43 +790,6 @@
             return s.toString();
         }
         if (!inputs.isEmpty()) {
-<<<<<<< HEAD
-            for (TransactionInput in : inputs) {
-                s.append("     ");
-                s.append("in   ");
-
-                try {
-                    String scriptSigStr = in.getScriptSig().toString();
-                    s.append(!Strings.isNullOrEmpty(scriptSigStr) ? scriptSigStr : "<no scriptSig>");
-                    if (in.getValue() != null)
-                        s.append(" ").append(in.getValue().toFriendlyString());
-                    s.append("\n          ");
-                    s.append("outpoint:");
-                    final TransactionOutPoint outpoint = in.getOutpoint();
-                    s.append(outpoint.toString());
-                    final TransactionOutput connectedOutput = outpoint.getConnectedOutput();
-                    if (connectedOutput != null) {
-                        Script scriptPubKey = connectedOutput.getScriptPubKey();
-                        if (scriptPubKey.isSentToAddress() || scriptPubKey.isPayToScriptHash()) {
-                            s.append(" hash160:");
-                            s.append(Utils.HEX.encode(scriptPubKey.getPubKeyHash()));
-                        }
-                    }
-                    if (in.hasSequence()) {
-                        s.append("\n          sequence:").append(Long.toHexString(in.getSequenceNumber()));
-                        if (in.isOptInFullRBF())
-                            s.append(", opts into full RBF");
-                        if (version >=2 && in.hasRelativeLockTime())
-                            s.append(", has RLT");
-                    }
-                } catch (Exception e) {
-                    s.append("[exception: ").append(e.getMessage()).append("]");
-                }
-                s.append('\n');
-            }
-        } else {
-            s.append("     ");
-=======
             int i = 0;
             for (TransactionInput in : inputs) {
                 s.append(indent).append("   ");
@@ -918,22 +835,15 @@
             }
         } else {
             s.append(indent).append("   ");
->>>>>>> ea3a70e8
             s.append("INCOMPLETE: No inputs!\n");
         }
         for (TransactionOutput out : outputs) {
             s.append(indent).append("   ");
             s.append("out  ");
             try {
-<<<<<<< HEAD
-                String scriptPubKeyStr = out.getScriptPubKey().toString();
-                s.append(!Strings.isNullOrEmpty(scriptPubKeyStr) ? scriptPubKeyStr : "<no scriptPubKey>");
-                s.append(" ");
-=======
                 Script scriptPubKey = out.getScriptPubKey();
                 s.append(scriptPubKey.getChunks().size() > 0 ? scriptPubKey.toString() : "<no scriptPubKey>");
                 s.append("  ");
->>>>>>> ea3a70e8
                 s.append(out.getValue().toFriendlyString());
                 s.append('\n');
                 s.append(indent).append("        ");
@@ -982,13 +892,8 @@
 
     /**
      * Adds an input to this transaction that imports value from the given output. Note that this input is <i>not</i>
-<<<<<<< HEAD
-     * complete and after every input is added with {@link #addInput()} and every output is added with
-     * {@link #addOutput()}, a {@link TransactionSigner} must be used to finalize the transaction and finish the inputs
-=======
      * complete and after every input is added with {@link #addInput(TransactionInput)} and every output is added with
      * {@link #addOutput(TransactionOutput)}, a {@link TransactionSigner} must be used to finalize the transaction and finish the inputs
->>>>>>> ea3a70e8
      * off. Otherwise it won't be accepted by the network.
      * @return the newly created input.
      */
