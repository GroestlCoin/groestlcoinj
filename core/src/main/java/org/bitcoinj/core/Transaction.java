/*
 * Copyright 2011 Google Inc.
 * Copyright 2014 Andreas Schildbach
 *
 * Licensed under the Apache License, Version 2.0 (the "License");
 * you may not use this file except in compliance with the License.
 * You may obtain a copy of the License at
 *
 *    http://www.apache.org/licenses/LICENSE-2.0
 *
 * Unless required by applicable law or agreed to in writing, software
 * distributed under the License is distributed on an "AS IS" BASIS,
 * WITHOUT WARRANTIES OR CONDITIONS OF ANY KIND, either express or implied.
 * See the License for the specific language governing permissions and
 * limitations under the License.
 */

package org.bitcoinj.core;

import org.bitcoinj.core.TransactionConfidence.ConfidenceType;
import org.bitcoinj.crypto.TransactionSignature;
import org.bitcoinj.script.Script;
import org.bitcoinj.script.ScriptBuilder;
import org.bitcoinj.script.ScriptOpCodes;
import org.bitcoinj.signers.TransactionSigner;
import org.bitcoinj.utils.ExchangeRate;
import org.bitcoinj.wallet.Wallet;
import org.bitcoinj.wallet.WalletTransaction.Pool;

import com.google.common.base.Strings;
import com.google.common.collect.ImmutableMap;
import com.google.common.primitives.Ints;
import com.google.common.primitives.Longs;
import org.slf4j.Logger;
import org.slf4j.LoggerFactory;

import javax.annotation.Nullable;
import java.io.*;
import java.util.*;

import static org.bitcoinj.core.Utils.*;
import static com.google.common.base.Preconditions.checkArgument;
import static com.google.common.base.Preconditions.checkState;
import java.math.BigInteger;

/**
 * <p>A transaction represents the movement of coins from some addresses to some other addresses. It can also represent
 * the minting of new coins. A Transaction object corresponds to the equivalent in the Bitcoin C++ implementation.</p>
 *
 * <p>Transactions are the fundamental atoms of Bitcoin and have many powerful features. Read
 * <a href="https://bitcoinj.github.io/working-with-transactions">"Working with transactions"</a> in the
 * documentation to learn more about how to use this class.</p>
 *
 * <p>All Bitcoin transactions are at risk of being reversed, though the risk is much less than with traditional payment
 * systems. Transactions have <i>confidence levels</i>, which help you decide whether to trust a transaction or not.
 * Whether to trust a transaction is something that needs to be decided on a case by case basis - a rule that makes
 * sense for selling MP3s might not make sense for selling cars, or accepting payments from a family member. If you
 * are building a wallet, how to present confidence to your users is something to consider carefully.</p>
 * 
 * <p>Instances of this class are not safe for use by multiple threads.</p>
 */
public class Transaction extends ChildMessage {
    /**
     * A comparator that can be used to sort transactions by their updateTime field. The ordering goes from most recent
     * into the past.
     */
    public static final Comparator<Transaction> SORT_TX_BY_UPDATE_TIME = new Comparator<Transaction>() {
        @Override
        public int compare(final Transaction tx1, final Transaction tx2) {
            final long time1 = tx1.getUpdateTime().getTime();
            final long time2 = tx2.getUpdateTime().getTime();
            final int updateTimeComparison = -(Longs.compare(time1, time2));
            //If time1==time2, compare by tx hash to make comparator consistent with equals
            return updateTimeComparison != 0 ? updateTimeComparison : tx1.getHash().compareTo(tx2.getHash());
        }
    };
    /** A comparator that can be used to sort transactions by their chain height. */
    public static final Comparator<Transaction> SORT_TX_BY_HEIGHT = new Comparator<Transaction>() {
        @Override
        public int compare(final Transaction tx1, final Transaction tx2) {
            final TransactionConfidence confidence1 = tx1.getConfidence();
            final int height1 = confidence1.getConfidenceType() == ConfidenceType.BUILDING
                    ? confidence1.getAppearedAtChainHeight() : Block.BLOCK_HEIGHT_UNKNOWN;
            final TransactionConfidence confidence2 = tx2.getConfidence();
            final int height2 = confidence2.getConfidenceType() == ConfidenceType.BUILDING
                    ? confidence2.getAppearedAtChainHeight() : Block.BLOCK_HEIGHT_UNKNOWN;
            final int heightComparison = -(Ints.compare(height1, height2));
            //If height1==height2, compare by tx hash to make comparator consistent with equals
            return heightComparison != 0 ? heightComparison : tx1.getHash().compareTo(tx2.getHash());
        }
    };
    private static final Logger log = LoggerFactory.getLogger(Transaction.class);

    /** Threshold for lockTime: below this value it is interpreted as block number, otherwise as timestamp. **/
    public static final int LOCKTIME_THRESHOLD = 500000000; // Tue Nov  5 00:53:20 1985 UTC
    /** Same but as a BigInteger for CHECKLOCKTIMEVERIFY */
    public static final BigInteger LOCKTIME_THRESHOLD_BIG = BigInteger.valueOf(LOCKTIME_THRESHOLD);

    /** How many bytes a transaction can be before it won't be relayed anymore. Currently 100kb. */
    public static final int MAX_STANDARD_TX_SIZE = 100000;

    /**
     * If feePerKb is lower than this, Bitcoin Core will treat it as if there were no fee.
     */
<<<<<<< HEAD
    public static final Coin REFERENCE_DEFAULT_MIN_TX_FEE = CoinDefinition.DEFAULT_MIN_TX_FEE; // 0.05 mBTC
=======
    public static final Coin REFERENCE_DEFAULT_MIN_TX_FEE = Coin.valueOf(1000); // 0.01 mBTC
>>>>>>> b131cc77

    /**
     * If using this feePerKb, transactions will get confirmed within the next couple of blocks.
     * This should be adjusted from time to time. Last adjustment: February 2017.
     */
    public static final Coin DEFAULT_TX_FEE = Coin.valueOf(100000); // 1 mBTC

    /**
     * Any standard (ie pay-to-address) output smaller than this value (in satoshis) will most likely be rejected by the network.
     * This is calculated by assuming a standard output will be 34 bytes, and then using the formula used in
     * {@link TransactionOutput#getMinNonDustValue(Coin)}.
     */
<<<<<<< HEAD

    public static final Coin MIN_NONDUST_OUTPUT = CoinDefinition.DUST_LIMIT; // satoshis
=======
    public static final Coin MIN_NONDUST_OUTPUT = Coin.valueOf(546); // satoshis

    /**
     * Max initial size of inputs and outputs ArrayList.
     */
    public static final int MAX_INITIAL_INPUTS_OUTPUTS_SIZE = 20;
>>>>>>> b131cc77

    // These are bitcoin serialized.
    private long version;
    private ArrayList<TransactionInput> inputs;
    private ArrayList<TransactionOutput> outputs;

    private long lockTime;

    // This is either the time the transaction was broadcast as measured from the local clock, or the time from the
    // block in which it was included. Note that this can be changed by re-orgs so the wallet may update this field.
    // Old serialized transactions don't have this field, thus null is valid. It is used for returning an ordered
    // list of transactions from a wallet, which is helpful for presenting to users.
    private Date updatedAt;

    // This is an in memory helper only.
    private Sha256Hash hash;

    // Data about how confirmed this tx is. Serialized, may be null.
    @Nullable private TransactionConfidence confidence;

    // Records a map of which blocks the transaction has appeared in (keys) to an index within that block (values).
    // The "index" is not a real index, instead the values are only meaningful relative to each other. For example,
    // consider two transactions that appear in the same block, t1 and t2, where t2 spends an output of t1. Both
    // will have the same block hash as a key in their appearsInHashes, but the counter would be 1 and 2 respectively
    // regardless of where they actually appeared in the block.
    //
    // If this transaction is not stored in the wallet, appearsInHashes is null.
    private Map<Sha256Hash, Integer> appearsInHashes;

    // Transactions can be encoded in a way that will use more bytes than is optimal
    // (due to VarInts having multiple encodings)
    // MAX_BLOCK_SIZE must be compared to the optimal encoding, not the actual encoding, so when parsing, we keep track
    // of the size of the ideal encoding in addition to the actual message size (which Message needs) so that Blocks
    // can properly keep track of optimal encoded size
    private int optimalEncodingMessageSize;

    /**
     * This enum describes the underlying reason the transaction was created. It's useful for rendering wallet GUIs
     * more appropriately.
     */
    public enum Purpose {
        /** Used when the purpose of a transaction is genuinely unknown. */
        UNKNOWN,
        /** Transaction created to satisfy a user payment request. */
        USER_PAYMENT,
        /** Transaction automatically created and broadcast in order to reallocate money from old to new keys. */
        KEY_ROTATION,
        /** Transaction that uses up pledges to an assurance contract */
        ASSURANCE_CONTRACT_CLAIM,
        /** Transaction that makes a pledge to an assurance contract. */
        ASSURANCE_CONTRACT_PLEDGE,
        /** Send-to-self transaction that exists just to create an output of the right size we can pledge. */
        ASSURANCE_CONTRACT_STUB,
        /** Raise fee, e.g. child-pays-for-parent. */
        RAISE_FEE,
        // In future: de/refragmentation, privacy boosting/mixing, etc.
        // When adding a value, it also needs to be added to wallet.proto, WalletProtobufSerialize.makeTxProto()
        // and WalletProtobufSerializer.readTransaction()!
    }

    private Purpose purpose = Purpose.UNKNOWN;

    /**
     * This field can be used by applications to record the exchange rate that was valid when the transaction happened.
     * It's optional.
     */
    @Nullable
    private ExchangeRate exchangeRate;

    /**
     * This field can be used to record the memo of the payment request that initiated the transaction. It's optional.
     */
    @Nullable
    private String memo;

    public Transaction(NetworkParameters params) {
        super(params);
        version = 1;
        inputs = new ArrayList<TransactionInput>();
        outputs = new ArrayList<TransactionOutput>();
        // We don't initialize appearsIn deliberately as it's only useful for transactions stored in the wallet.
        length = 8; // 8 for std fields
    }

    /**
     * Creates a transaction from the given serialized bytes, eg, from a block or a tx network message.
     */
    public Transaction(NetworkParameters params, byte[] payloadBytes) throws ProtocolException {
        super(params, payloadBytes, 0);
    }

    /**
     * Creates a transaction by reading payload starting from offset bytes in. Length of a transaction is fixed.
     */
    public Transaction(NetworkParameters params, byte[] payload, int offset) throws ProtocolException {
        super(params, payload, offset);
        // inputs/outputs will be created in parse()
    }

    /**
     * Creates a transaction by reading payload starting from offset bytes in. Length of a transaction is fixed.
     * @param params NetworkParameters object.
     * @param payload Bitcoin protocol formatted byte array containing message content.
     * @param offset The location of the first payload byte within the array.
     * @param parseRetain Whether to retain the backing byte array for quick reserialization.
     * If true and the backing byte array is invalidated due to modification of a field then
     * the cached bytes may be repopulated and retained if the message is serialized again in the future.
     * @param length The length of message if known.  Usually this is provided when deserializing of the wire
     * as the length will be provided as part of the header.  If unknown then set to Message.UNKNOWN_LENGTH
     * @throws ProtocolException
     */
    public Transaction(NetworkParameters params, byte[] payload, int offset, @Nullable Message parent, MessageSerializer setSerializer, int length)
            throws ProtocolException {
        super(params, payload, offset, parent, setSerializer, length);
    }

    /**
     * Creates a transaction by reading payload. Length of a transaction is fixed.
     */
    public Transaction(NetworkParameters params, byte[] payload, @Nullable Message parent, MessageSerializer setSerializer, int length)
            throws ProtocolException {
        super(params, payload, 0, parent, setSerializer, length);
    }

    /**
     * Returns the transaction hash as you see them in the block explorer.
     */
    @Override
    public Sha256Hash getHash() {
        if (hash == null) {
            hash = Sha256Hash.wrapReversed(Sha256Hash.hash(unsafeBitcoinSerialize()));
        }
        return hash;
    }

    /**
     * Used by BitcoinSerializer.  The serializer has to calculate a hash for checksumming so to
     * avoid wasting the considerable effort a set method is provided so the serializer can set it.
     *
     * No verification is performed on this hash.
     */
    void setHash(Sha256Hash hash) {
        this.hash = hash;
    }

    public String getHashAsString() {
        return getHash().toString();
    }

    /**
     * Gets the sum of the inputs, regardless of who owns them.
     */
    public Coin getInputSum() {
        Coin inputTotal = Coin.ZERO;

        for (TransactionInput input: inputs) {
            Coin inputValue = input.getValue();
            if (inputValue != null) {
                inputTotal = inputTotal.add(inputValue);
            }
        }

        return inputTotal;
    }

    /**
     * Calculates the sum of the outputs that are sending coins to a key in the wallet.
     */
    public Coin getValueSentToMe(TransactionBag transactionBag) {
        // This is tested in WalletTest.
        Coin v = Coin.ZERO;
        for (TransactionOutput o : outputs) {
            if (!o.isMineOrWatched(transactionBag)) continue;
            v = v.add(o.getValue());
        }
        return v;
    }

    /**
     * Returns a map of block [hashes] which contain the transaction mapped to relativity counters, or null if this
     * transaction doesn't have that data because it's not stored in the wallet or because it has never appeared in a
     * block.
     */
    @Nullable
    public Map<Sha256Hash, Integer> getAppearsInHashes() {
        return appearsInHashes != null ? ImmutableMap.copyOf(appearsInHashes) : null;
    }

    /**
     * Convenience wrapper around getConfidence().getConfidenceType()
     * @return true if this transaction hasn't been seen in any block yet.
     */
    public boolean isPending() {
        return getConfidence().getConfidenceType() == TransactionConfidence.ConfidenceType.PENDING;
    }

    /**
     * <p>Puts the given block in the internal set of blocks in which this transaction appears. This is
     * used by the wallet to ensure transactions that appear on side chains are recorded properly even though the
     * block stores do not save the transaction data at all.</p>
     *
     * <p>If there is a re-org this will be called once for each block that was previously seen, to update which block
     * is the best chain. The best chain block is guaranteed to be called last. So this must be idempotent.</p>
     *
     * <p>Sets updatedAt to be the earliest valid block time where this tx was seen.</p>
     *
     * @param block     The {@link StoredBlock} in which the transaction has appeared.
     * @param bestChain whether to set the updatedAt timestamp from the block header (only if not already set)
     * @param relativityOffset A number that disambiguates the order of transactions within a block.
     */
    public void setBlockAppearance(StoredBlock block, boolean bestChain, int relativityOffset) {
        long blockTime = block.getHeader().getTimeSeconds() * 1000;
        if (bestChain && (updatedAt == null || updatedAt.getTime() == 0 || updatedAt.getTime() > blockTime)) {
            updatedAt = new Date(blockTime);
        }

        addBlockAppearance(block.getHeader().getHash(), relativityOffset);

        if (bestChain) {
            TransactionConfidence transactionConfidence = getConfidence();
            // This sets type to BUILDING and depth to one.
            transactionConfidence.setAppearedAtChainHeight(block.getHeight());
        }
    }

    public void addBlockAppearance(final Sha256Hash blockHash, int relativityOffset) {
        if (appearsInHashes == null) {
            // TODO: This could be a lot more memory efficient as we'll typically only store one element.
            appearsInHashes = new TreeMap<Sha256Hash, Integer>();
        }
        appearsInHashes.put(blockHash, relativityOffset);
    }

    /**
     * Calculates the sum of the inputs that are spending coins with keys in the wallet. This requires the
     * transactions sending coins to those keys to be in the wallet. This method will not attempt to download the
     * blocks containing the input transactions if the key is in the wallet but the transactions are not.
     *
     * @return sum of the inputs that are spending coins with keys in the wallet
     */
    public Coin getValueSentFromMe(TransactionBag wallet) throws ScriptException {
        // This is tested in WalletTest.
        Coin v = Coin.ZERO;
        for (TransactionInput input : inputs) {
            // This input is taking value from a transaction in our wallet. To discover the value,
            // we must find the connected transaction.
            TransactionOutput connected = input.getConnectedOutput(wallet.getTransactionPool(Pool.UNSPENT));
            if (connected == null)
                connected = input.getConnectedOutput(wallet.getTransactionPool(Pool.SPENT));
            if (connected == null)
                connected = input.getConnectedOutput(wallet.getTransactionPool(Pool.PENDING));
            if (connected == null)
                continue;
            // The connected output may be the change to the sender of a previous input sent to this wallet. In this
            // case we ignore it.
            if (!connected.isMineOrWatched(wallet))
                continue;
            v = v.add(connected.getValue());
        }
        return v;
    }

    /**
     * Gets the sum of the outputs of the transaction. If the outputs are less than the inputs, it does not count the fee.
     * @return the sum of the outputs regardless of who owns them.
     */
    public Coin getOutputSum() {
        Coin totalOut = Coin.ZERO;

        for (TransactionOutput output: outputs) {
            totalOut = totalOut.add(output.getValue());
        }

        return totalOut;
    }

    @Nullable private Coin cachedValue;
    @Nullable private TransactionBag cachedForBag;

    /**
     * Returns the difference of {@link Transaction#getValueSentToMe(TransactionBag)} and {@link Transaction#getValueSentFromMe(TransactionBag)}.
     */
    public Coin getValue(TransactionBag wallet) throws ScriptException {
        // FIXME: TEMP PERF HACK FOR ANDROID - this crap can go away once we have a real payments API.
        boolean isAndroid = Utils.isAndroidRuntime();
        if (isAndroid && cachedValue != null && cachedForBag == wallet)
            return cachedValue;
        Coin result = getValueSentToMe(wallet).subtract(getValueSentFromMe(wallet));
        if (isAndroid) {
            cachedValue = result;
            cachedForBag = wallet;
        }
        return result;
    }

    /**
     * The transaction fee is the difference of the value of all inputs and the value of all outputs. Currently, the fee
     * can only be determined for transactions created by us.
     *
     * @return fee, or null if it cannot be determined
     */
    public Coin getFee() {
        Coin fee = Coin.ZERO;
        if (inputs.isEmpty() || outputs.isEmpty()) // Incomplete transaction
            return null;
        for (TransactionInput input : inputs) {
            if (input.getValue() == null)
                return null;
            fee = fee.add(input.getValue());
        }
        for (TransactionOutput output : outputs) {
            fee = fee.subtract(output.getValue());
        }
        return fee;
    }

    /**
     * Returns true if any of the outputs is marked as spent.
     */
    public boolean isAnyOutputSpent() {
        for (TransactionOutput output : outputs) {
            if (!output.isAvailableForSpending())
                return true;
        }
        return false;
    }

    /**
     * Returns false if this transaction has at least one output that is owned by the given wallet and unspent, true
     * otherwise.
     */
    public boolean isEveryOwnedOutputSpent(TransactionBag transactionBag) {
        for (TransactionOutput output : outputs) {
            if (output.isAvailableForSpending() && output.isMineOrWatched(transactionBag))
                return false;
        }
        return true;
    }

    /**
     * Returns the earliest time at which the transaction was seen (broadcast or included into the chain),
     * or the epoch if that information isn't available.
     */
    public Date getUpdateTime() {
        if (updatedAt == null) {
            // Older wallets did not store this field. Set to the epoch.
            updatedAt = new Date(0);
        }
        return updatedAt;
    }

    public void setUpdateTime(Date updatedAt) {
        this.updatedAt = updatedAt;
    }

    /**
     * These constants are a part of a scriptSig signature on the inputs. They define the details of how a
     * transaction can be redeemed, specifically, they control how the hash of the transaction is calculated.
     */
    public enum SigHash {
        ALL(1),
        NONE(2),
        SINGLE(3),
        ANYONECANPAY(0x80), // Caution: Using this type in isolation is non-standard. Treated similar to ANYONECANPAY_ALL.
        ANYONECANPAY_ALL(0x81),
        ANYONECANPAY_NONE(0x82),
        ANYONECANPAY_SINGLE(0x83),
        UNSET(0); // Caution: Using this type in isolation is non-standard. Treated similar to ALL.

        public final int value;

        /**
         * @param value
         */
        private SigHash(final int value) {
            this.value = value;
        }

        /**
         * @return the value as a byte
         */
        public byte byteValue() {
            return (byte) this.value;
        }
    }

    /**
     * @deprecated Instead use SigHash.ANYONECANPAY.value or SigHash.ANYONECANPAY.byteValue() as appropriate.
     */
    public static final byte SIGHASH_ANYONECANPAY_VALUE = (byte) 0x80;

    @Override
    protected void unCache() {
        super.unCache();
        hash = null;
    }

    protected static int calcLength(byte[] buf, int offset) {
        VarInt varint;
        // jump past version (uint32)
        int cursor = offset + 4;

        int i;
        long scriptLen;

        varint = new VarInt(buf, cursor);
        long txInCount = varint.value;
        cursor += varint.getOriginalSizeInBytes();

        for (i = 0; i < txInCount; i++) {
            // 36 = length of previous_outpoint
            cursor += 36;
            varint = new VarInt(buf, cursor);
            scriptLen = varint.value;
            // 4 = length of sequence field (unint32)
            cursor += scriptLen + 4 + varint.getOriginalSizeInBytes();
        }

        varint = new VarInt(buf, cursor);
        long txOutCount = varint.value;
        cursor += varint.getOriginalSizeInBytes();

        for (i = 0; i < txOutCount; i++) {
            // 8 = length of tx value field (uint64)
            cursor += 8;
            varint = new VarInt(buf, cursor);
            scriptLen = varint.value;
            cursor += scriptLen + varint.getOriginalSizeInBytes();
        }
        // 4 = length of lock_time field (uint32)
        return cursor - offset + 4;
    }

    @Override
    protected void parse() throws ProtocolException {
        cursor = offset;

        version = readUint32();
        optimalEncodingMessageSize = 4;

        // First come the inputs.
        long numInputs = readVarInt();
        optimalEncodingMessageSize += VarInt.sizeOf(numInputs);
        inputs = new ArrayList<TransactionInput>(Math.min((int) numInputs, MAX_INITIAL_INPUTS_OUTPUTS_SIZE));
        for (long i = 0; i < numInputs; i++) {
            TransactionInput input = new TransactionInput(params, this, payload, cursor, serializer);
            inputs.add(input);
            long scriptLen = readVarInt(TransactionOutPoint.MESSAGE_LENGTH);
            optimalEncodingMessageSize += TransactionOutPoint.MESSAGE_LENGTH + VarInt.sizeOf(scriptLen) + scriptLen + 4;
            cursor += scriptLen + 4;
        }
        // Now the outputs
        long numOutputs = readVarInt();
        optimalEncodingMessageSize += VarInt.sizeOf(numOutputs);
        outputs = new ArrayList<TransactionOutput>(Math.min((int) numOutputs, MAX_INITIAL_INPUTS_OUTPUTS_SIZE));
        for (long i = 0; i < numOutputs; i++) {
            TransactionOutput output = new TransactionOutput(params, this, payload, cursor, serializer);
            outputs.add(output);
            long scriptLen = readVarInt(8);
            optimalEncodingMessageSize += 8 + VarInt.sizeOf(scriptLen) + scriptLen;
            cursor += scriptLen;
        }
        lockTime = readUint32();
        optimalEncodingMessageSize += 4;
        length = cursor - offset;
    }

    public int getOptimalEncodingMessageSize() {
        if (optimalEncodingMessageSize != 0)
            return optimalEncodingMessageSize;
        optimalEncodingMessageSize = getMessageSize();
        return optimalEncodingMessageSize;
    }

    /**
     * The priority (coin age) calculation doesn't use the regular message size, but rather one adjusted downwards
     * for the number of inputs. The goal is to incentivise cleaning up the UTXO set with free transactions, if one
     * can do so.
     */
    public int getMessageSizeForPriorityCalc() {
        int size = getMessageSize();
        for (TransactionInput input : inputs) {
            // 41: min size of an input
            // 110: enough to cover a compressed pubkey p2sh redemption (somewhat arbitrary).
            int benefit = 41 + Math.min(110, input.getScriptSig().getProgram().length);
            if (size > benefit)
                size -= benefit;
        }
        return size;
    }

    /**
     * A coinbase transaction is one that creates a new coin. They are the first transaction in each block and their
     * value is determined by a formula that all implementations of Bitcoin share. In 2011 the value of a coinbase
     * transaction is 50 coins, but in future it will be less. A coinbase transaction is defined not only by its
     * position in a block but by the data in the inputs.
     */
    public boolean isCoinBase() {
        return inputs.size() == 1 && inputs.get(0).isCoinBase();
    }

    /**
     * A transaction is mature if it is either a building coinbase tx that is as deep or deeper than the required coinbase depth, or a non-coinbase tx.
     */
    public boolean isMature() {
        if (!isCoinBase())
            return true;

        if (getConfidence().getConfidenceType() != ConfidenceType.BUILDING)
            return false;

        return getConfidence().getDepthInBlocks() >= params.getSpendableCoinbaseDepth();
    }

    @Override
    public String toString() {
        return toString(null);
    }

    /**
     * A human readable version of the transaction useful for debugging. The format is not guaranteed to be stable.
     * @param chain If provided, will be used to estimate lock times (if set). Can be null.
     */
    public String toString(@Nullable AbstractBlockChain chain) {
        StringBuilder s = new StringBuilder();
        s.append("  ").append(getHashAsString()).append('\n');
        if (updatedAt != null)
            s.append("  updated: ").append(Utils.dateTimeFormat(updatedAt)).append('\n');
        if (version != 1)
            s.append("  version ").append(version).append('\n');
        if (isTimeLocked()) {
            s.append("  time locked until ");
            if (lockTime < LOCKTIME_THRESHOLD) {
                s.append("block ").append(lockTime);
                if (chain != null) {
                    s.append(" (estimated to be reached at ")
                            .append(Utils.dateTimeFormat(chain.estimateBlockTime((int) lockTime))).append(')');
                }
            } else {
                s.append(Utils.dateTimeFormat(lockTime * 1000));
            }
            s.append('\n');
        }
        if (hasRelativeLockTime()) {
            s.append("  has relative lock time\n");
        }
        if (isOptInFullRBF()) {
            s.append("  opts into full replace-by-fee\n");
        }
        if (isCoinBase()) {
            String script;
            String script2;
            try {
                script = inputs.get(0).getScriptSig().toString();
                script2 = outputs.get(0).getScriptPubKey().toString();
            } catch (ScriptException e) {
                script = "???";
                script2 = "???";
            }
            s.append("     == COINBASE TXN (scriptSig ").append(script)
                .append(")  (scriptPubKey ").append(script2).append(")\n");
            return s.toString();
        }
        if (!inputs.isEmpty()) {
            for (TransactionInput in : inputs) {
                s.append("     ");
                s.append("in   ");

                try {
                    String scriptSigStr = in.getScriptSig().toString();
                    s.append(!Strings.isNullOrEmpty(scriptSigStr) ? scriptSigStr : "<no scriptSig>");
                    if (in.getValue() != null)
                        s.append(" ").append(in.getValue().toFriendlyString());
                    s.append("\n          ");
                    s.append("outpoint:");
                    final TransactionOutPoint outpoint = in.getOutpoint();
                    s.append(outpoint.toString());
                    final TransactionOutput connectedOutput = outpoint.getConnectedOutput();
                    if (connectedOutput != null) {
                        Script scriptPubKey = connectedOutput.getScriptPubKey();
                        if (scriptPubKey.isSentToAddress() || scriptPubKey.isPayToScriptHash()) {
                            s.append(" hash160:");
                            s.append(Utils.HEX.encode(scriptPubKey.getPubKeyHash()));
                        }
                    }
                    if (in.hasSequence()) {
                        s.append("\n          sequence:").append(Long.toHexString(in.getSequenceNumber()));
                        if (in.isOptInFullRBF())
                            s.append(", opts into full RBF");
                        if (version >=2 && in.hasRelativeLockTime())
                            s.append(", has RLT");
                    }
                } catch (Exception e) {
                    s.append("[exception: ").append(e.getMessage()).append("]");
                }
                s.append('\n');
            }
        } else {
            s.append("     ");
            s.append("INCOMPLETE: No inputs!\n");
        }
        for (TransactionOutput out : outputs) {
            s.append("     ");
            s.append("out  ");
            try {
                String scriptPubKeyStr = out.getScriptPubKey().toString();
                s.append(!Strings.isNullOrEmpty(scriptPubKeyStr) ? scriptPubKeyStr : "<no scriptPubKey>");
                s.append(" ");
                s.append(out.getValue().toFriendlyString());
                if (!out.isAvailableForSpending()) {
                    s.append(" Spent");
                }
                if (out.getSpentBy() != null) {
                    s.append(" by ");
                    s.append(out.getSpentBy().getParentTransaction().getHashAsString());
                }
            } catch (Exception e) {
                s.append("[exception: ").append(e.getMessage()).append("]");
            }
            s.append('\n');
        }
        final Coin fee = getFee();
        if (fee != null) {
            final int size = unsafeBitcoinSerialize().length;
            s.append("     fee  ").append(fee.multiply(1000).divide(size).toFriendlyString()).append("/kB, ")
                    .append(fee.toFriendlyString()).append(" for ").append(size).append(" bytes\n");
        }
        if (purpose != null)
            s.append("     prps ").append(purpose).append('\n');
        return s.toString();
    }

    /**
     * Removes all the inputs from this transaction.
     * Note that this also invalidates the length attribute
     */
    public void clearInputs() {
        unCache();
        for (TransactionInput input : inputs) {
            input.setParent(null);
        }
        inputs.clear();
        // You wanted to reserialize, right?
        this.length = this.unsafeBitcoinSerialize().length;
    }

    /**
     * Adds an input to this transaction that imports value from the given output. Note that this input is <i>not</i>
     * complete and after every input is added with {@link #addInput()} and every output is added with
     * {@link #addOutput()}, a {@link TransactionSigner} must be used to finalize the transaction and finish the inputs
     * off. Otherwise it won't be accepted by the network.
     * @return the newly created input.
     */
    public TransactionInput addInput(TransactionOutput from) {
        return addInput(new TransactionInput(params, this, from));
    }

    /**
     * Adds an input directly, with no checking that it's valid.
     * @return the new input.
     */
    public TransactionInput addInput(TransactionInput input) {
        unCache();
        input.setParent(this);
        inputs.add(input);
        adjustLength(inputs.size(), input.length);
        return input;
    }

    /**
     * Creates and adds an input to this transaction, with no checking that it's valid.
     * @return the newly created input.
     */
    public TransactionInput addInput(Sha256Hash spendTxHash, long outputIndex, Script script) {
        return addInput(new TransactionInput(params, this, script.getProgram(), new TransactionOutPoint(params, outputIndex, spendTxHash)));
    }

    /**
     * Adds a new and fully signed input for the given parameters. Note that this method is <b>not</b> thread safe
     * and requires external synchronization. Please refer to general documentation on Bitcoin scripting and contracts
     * to understand the values of sigHash and anyoneCanPay: otherwise you can use the other form of this method
     * that sets them to typical defaults.
     *
     * @throws ScriptException if the scriptPubKey is not a pay to address or pay to pubkey script.
     */
    public TransactionInput addSignedInput(TransactionOutPoint prevOut, Script scriptPubKey, ECKey sigKey,
                                           SigHash sigHash, boolean anyoneCanPay) throws ScriptException {
        // Verify the API user didn't try to do operations out of order.
        checkState(!outputs.isEmpty(), "Attempting to sign tx without outputs.");
        TransactionInput input = new TransactionInput(params, this, new byte[]{}, prevOut);
        addInput(input);
        Sha256Hash hash = hashForSignature(inputs.size() - 1, scriptPubKey, sigHash, anyoneCanPay);
        ECKey.ECDSASignature ecSig = sigKey.sign(hash);
        TransactionSignature txSig = new TransactionSignature(ecSig, sigHash, anyoneCanPay);
        if (scriptPubKey.isSentToRawPubKey())
            input.setScriptSig(ScriptBuilder.createInputScript(txSig));
        else if (scriptPubKey.isSentToAddress())
            input.setScriptSig(ScriptBuilder.createInputScript(txSig, sigKey));
        else
            throw new ScriptException("Don't know how to sign for this kind of scriptPubKey: " + scriptPubKey);
        return input;
    }

    /**
     * Same as {@link #addSignedInput(TransactionOutPoint, org.bitcoinj.script.Script, ECKey, org.bitcoinj.core.Transaction.SigHash, boolean)}
     * but defaults to {@link SigHash#ALL} and "false" for the anyoneCanPay flag. This is normally what you want.
     */
    public TransactionInput addSignedInput(TransactionOutPoint prevOut, Script scriptPubKey, ECKey sigKey) throws ScriptException {
        return addSignedInput(prevOut, scriptPubKey, sigKey, SigHash.ALL, false);
    }

    /**
     * Adds an input that points to the given output and contains a valid signature for it, calculated using the
     * signing key.
     */
    public TransactionInput addSignedInput(TransactionOutput output, ECKey signingKey) {
        return addSignedInput(output.getOutPointFor(), output.getScriptPubKey(), signingKey);
    }

    /**
     * Adds an input that points to the given output and contains a valid signature for it, calculated using the
     * signing key.
     */
    public TransactionInput addSignedInput(TransactionOutput output, ECKey signingKey, SigHash sigHash, boolean anyoneCanPay) {
        return addSignedInput(output.getOutPointFor(), output.getScriptPubKey(), signingKey, sigHash, anyoneCanPay);
    }

    /**
     * Removes all the outputs from this transaction.
     * Note that this also invalidates the length attribute
     */
    public void clearOutputs() {
        unCache();
        for (TransactionOutput output : outputs) {
            output.setParent(null);
        }
        outputs.clear();
        // You wanted to reserialize, right?
        this.length = this.unsafeBitcoinSerialize().length;
    }

    /**
     * Adds the given output to this transaction. The output must be completely initialized. Returns the given output.
     */
    public TransactionOutput addOutput(TransactionOutput to) {
        unCache();
        to.setParent(this);
        outputs.add(to);
        adjustLength(outputs.size(), to.length);
        return to;
    }

    /**
     * Creates an output based on the given address and value, adds it to this transaction, and returns the new output.
     */
    public TransactionOutput addOutput(Coin value, Address address) {
        return addOutput(new TransactionOutput(params, this, value, address));
    }

    /**
     * Creates an output that pays to the given pubkey directly (no address) with the given value, adds it to this
     * transaction, and returns the new output.
     */
    public TransactionOutput addOutput(Coin value, ECKey pubkey) {
        return addOutput(new TransactionOutput(params, this, value, pubkey));
    }

    /**
     * Creates an output that pays to the given script. The address and key forms are specialisations of this method,
     * you won't normally need to use it unless you're doing unusual things.
     */
    public TransactionOutput addOutput(Coin value, Script script) {
        return addOutput(new TransactionOutput(params, this, value, script.getProgram()));
    }


    /**
     * Calculates a signature that is valid for being inserted into the input at the given position. This is simply
     * a wrapper around calling {@link Transaction#hashForSignature(int, byte[], org.bitcoinj.core.Transaction.SigHash, boolean)}
     * followed by {@link ECKey#sign(Sha256Hash)} and then returning a new {@link TransactionSignature}. The key
     * must be usable for signing as-is: if the key is encrypted it must be decrypted first external to this method.
     *
     * @param inputIndex Which input to calculate the signature for, as an index.
     * @param key The private key used to calculate the signature.
     * @param redeemScript Byte-exact contents of the scriptPubKey that is being satisified, or the P2SH redeem script.
     * @param hashType Signing mode, see the enum for documentation.
     * @param anyoneCanPay Signing mode, see the SigHash enum for documentation.
     * @return A newly calculated signature object that wraps the r, s and sighash components.
     */
    public TransactionSignature calculateSignature(int inputIndex, ECKey key,
                                                                byte[] redeemScript,
                                                                SigHash hashType, boolean anyoneCanPay) {
        Sha256Hash hash = hashForSignature(inputIndex, redeemScript, hashType, anyoneCanPay);
        return new TransactionSignature(key.sign(hash), hashType, anyoneCanPay);
    }

    /**
     * Calculates a signature that is valid for being inserted into the input at the given position. This is simply
     * a wrapper around calling {@link Transaction#hashForSignature(int, byte[], org.bitcoinj.core.Transaction.SigHash, boolean)}
     * followed by {@link ECKey#sign(Sha256Hash)} and then returning a new {@link TransactionSignature}.
     *
     * @param inputIndex Which input to calculate the signature for, as an index.
     * @param key The private key used to calculate the signature.
     * @param redeemScript The scriptPubKey that is being satisified, or the P2SH redeem script.
     * @param hashType Signing mode, see the enum for documentation.
     * @param anyoneCanPay Signing mode, see the SigHash enum for documentation.
     * @return A newly calculated signature object that wraps the r, s and sighash components.
     */
    public TransactionSignature calculateSignature(int inputIndex, ECKey key,
                                                                 Script redeemScript,
                                                                 SigHash hashType, boolean anyoneCanPay) {
        Sha256Hash hash = hashForSignature(inputIndex, redeemScript.getProgram(), hashType, anyoneCanPay);
        return new TransactionSignature(key.sign(hash), hashType, anyoneCanPay);
    }

    /**
     * <p>Calculates a signature hash, that is, a hash of a simplified form of the transaction. How exactly the transaction
     * is simplified is specified by the type and anyoneCanPay parameters.</p>
     *
     * <p>This is a low level API and when using the regular {@link Wallet} class you don't have to call this yourself.
     * When working with more complex transaction types and contracts, it can be necessary. When signing a P2SH output
     * the redeemScript should be the script encoded into the scriptSig field, for normal transactions, it's the
     * scriptPubKey of the output you're signing for.</p>
     *
     * @param inputIndex input the signature is being calculated for. Tx signatures are always relative to an input.
     * @param redeemScript the bytes that should be in the given input during signing.
     * @param type Should be SigHash.ALL
     * @param anyoneCanPay should be false.
     */
    public Sha256Hash hashForSignature(int inputIndex, byte[] redeemScript,
                                                    SigHash type, boolean anyoneCanPay) {
        byte sigHashType = (byte) TransactionSignature.calcSigHashValue(type, anyoneCanPay);
        return hashForSignature(inputIndex, redeemScript, sigHashType);
    }

    /**
     * <p>Calculates a signature hash, that is, a hash of a simplified form of the transaction. How exactly the transaction
     * is simplified is specified by the type and anyoneCanPay parameters.</p>
     *
     * <p>This is a low level API and when using the regular {@link Wallet} class you don't have to call this yourself.
     * When working with more complex transaction types and contracts, it can be necessary. When signing a P2SH output
     * the redeemScript should be the script encoded into the scriptSig field, for normal transactions, it's the
     * scriptPubKey of the output you're signing for.</p>
     *
     * @param inputIndex input the signature is being calculated for. Tx signatures are always relative to an input.
     * @param redeemScript the script that should be in the given input during signing.
     * @param type Should be SigHash.ALL
     * @param anyoneCanPay should be false.
     */
    public Sha256Hash hashForSignature(int inputIndex, Script redeemScript,
                                                    SigHash type, boolean anyoneCanPay) {
        int sigHash = TransactionSignature.calcSigHashValue(type, anyoneCanPay);
        return hashForSignature(inputIndex, redeemScript.getProgram(), (byte) sigHash);
    }

    /**
     * This is required for signatures which use a sigHashType which cannot be represented using SigHash and anyoneCanPay
     * See transaction c99c49da4c38af669dea436d3e73780dfdb6c1ecf9958baa52960e8baee30e73, which has sigHashType 0
     */
    public Sha256Hash hashForSignature(int inputIndex, byte[] connectedScript, byte sigHashType) {
        // The SIGHASH flags are used in the design of contracts, please see this page for a further understanding of
        // the purposes of the code in this method:
        //
        //   https://en.bitcoin.it/wiki/Contracts

        try {
            // Create a copy of this transaction to operate upon because we need make changes to the inputs and outputs.
            // It would not be thread-safe to change the attributes of the transaction object itself.
            Transaction tx = this.params.getDefaultSerializer().makeTransaction(this.bitcoinSerialize());

            // Clear input scripts in preparation for signing. If we're signing a fresh
            // transaction that step isn't very helpful, but it doesn't add much cost relative to the actual
            // EC math so we'll do it anyway.
            for (int i = 0; i < tx.inputs.size(); i++) {
                tx.inputs.get(i).clearScriptBytes();
            }

            // This step has no purpose beyond being synchronized with Bitcoin Core's bugs. OP_CODESEPARATOR
            // is a legacy holdover from a previous, broken design of executing scripts that shipped in Bitcoin 0.1.
            // It was seriously flawed and would have let anyone take anyone elses money. Later versions switched to
            // the design we use today where scripts are executed independently but share a stack. This left the
            // OP_CODESEPARATOR instruction having no purpose as it was only meant to be used internally, not actually
            // ever put into scripts. Deleting OP_CODESEPARATOR is a step that should never be required but if we don't
            // do it, we could split off the main chain.
            connectedScript = Script.removeAllInstancesOfOp(connectedScript, ScriptOpCodes.OP_CODESEPARATOR);

            // Set the input to the script of its output. Bitcoin Core does this but the step has no obvious purpose as
            // the signature covers the hash of the prevout transaction which obviously includes the output script
            // already. Perhaps it felt safer to him in some way, or is another leftover from how the code was written.
            TransactionInput input = tx.inputs.get(inputIndex);
            input.setScriptBytes(connectedScript);

            if ((sigHashType & 0x1f) == SigHash.NONE.value) {
                // SIGHASH_NONE means no outputs are signed at all - the signature is effectively for a "blank cheque".
                tx.outputs = new ArrayList<TransactionOutput>(0);
                // The signature isn't broken by new versions of the transaction issued by other parties.
                for (int i = 0; i < tx.inputs.size(); i++)
                    if (i != inputIndex)
                        tx.inputs.get(i).setSequenceNumber(0);
            } else if ((sigHashType & 0x1f) == SigHash.SINGLE.value) {
                // SIGHASH_SINGLE means only sign the output at the same index as the input (ie, my output).
                if (inputIndex >= tx.outputs.size()) {
                    // The input index is beyond the number of outputs, it's a buggy signature made by a broken
                    // Bitcoin implementation. Bitcoin Core also contains a bug in handling this case:
                    // any transaction output that is signed in this case will result in both the signed output
                    // and any future outputs to this public key being steal-able by anyone who has
                    // the resulting signature and the public key (both of which are part of the signed tx input).

                    // Bitcoin Core's bug is that SignatureHash was supposed to return a hash and on this codepath it
                    // actually returns the constant "1" to indicate an error, which is never checked for. Oops.
                    return Sha256Hash.wrap("0100000000000000000000000000000000000000000000000000000000000000");
                }
                // In SIGHASH_SINGLE the outputs after the matching input index are deleted, and the outputs before
                // that position are "nulled out". Unintuitively, the value in a "null" transaction is set to -1.
                tx.outputs = new ArrayList<TransactionOutput>(tx.outputs.subList(0, inputIndex + 1));
                for (int i = 0; i < inputIndex; i++)
                    tx.outputs.set(i, new TransactionOutput(tx.params, tx, Coin.NEGATIVE_SATOSHI, new byte[] {}));
                // The signature isn't broken by new versions of the transaction issued by other parties.
                for (int i = 0; i < tx.inputs.size(); i++)
                    if (i != inputIndex)
                        tx.inputs.get(i).setSequenceNumber(0);
            }

            if ((sigHashType & SigHash.ANYONECANPAY.value) == SigHash.ANYONECANPAY.value) {
                // SIGHASH_ANYONECANPAY means the signature in the input is not broken by changes/additions/removals
                // of other inputs. For example, this is useful for building assurance contracts.
                tx.inputs = new ArrayList<TransactionInput>();
                tx.inputs.add(input);
            }

            ByteArrayOutputStream bos = new UnsafeByteArrayOutputStream(tx.length == UNKNOWN_LENGTH ? 256 : tx.length + 4);
            tx.bitcoinSerialize(bos);
            // We also have to write a hash type (sigHashType is actually an unsigned char)
            uint32ToByteStreamLE(0x000000ff & sigHashType, bos);
            // Note that this is NOT reversed to ensure it will be signed correctly. If it were to be printed out
            // however then we would expect that it is IS reversed.
            Sha256Hash hash = Sha256Hash.onceOf(bos.toByteArray());
            bos.close();

            return hash;
        } catch (IOException e) {
            throw new RuntimeException(e);  // Cannot happen.
        }
    }

    @Override
    protected void bitcoinSerializeToStream(OutputStream stream) throws IOException {
        uint32ToByteStreamLE(version, stream);
        stream.write(new VarInt(inputs.size()).encode());
        for (TransactionInput in : inputs)
            in.bitcoinSerialize(stream);
        stream.write(new VarInt(outputs.size()).encode());
        for (TransactionOutput out : outputs)
            out.bitcoinSerialize(stream);
        uint32ToByteStreamLE(lockTime, stream);
    }


    /**
     * Transactions can have an associated lock time, specified either as a block height or in seconds since the
     * UNIX epoch. A transaction is not allowed to be confirmed by miners until the lock time is reached, and
     * since Bitcoin 0.8+ a transaction that did not end its lock period (non final) is considered to be non
     * standard and won't be relayed or included in the memory pool either.
     */
    public long getLockTime() {
        return lockTime;
    }

    /**
     * Transactions can have an associated lock time, specified either as a block height or in seconds since the
     * UNIX epoch. A transaction is not allowed to be confirmed by miners until the lock time is reached, and
     * since Bitcoin 0.8+ a transaction that did not end its lock period (non final) is considered to be non
     * standard and won't be relayed or included in the memory pool either.
     */
    public void setLockTime(long lockTime) {
        unCache();
        boolean seqNumSet = false;
        for (TransactionInput input : inputs) {
            if (input.getSequenceNumber() != TransactionInput.NO_SEQUENCE) {
                seqNumSet = true;
                break;
            }
        }
        if (lockTime != 0 && (!seqNumSet || inputs.isEmpty())) {
            // At least one input must have a non-default sequence number for lock times to have any effect.
            // For instance one of them can be set to zero to make this feature work.
            log.warn("You are setting the lock time on a transaction but none of the inputs have non-default sequence numbers. This will not do what you expect!");
        }
        this.lockTime = lockTime;
    }

    public long getVersion() {
        return version;
    }

    public void setVersion(int version) {
        this.version = version;
        unCache();
    }

    /** Returns an unmodifiable view of all inputs. */
    public List<TransactionInput> getInputs() {
        return Collections.unmodifiableList(inputs);
    }

    /** Returns an unmodifiable view of all outputs. */
    public List<TransactionOutput> getOutputs() {
        return Collections.unmodifiableList(outputs);
    }

    /**
     * <p>Returns the list of transacion outputs, whether spent or unspent, that match a wallet by address or that are
     * watched by a wallet, i.e., transaction outputs whose script's address is controlled by the wallet and transaction
     * outputs whose script is watched by the wallet.</p>
     *
     * @param transactionBag The wallet that controls addresses and watches scripts.
     * @return linked list of outputs relevant to the wallet in this transaction
     */
    public List<TransactionOutput> getWalletOutputs(TransactionBag transactionBag){
        List<TransactionOutput> walletOutputs = new LinkedList<TransactionOutput>();
        for (TransactionOutput o : outputs) {
            if (!o.isMineOrWatched(transactionBag)) continue;
            walletOutputs.add(o);
        }

        return walletOutputs;
    }

    /** Randomly re-orders the transaction outputs: good for privacy */
    public void shuffleOutputs() {
        Collections.shuffle(outputs);
    }

    /** Same as getInputs().get(index). */
    public TransactionInput getInput(long index) {
        return inputs.get((int)index);
    }

    /** Same as getOutputs().get(index) */
    public TransactionOutput getOutput(long index) {
        return outputs.get((int)index);
    }

    /**
     * Returns the confidence object for this transaction from the {@link org.bitcoinj.core.TxConfidenceTable}
     * referenced by the implicit {@link Context}.
     */
    public TransactionConfidence getConfidence() {
        return getConfidence(Context.get());
    }

    /**
     * Returns the confidence object for this transaction from the {@link org.bitcoinj.core.TxConfidenceTable}
     * referenced by the given {@link Context}.
     */
    public TransactionConfidence getConfidence(Context context) {
        return getConfidence(context.getConfidenceTable());
    }

    /**
     * Returns the confidence object for this transaction from the {@link org.bitcoinj.core.TxConfidenceTable}
     */
    public TransactionConfidence getConfidence(TxConfidenceTable table) {
        if (confidence == null)
            confidence = table.getOrCreate(getHash()) ;
        return confidence;
    }

    /** Check if the transaction has a known confidence */
    public boolean hasConfidence() {
        return getConfidence().getConfidenceType() != TransactionConfidence.ConfidenceType.UNKNOWN;
    }

    @Override
    public boolean equals(Object o) {
        if (this == o) return true;
        if (o == null || getClass() != o.getClass()) return false;
        return getHash().equals(((Transaction)o).getHash());
    }

    @Override
    public int hashCode() {
        return getHash().hashCode();
    }

    /**
     * Gets the count of regular SigOps in this transactions
     */
    public int getSigOpCount() throws ScriptException {
        int sigOps = 0;
        for (TransactionInput input : inputs)
            sigOps += Script.getSigOpCount(input.getScriptBytes());
        for (TransactionOutput output : outputs)
            sigOps += Script.getSigOpCount(output.getScriptBytes());
        return sigOps;
    }

    /**
     * Check block height is in coinbase input script, for use after BIP 34
     * enforcement is enabled.
     */
    public void checkCoinBaseHeight(final int height)
            throws VerificationException {
        checkArgument(height >= Block.BLOCK_HEIGHT_GENESIS);
        checkState(isCoinBase());

        // Check block height is in coinbase input script
        final TransactionInput in = this.getInputs().get(0);
        final ScriptBuilder builder = new ScriptBuilder();
        builder.number(height);
        final byte[] expected = builder.build().getProgram();
        final byte[] actual = in.getScriptBytes();
        if (actual.length < expected.length) {
            throw new VerificationException.CoinbaseHeightMismatch("Block height mismatch in coinbase.");
        }
        for (int scriptIdx = 0; scriptIdx < expected.length; scriptIdx++) {
            if (actual[scriptIdx] != expected[scriptIdx]) {
                throw new VerificationException.CoinbaseHeightMismatch("Block height mismatch in coinbase.");
            }
        }
    }

    /**
     * <p>Checks the transaction contents for sanity, in ways that can be done in a standalone manner.
     * Does <b>not</b> perform all checks on a transaction such as whether the inputs are already spent.
     * Specifically this method verifies:</p>
     *
     * <ul>
     *     <li>That there is at least one input and output.</li>
     *     <li>That the serialized size is not larger than the max block size.</li>
     *     <li>That no outputs have negative value.</li>
     *     <li>That the outputs do not sum to larger than the max allowed quantity of coin in the system.</li>
     *     <li>If the tx is a coinbase tx, the coinbase scriptSig size is within range. Otherwise that there are no
     *     coinbase inputs in the tx.</li>
     * </ul>
     *
     * @throws VerificationException
     */
    public void verify() throws VerificationException {
        if (inputs.size() == 0 || outputs.size() == 0)
            throw new VerificationException.EmptyInputsOrOutputs();
        if (this.getMessageSize() > Block.MAX_BLOCK_SIZE)
            throw new VerificationException.LargerThanMaxBlockSize();

        Coin valueOut = Coin.ZERO;
        HashSet<TransactionOutPoint> outpoints = new HashSet<TransactionOutPoint>();
        for (TransactionInput input : inputs) {
            if (outpoints.contains(input.getOutpoint()))
                throw new VerificationException.DuplicatedOutPoint();
            outpoints.add(input.getOutpoint());
        }
        try {
            for (TransactionOutput output : outputs) {
                if (output.getValue().signum() < 0)    // getValue() can throw IllegalStateException
                    throw new VerificationException.NegativeValueOutput();
                valueOut = valueOut.add(output.getValue());
                if (params.hasMaxMoney() && valueOut.compareTo(params.getMaxMoney()) > 0)
                    throw new IllegalArgumentException();
            }
        } catch (IllegalStateException e) {
            throw new VerificationException.ExcessiveValue();
        } catch (IllegalArgumentException e) {
            throw new VerificationException.ExcessiveValue();
        }

        if (isCoinBase()) {
            if (inputs.get(0).getScriptBytes().length < 2 || inputs.get(0).getScriptBytes().length > 100)
                throw new VerificationException.CoinbaseScriptSizeOutOfRange();
        } else {
            for (TransactionInput input : inputs)
                if (input.isCoinBase())
                    throw new VerificationException.UnexpectedCoinbaseInput();
        }
    }

    /**
     * <p>A transaction is time-locked if at least one of its inputs is non-final and it has a lock time. A transaction can
     * also have a relative lock time which this method doesn't tell. Use {@link #hasRelativeLockTime()} to find out.</p>
     *
     * <p>To check if this transaction is final at a given height and time, see {@link Transaction#isFinal(int, long)}
     * </p>
     */
    public boolean isTimeLocked() {
        if (getLockTime() == 0)
            return false;
        for (TransactionInput input : getInputs())
            if (input.hasSequence())
                return true;
        return false;
    }

    /**
     * A transaction has a relative lock time
     * (<a href="https://github.com/bitcoin/bips/blob/master/bip-0068.mediawiki">BIP 68</a>) if it is version 2 or
     * higher and at least one of its inputs has its {@link TransactionInput#SEQUENCE_LOCKTIME_DISABLE_FLAG} cleared.
     */
    public boolean hasRelativeLockTime() {
        if (version < 2)
            return false;
        for (TransactionInput input : getInputs())
            if (input.hasRelativeLockTime())
                return true;
        return false;
    }

    /**
     * Returns whether this transaction will opt into the
     * <a href="https://github.com/bitcoin/bips/blob/master/bip-0125.mediawiki">full replace-by-fee </a> semantics.
     */
    public boolean isOptInFullRBF() {
        for (TransactionInput input : getInputs())
            if (input.isOptInFullRBF())
                return true;
        return false;
    }

    /**
     * <p>Returns true if this transaction is considered finalized and can be placed in a block. Non-finalized
     * transactions won't be included by miners and can be replaced with newer versions using sequence numbers.
     * This is useful in certain types of <a href="http://en.bitcoin.it/wiki/Contracts">contracts</a>, such as
     * micropayment channels.</p>
     *
     * <p>Note that currently the replacement feature is disabled in Bitcoin Core and will need to be
     * re-activated before this functionality is useful.</p>
     */
    public boolean isFinal(int height, long blockTimeSeconds) {
        long time = getLockTime();
        return time < (time < LOCKTIME_THRESHOLD ? height : blockTimeSeconds) || !isTimeLocked();
    }

    /**
     * Returns either the lock time as a date, if it was specified in seconds, or an estimate based on the time in
     * the current head block if it was specified as a block time.
     */
    public Date estimateLockTime(AbstractBlockChain chain) {
        if (lockTime < LOCKTIME_THRESHOLD)
            return chain.estimateBlockTime((int)getLockTime());
        else
            return new Date(getLockTime()*1000);
    }

    /**
     * Returns the purpose for which this transaction was created. See the javadoc for {@link Purpose} for more
     * information on the point of this field and what it can be.
     */
    public Purpose getPurpose() {
        return purpose;
    }

    /**
     * Marks the transaction as being created for the given purpose. See the javadoc for {@link Purpose} for more
     * information on the point of this field and what it can be.
     */
    public void setPurpose(Purpose purpose) {
        this.purpose = purpose;
    }

    /**
     * Getter for {@link #exchangeRate}.
     */
    @Nullable
    public ExchangeRate getExchangeRate() {
        return exchangeRate;
    }

    /**
     * Setter for {@link #exchangeRate}.
     */
    public void setExchangeRate(ExchangeRate exchangeRate) {
        this.exchangeRate = exchangeRate;
    }

    /**
     * Returns the transaction {@link #memo}.
     */
    public String getMemo() {
        return memo;
    }

    /**
     * Set the transaction {@link #memo}. It can be used to record the memo of the payment request that initiated the
     * transaction.
     */
    public void setMemo(String memo) {
        this.memo = memo;
    }
}<|MERGE_RESOLUTION|>--- conflicted
+++ resolved
@@ -102,11 +102,7 @@
     /**
      * If feePerKb is lower than this, Bitcoin Core will treat it as if there were no fee.
      */
-<<<<<<< HEAD
     public static final Coin REFERENCE_DEFAULT_MIN_TX_FEE = CoinDefinition.DEFAULT_MIN_TX_FEE; // 0.05 mBTC
-=======
-    public static final Coin REFERENCE_DEFAULT_MIN_TX_FEE = Coin.valueOf(1000); // 0.01 mBTC
->>>>>>> b131cc77
 
     /**
      * If using this feePerKb, transactions will get confirmed within the next couple of blocks.
@@ -119,17 +115,12 @@
      * This is calculated by assuming a standard output will be 34 bytes, and then using the formula used in
      * {@link TransactionOutput#getMinNonDustValue(Coin)}.
      */
-<<<<<<< HEAD
 
     public static final Coin MIN_NONDUST_OUTPUT = CoinDefinition.DUST_LIMIT; // satoshis
-=======
-    public static final Coin MIN_NONDUST_OUTPUT = Coin.valueOf(546); // satoshis
-
     /**
      * Max initial size of inputs and outputs ArrayList.
      */
     public static final int MAX_INITIAL_INPUTS_OUTPUTS_SIZE = 20;
->>>>>>> b131cc77
 
     // These are bitcoin serialized.
     private long version;
