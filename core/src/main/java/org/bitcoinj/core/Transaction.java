/**
 * Copyright 2011 Google Inc.
 * Copyright 2014 Andreas Schildbach
 *
 * Licensed under the Apache License, Version 2.0 (the "License");
 * you may not use this file except in compliance with the License.
 * You may obtain a copy of the License at
 *
 *    http://www.apache.org/licenses/LICENSE-2.0
 *
 * Unless required by applicable law or agreed to in writing, software
 * distributed under the License is distributed on an "AS IS" BASIS,
 * WITHOUT WARRANTIES OR CONDITIONS OF ANY KIND, either express or implied.
 * See the License for the specific language governing permissions and
 * limitations under the License.
 */

package org.bitcoinj.core;

import org.bitcoinj.core.TransactionConfidence.ConfidenceType;
import org.bitcoinj.crypto.TransactionSignature;
import org.bitcoinj.script.Script;
import org.bitcoinj.script.ScriptBuilder;
import org.bitcoinj.script.ScriptOpCodes;
import org.bitcoinj.utils.ExchangeRate;
import org.bitcoinj.wallet.WalletTransaction.Pool;
import com.google.common.collect.ImmutableMap;
import com.google.common.primitives.Ints;
import com.google.common.primitives.Longs;
import org.slf4j.Logger;
import org.slf4j.LoggerFactory;

import javax.annotation.Nullable;
import java.io.*;
import java.util.*;

import static org.bitcoinj.core.Utils.*;
import static com.google.common.base.Preconditions.checkState;

/**
 * <p>A transaction represents the movement of coins from some addresses to some other addresses. It can also represent
 * the minting of new coins. A Transaction object corresponds to the equivalent in the Bitcoin C++ implementation.</p>
 *
 * <p>Transactions are the fundamental atoms of Bitcoin and have many powerful features. Read
 * <a href="http://code.google.com/p/bitcoinj/wiki/WorkingWithTransactions">"Working with transactions"</a> in the
 * documentation to learn more about how to use this class.</p>
 *
 * <p>All Bitcoin transactions are at risk of being reversed, though the risk is much less than with traditional payment
 * systems. Transactions have <i>confidence levels</i>, which help you decide whether to trust a transaction or not.
 * Whether to trust a transaction is something that needs to be decided on a case by case basis - a rule that makes
 * sense for selling MP3s might not make sense for selling cars, or accepting payments from a family member. If you
 * are building a wallet, how to present confidence to your users is something to consider carefully.</p>
 */
public class Transaction extends ChildMessage implements Serializable {
    /**
     * A comparator that can be used to sort transactions by their updateTime field. The ordering goes from most recent
     * into the past.
     */
    public static final Comparator<Transaction> SORT_TX_BY_UPDATE_TIME = new Comparator<Transaction>() {
        @Override
        public int compare(final Transaction tx1, final Transaction tx2) {
            final long time1 = tx1.getUpdateTime().getTime();
            final long time2 = tx2.getUpdateTime().getTime();
            final int updateTimeComparison = -(Longs.compare(time1, time2));
            //If time1==time2, compare by tx hash to make comparator consistent with equals
            return updateTimeComparison != 0 ? updateTimeComparison : tx1.getHash().compareTo(tx2.getHash());
        }
    };
    /** A comparator that can be used to sort transactions by their chain height. */
    public static final Comparator<Transaction> SORT_TX_BY_HEIGHT = new Comparator<Transaction>() {
        @Override
        public int compare(final Transaction tx1, final Transaction tx2) {
            final int height1 = tx1.getConfidence().getAppearedAtChainHeight();
            final int height2 = tx2.getConfidence().getAppearedAtChainHeight();
            final int heightComparison = -(Ints.compare(height1, height2));
            //If height1==height2, compare by tx hash to make comparator consistent with equals
            return heightComparison != 0 ? heightComparison : tx1.getHash().compareTo(tx2.getHash());
        }
    };
    private static final Logger log = LoggerFactory.getLogger(Transaction.class);
    private static final long serialVersionUID = -8567546957352643140L;

    /** Threshold for lockTime: below this value it is interpreted as block number, otherwise as timestamp. **/
    public static final int LOCKTIME_THRESHOLD = 500000000; // Tue Nov  5 00:53:20 1985 UTC

    /** How many bytes a transaction can be before it won't be relayed anymore. Currently 100kb. */
    public static final int MAX_STANDARD_TX_SIZE = 100000;

    /**
     * If fee is lower than this value (in satoshis), a default reference client will treat it as if there were no fee.
<<<<<<< HEAD
     * Currently this is 1000 satoshis.
     */

    public static final Coin REFERENCE_DEFAULT_MIN_TX_FEE = CoinDefinition.DEFAULT_MIN_TX_FEE;

=======
     */
    public static final Coin REFERENCE_DEFAULT_MIN_TX_FEE = Coin.valueOf(5000); // satoshis
>>>>>>> f8f9e9cd

    /**
     * Any standard (ie pay-to-address) output smaller than this value (in satoshis) will most likely be rejected by the network.
     * This is calculated by assuming a standard output will be 34 bytes, and then using the formula used in
<<<<<<< HEAD
     * {@link TransactionOutput#getMinNonDustValue(Coin)}. Currently it's 546 satoshis.
     */

    public static final Coin MIN_NONDUST_OUTPUT = CoinDefinition.DUST_LIMIT;

=======
     * {@link TransactionOutput#getMinNonDustValue(Coin)}.
     */
    public static final Coin MIN_NONDUST_OUTPUT = Coin.valueOf(2730); // satoshis
>>>>>>> f8f9e9cd

    // These are serialized in both bitcoin and java serialization.
    private long version;
    private ArrayList<TransactionInput> inputs;
    private ArrayList<TransactionOutput> outputs;

    private long lockTime;

    // This is either the time the transaction was broadcast as measured from the local clock, or the time from the
    // block in which it was included. Note that this can be changed by re-orgs so the wallet may update this field.
    // Old serialized transactions don't have this field, thus null is valid. It is used for returning an ordered
    // list of transactions from a wallet, which is helpful for presenting to users.
    private Date updatedAt;

    // This is an in memory helper only.
    private transient Sha256Hash hash;

    // Data about how confirmed this tx is. Serialized, may be null.
    @Nullable private TransactionConfidence confidence;

    // Records a map of which blocks the transaction has appeared in (keys) to an index within that block (values).
    // The "index" is not a real index, instead the values are only meaningful relative to each other. For example,
    // consider two transactions that appear in the same block, t1 and t2, where t2 spends an output of t1. Both
    // will have the same block hash as a key in their appearsInHashes, but the counter would be 1 and 2 respectively
    // regardless of where they actually appeared in the block.
    //
    // If this transaction is not stored in the wallet, appearsInHashes is null.
    private Map<Sha256Hash, Integer> appearsInHashes;

    // Transactions can be encoded in a way that will use more bytes than is optimal
    // (due to VarInts having multiple encodings)
    // MAX_BLOCK_SIZE must be compared to the optimal encoding, not the actual encoding, so when parsing, we keep track
    // of the size of the ideal encoding in addition to the actual message size (which Message needs) so that Blocks
    // can properly keep track of optimal encoded size
    private transient int optimalEncodingMessageSize;

    /**
     * This enum describes the underlying reason the transaction was created. It's useful for rendering wallet GUIs
     * more appropriately.
     */
    public enum Purpose {
        /** Used when the purpose of a transaction is genuinely unknown. */
        UNKNOWN,
        /** Transaction created to satisfy a user payment request. */
        USER_PAYMENT,
        /** Transaction automatically created and broadcast in order to reallocate money from old to new keys. */
        KEY_ROTATION,
        /** Transaction that uses up pledges to an assurance contract */
        ASSURANCE_CONTRACT_CLAIM,
        /** Transaction that makes a pledge to an assurance contract. */
        ASSURANCE_CONTRACT_PLEDGE,
        /** Send-to-self transaction that exists just to create an output of the right size we can pledge. */
        ASSURANCE_CONTRACT_STUB,
        /** Raise fee, e.g. child-pays-for-parent. */
        RAISE_FEE,
        // In future: de/refragmentation, privacy boosting/mixing, etc.
        // When adding a value, it also needs to be added to wallet.proto, WalletProtobufSerialize.makeTxProto()
        // and WalletProtobufSerializer.readTransaction()!
    }

    private Purpose purpose = Purpose.UNKNOWN;

    /**
     * This field can be used by applications to record the exchange rate that was valid when the transaction happened.
     * It's optional.
     */
    @Nullable
    private ExchangeRate exchangeRate;

    /**
     * This field can be used to record the memo of the payment request that initiated the transaction. It's optional.
     */
    @Nullable
    private String memo;

    public Transaction(NetworkParameters params) {
        super(params);
        version = 1;
        inputs = new ArrayList<TransactionInput>();
        outputs = new ArrayList<TransactionOutput>();
        // We don't initialize appearsIn deliberately as it's only useful for transactions stored in the wallet.
        length = 8; // 8 for std fields
    }

    /**
     * Creates a transaction from the given serialized bytes, eg, from a block or a tx network message.
     */
    public Transaction(NetworkParameters params, byte[] payloadBytes) throws ProtocolException {
        super(params, payloadBytes, 0);
    }

    /**
     * Creates a transaction by reading payload starting from offset bytes in. Length of a transaction is fixed.
     */
    public Transaction(NetworkParameters params, byte[] payload, int offset) throws ProtocolException {
        super(params, payload, offset);
        // inputs/outputs will be created in parse()
    }

    /**
     * Creates a transaction by reading payload starting from offset bytes in. Length of a transaction is fixed.
     * @param params NetworkParameters object.
     * @param payload Bitcoin protocol formatted byte array containing message content.
     * @param offset The location of the first payload byte within the array.
     * @param parseLazy Whether to perform a full parse immediately or delay until a read is requested.
     * @param parseRetain Whether to retain the backing byte array for quick reserialization.
     * If true and the backing byte array is invalidated due to modification of a field then
     * the cached bytes may be repopulated and retained if the message is serialized again in the future.
     * @param length The length of message if known.  Usually this is provided when deserializing of the wire
     * as the length will be provided as part of the header.  If unknown then set to Message.UNKNOWN_LENGTH
     * @throws ProtocolException
     */
    public Transaction(NetworkParameters params, byte[] payload, int offset, @Nullable Message parent, boolean parseLazy, boolean parseRetain, int length)
            throws ProtocolException {
        super(params, payload, offset, parent, parseLazy, parseRetain, length);
    }

    /**
     * Creates a transaction by reading payload. Length of a transaction is fixed.
     */
    public Transaction(NetworkParameters params, byte[] payload, @Nullable Message parent, boolean parseLazy, boolean parseRetain, int length)
            throws ProtocolException {
        super(params, payload, 0, parent, parseLazy, parseRetain, length);
    }

    /**
     * Returns the transaction hash as you see them in the block explorer.
     */
    @Override
    public Sha256Hash getHash() {
        if (hash == null) {
            byte[] bits = bitcoinSerialize();
<<<<<<< HEAD
            hash = new Sha256Hash(reverseBytes(singleDigest(bits, 0, bits.length)/*doubleDigest(bits)*/));
=======
            hash = Sha256Hash.wrapReversed(Sha256Hash.hashTwice(bits));
>>>>>>> f8f9e9cd
        }
        return hash;
    }

    /**
     * Used by BitcoinSerializer.  The serializer has to calculate a hash for checksumming so to
     * avoid wasting the considerable effort a set method is provided so the serializer can set it.
     *
     * No verification is performed on this hash.
     */
    void setHash(Sha256Hash hash) {
        this.hash = hash;
    }

    public String getHashAsString() {
        return getHash().toString();
    }

    /**
     * Calculates the sum of the outputs that are sending coins to a key in the wallet. The flag controls whether to
     * include spent outputs or not.
     */
    Coin getValueSentToMe(TransactionBag transactionBag, boolean includeSpent) {
        maybeParse();
        // This is tested in WalletTest.
        Coin v = Coin.ZERO;
        for (TransactionOutput o : outputs) {
            if (!o.isMineOrWatched(transactionBag)) continue;
            if (!includeSpent && !o.isAvailableForSpending()) continue;
            v = v.add(o.getValue());
        }
        return v;
    }

    /*
     * If isSpent - check that all my outputs spent, otherwise check that there at least
     * one unspent.
     */
    boolean isConsistent(TransactionBag transactionBag, boolean isSpent) {
        boolean isActuallySpent = true;
        for (TransactionOutput o : outputs) {
            if (o.isAvailableForSpending()) {
                if (o.isMineOrWatched(transactionBag)) isActuallySpent = false;
                if (o.getSpentBy() != null) {
                    log.error("isAvailableForSpending != spentBy");
                    return false;
                }
            } else {
                if (o.getSpentBy() == null) {
                    log.error("isAvailableForSpending != spentBy");
                    return false;
                }
            }
        }
        return isActuallySpent == isSpent;
    }

    /**
     * Calculates the sum of the outputs that are sending coins to a key in the wallet.
     */
    public Coin getValueSentToMe(TransactionBag transactionBag) {
        return getValueSentToMe(transactionBag, true);
    }

    /**
     * Returns a map of block [hashes] which contain the transaction mapped to relativity counters, or null if this
     * transaction doesn't have that data because it's not stored in the wallet or because it has never appeared in a
     * block.
     */
    @Nullable
    public Map<Sha256Hash, Integer> getAppearsInHashes() {
        return appearsInHashes != null ? ImmutableMap.copyOf(appearsInHashes) : null;
    }

    /**
     * Convenience wrapper around getConfidence().getConfidenceType()
     * @return true if this transaction hasn't been seen in any block yet.
     */
    public boolean isPending() {
        return getConfidence().getConfidenceType() == TransactionConfidence.ConfidenceType.PENDING;
    }

    /**
     * <p>Puts the given block in the internal set of blocks in which this transaction appears. This is
     * used by the wallet to ensure transactions that appear on side chains are recorded properly even though the
     * block stores do not save the transaction data at all.</p>
     *
     * <p>If there is a re-org this will be called once for each block that was previously seen, to update which block
     * is the best chain. The best chain block is guaranteed to be called last. So this must be idempotent.</p>
     *
     * <p>Sets updatedAt to be the earliest valid block time where this tx was seen.</p>
     *
     * @param block     The {@link StoredBlock} in which the transaction has appeared.
     * @param bestChain whether to set the updatedAt timestamp from the block header (only if not already set)
     * @param relativityOffset A number that disambiguates the order of transactions within a block.
     */
    public void setBlockAppearance(StoredBlock block, boolean bestChain, int relativityOffset) {
        long blockTime = block.getHeader().getTimeSeconds() * 1000;
        if (bestChain && (updatedAt == null || updatedAt.getTime() == 0 || updatedAt.getTime() > blockTime)) {
            updatedAt = new Date(blockTime);
        }

        addBlockAppearance(block.getHeader().getHash(), relativityOffset);

        if (bestChain) {
            TransactionConfidence transactionConfidence = getConfidence();
            // This sets type to BUILDING and depth to one.
            transactionConfidence.setAppearedAtChainHeight(block.getHeight());
        }
    }

    public void addBlockAppearance(final Sha256Hash blockHash, int relativityOffset) {
        if (appearsInHashes == null) {
            // TODO: This could be a lot more memory efficient as we'll typically only store one element.
            appearsInHashes = new TreeMap<Sha256Hash, Integer>();
        }
        appearsInHashes.put(blockHash, relativityOffset);
    }

    /**
     * Calculates the sum of the inputs that are spending coins with keys in the wallet. This requires the
     * transactions sending coins to those keys to be in the wallet. This method will not attempt to download the
     * blocks containing the input transactions if the key is in the wallet but the transactions are not.
     *
     * @return sum of the inputs that are spending coins with keys in the wallet
     */
    public Coin getValueSentFromMe(TransactionBag wallet) throws ScriptException {
        maybeParse();
        // This is tested in WalletTest.
        Coin v = Coin.ZERO;
        for (TransactionInput input : inputs) {
            // This input is taking value from a transaction in our wallet. To discover the value,
            // we must find the connected transaction.
            TransactionOutput connected = input.getConnectedOutput(wallet.getTransactionPool(Pool.UNSPENT));
            if (connected == null)
                connected = input.getConnectedOutput(wallet.getTransactionPool(Pool.SPENT));
            if (connected == null)
                connected = input.getConnectedOutput(wallet.getTransactionPool(Pool.PENDING));
            if (connected == null)
                continue;
            // The connected output may be the change to the sender of a previous input sent to this wallet. In this
            // case we ignore it.
            if (!connected.isMineOrWatched(wallet))
                continue;
            v = v.add(connected.getValue());
        }
        return v;
    }

    @Nullable private Coin cachedValue;
    @Nullable private TransactionBag cachedForBag;

    /**
     * Returns the difference of {@link Transaction#getValueSentToMe(TransactionBag)} and {@link Transaction#getValueSentFromMe(TransactionBag)}.
     */
    public Coin getValue(TransactionBag wallet) throws ScriptException {
        // FIXME: TEMP PERF HACK FOR ANDROID - this crap can go away once we have a real payments API.
        boolean isAndroid = Utils.isAndroidRuntime();
        if (isAndroid && cachedValue != null && cachedForBag == wallet)
            return cachedValue;
        Coin result = getValueSentToMe(wallet).subtract(getValueSentFromMe(wallet));
        if (isAndroid) {
            cachedValue = result;
            cachedForBag = wallet;
        }
        return result;
    }

    /**
     * The transaction fee is the difference of the value of all inputs and the value of all outputs. Currently, the fee
     * can only be determined for transactions created by us.
     *
     * @return fee, or null if it cannot be determined
     */
    public Coin getFee() {
        Coin fee = Coin.ZERO;
        for (TransactionInput input : inputs) {
            if (input.getValue() == null)
                return null;
            fee = fee.add(input.getValue());
        }
        for (TransactionOutput output : outputs) {
            fee = fee.subtract(output.getValue());
        }
        return fee;
    }

    /**
     * Returns true if any of the outputs is marked as spent.
     */
    public boolean isAnyOutputSpent() {
        maybeParse();
        for (TransactionOutput output : outputs) {
            if (!output.isAvailableForSpending())
                return true;
        }
        return false;
    }

    /**
     * Returns false if this transaction has at least one output that is owned by the given wallet and unspent, true
     * otherwise.
     */
    public boolean isEveryOwnedOutputSpent(TransactionBag transactionBag) {
        maybeParse();
        for (TransactionOutput output : outputs) {
            if (output.isAvailableForSpending() && output.isMineOrWatched(transactionBag))
                return false;
        }
        return true;
    }

    /**
     * Returns the earliest time at which the transaction was seen (broadcast or included into the chain),
     * or the epoch if that information isn't available.
     */
    public Date getUpdateTime() {
        if (updatedAt == null) {
            // Older wallets did not store this field. Set to the epoch.
            updatedAt = new Date(0);
        }
        return updatedAt;
    }

    public void setUpdateTime(Date updatedAt) {
        this.updatedAt = updatedAt;
    }

    /**
     * These constants are a part of a scriptSig signature on the inputs. They define the details of how a
     * transaction can be redeemed, specifically, they control how the hash of the transaction is calculated.
     * <p/>
     * In the official client, this enum also has another flag, SIGHASH_ANYONECANPAY. In this implementation,
     * that's kept separate. Only SIGHASH_ALL is actually used in the official client today. The other flags
     * exist to allow for distributed contracts.
     */
    public enum SigHash {
        ALL,         // 1
        NONE,        // 2
        SINGLE,      // 3
    }
    public static final byte SIGHASH_ANYONECANPAY_VALUE = (byte) 0x80;

    @Override
    protected void unCache() {
        super.unCache();
        hash = null;
    }

    @Override
    protected void parseLite() throws ProtocolException {

        //skip this if the length has been provided i.e. the tx is not part of a block
        if (parseLazy && length == UNKNOWN_LENGTH) {
            //If length hasn't been provided this tx is probably contained within a block.
            //In parseRetain mode the block needs to know how long the transaction is
            //unfortunately this requires a fairly deep (though not total) parse.
            //This is due to the fact that transactions in the block's list do not include a
            //size header and inputs/outputs are also variable length due the contained
            //script so each must be instantiated so the scriptlength varint can be read
            //to calculate total length of the transaction.
            //We will still persist will this semi-light parsing because getting the lengths
            //of the various components gains us the ability to cache the backing bytearrays
            //so that only those subcomponents that have changed will need to be reserialized.

            //parse();
            //parsed = true;
            length = calcLength(payload, offset);
            cursor = offset + length;
        }
    }

    protected static int calcLength(byte[] buf, int offset) {
        VarInt varint;
        // jump past version (uint32)
        int cursor = offset + 4;

        int i;
        long scriptLen;

        varint = new VarInt(buf, cursor);
        long txInCount = varint.value;
        cursor += varint.getOriginalSizeInBytes();

        for (i = 0; i < txInCount; i++) {
            // 36 = length of previous_outpoint
            cursor += 36;
            varint = new VarInt(buf, cursor);
            scriptLen = varint.value;
            // 4 = length of sequence field (unint32)
            cursor += scriptLen + 4 + varint.getOriginalSizeInBytes();
        }

        varint = new VarInt(buf, cursor);
        long txOutCount = varint.value;
        cursor += varint.getOriginalSizeInBytes();

        for (i = 0; i < txOutCount; i++) {
            // 8 = length of tx value field (uint64)
            cursor += 8;
            varint = new VarInt(buf, cursor);
            scriptLen = varint.value;
            cursor += scriptLen + varint.getOriginalSizeInBytes();
        }
        // 4 = length of lock_time field (uint32)
        return cursor - offset + 4;
    }

    @Override
    void parse() throws ProtocolException {

        if (parsed)
            return;

        cursor = offset;

        version = readUint32();
        optimalEncodingMessageSize = 4;

        // First come the inputs.
        long numInputs = readVarInt();
        optimalEncodingMessageSize += VarInt.sizeOf(numInputs);
        inputs = new ArrayList<TransactionInput>((int) numInputs);
        for (long i = 0; i < numInputs; i++) {
            TransactionInput input = new TransactionInput(params, this, payload, cursor, parseLazy, parseRetain);
            inputs.add(input);
            long scriptLen = readVarInt(TransactionOutPoint.MESSAGE_LENGTH);
            optimalEncodingMessageSize += TransactionOutPoint.MESSAGE_LENGTH + VarInt.sizeOf(scriptLen) + scriptLen + 4;
            cursor += scriptLen + 4;
        }
        // Now the outputs
        long numOutputs = readVarInt();
        optimalEncodingMessageSize += VarInt.sizeOf(numOutputs);
        outputs = new ArrayList<TransactionOutput>((int) numOutputs);
        for (long i = 0; i < numOutputs; i++) {
            TransactionOutput output = new TransactionOutput(params, this, payload, cursor, parseLazy, parseRetain);
            outputs.add(output);
            long scriptLen = readVarInt(8);
            optimalEncodingMessageSize += 8 + VarInt.sizeOf(scriptLen) + scriptLen;
            cursor += scriptLen;
        }
        lockTime = readUint32();
        optimalEncodingMessageSize += 4;
        length = cursor - offset;
    }

    public int getOptimalEncodingMessageSize() {
        if (optimalEncodingMessageSize != 0)
            return optimalEncodingMessageSize;
        maybeParse();
        if (optimalEncodingMessageSize != 0)
            return optimalEncodingMessageSize;
        optimalEncodingMessageSize = getMessageSize();
        return optimalEncodingMessageSize;
    }

    /**
     * A coinbase transaction is one that creates a new coin. They are the first transaction in each block and their
     * value is determined by a formula that all implementations of Bitcoin share. In 2011 the value of a coinbase
     * transaction is 50 coins, but in future it will be less. A coinbase transaction is defined not only by its
     * position in a block but by the data in the inputs.
     */
    public boolean isCoinBase() {
        maybeParse();
        return inputs.size() == 1 && inputs.get(0).isCoinBase();
    }

    /**
     * A transaction is mature if it is either a building coinbase tx that is as deep or deeper than the required coinbase depth, or a non-coinbase tx.
     */
    public boolean isMature() {
        if (!isCoinBase())
            return true;

        if (getConfidence().getConfidenceType() != ConfidenceType.BUILDING)
            return false;

        return getConfidence().getDepthInBlocks() >= params.getSpendableCoinbaseDepth();
    }

    @Override
    public String toString() {
        return toString(null);
    }

    /**
     * A human readable version of the transaction useful for debugging. The format is not guaranteed to be stable.
     * @param chain If provided, will be used to estimate lock times (if set). Can be null.
     */
    public String toString(@Nullable AbstractBlockChain chain) {
        // Basic info about the tx.
        StringBuilder s = new StringBuilder();
        s.append(String.format("  %s: %s%n", getHashAsString(), getConfidence()));
        if (isTimeLocked()) {
            String time;
            if (lockTime < LOCKTIME_THRESHOLD) {
                time = "block " + lockTime;
                if (chain != null) {
                    time = time + " (estimated to be reached at " +
                            chain.estimateBlockTime((int)lockTime).toString() + ")";
                }
            } else {
                time = new Date(lockTime*1000).toString();
            }
            s.append(String.format("  time locked until %s%n", time));
        }
        if (inputs.size() == 0) {
            s.append(String.format("  INCOMPLETE: No inputs!%n"));
            return s.toString();
        }
        if (isCoinBase()) {
            String script;
            String script2;
            try {
                script = inputs.get(0).getScriptSig().toString();
                script2 = outputs.get(0).getScriptPubKey().toString();
            } catch (ScriptException e) {
                script = "???";
                script2 = "???";
            }
            s.append("     == COINBASE TXN (scriptSig ").append(script)
                .append(")  (scriptPubKey ").append(script2).append(")\n");
            return s.toString();
        }
        for (TransactionInput in : inputs) {
            s.append("     ");
            s.append("in   ");

            try {
                Script scriptSig = in.getScriptSig();
                s.append(scriptSig);
                if (in.getValue() != null)
                    s.append(" ").append(in.getValue().toFriendlyString());
                s.append("\n          ");
                s.append("outpoint:");
                final TransactionOutPoint outpoint = in.getOutpoint();
                s.append(outpoint.toString());
                final TransactionOutput connectedOutput = outpoint.getConnectedOutput();
                if (connectedOutput != null) {
                    Script scriptPubKey = connectedOutput.getScriptPubKey();
                    if (scriptPubKey.isSentToAddress() || scriptPubKey.isPayToScriptHash()) {
                        s.append(" hash160:");
                        s.append(Utils.HEX.encode(scriptPubKey.getPubKeyHash()));
                    }
                }
            } catch (Exception e) {
                s.append("[exception: ").append(e.getMessage()).append("]");
            }
            s.append(String.format("%n"));
        }
        for (TransactionOutput out : outputs) {
            s.append("     ");
            s.append("out  ");
            try {
                Script scriptPubKey = out.getScriptPubKey();
                s.append(scriptPubKey);
                s.append(" ");
                s.append(out.getValue().toFriendlyString());
                if (!out.isAvailableForSpending()) {
                    s.append(" Spent");
                }
                if (out.getSpentBy() != null) {
                    s.append(" by ");
                    s.append(out.getSpentBy().getParentTransaction().getHashAsString());
                }
            } catch (Exception e) {
                s.append("[exception: ").append(e.getMessage()).append("]");
            }
            s.append(String.format("%n"));
        }
        Coin fee = getFee();
        if (fee != null)
            s.append("     fee  ").append(fee.toFriendlyString()).append(String.format("%n"));
<<<<<<< HEAD
=======
        if (purpose != null)
            s.append("     prps ").append(purpose).append(String.format("%n"));
>>>>>>> f8f9e9cd
        return s.toString();
    }

    /**
     * Removes all the inputs from this transaction.
     * Note that this also invalidates the length attribute
     */
    public void clearInputs() {
        unCache();
        for (TransactionInput input : inputs) {
            input.setParent(null);
        }
        inputs.clear();
        // You wanted to reserialize, right?
        this.length = this.bitcoinSerialize().length;
    }

    /**
     * Adds an input to this transaction that imports value from the given output. Note that this input is NOT
     * complete and after every input is added with addInput() and every output is added with addOutput(),
     * signInputs() must be called to finalize the transaction and finish the inputs off. Otherwise it won't be
     * accepted by the network. Returns the newly created input.
     */
    public TransactionInput addInput(TransactionOutput from) {
        return addInput(new TransactionInput(params, this, from));
    }

    /** Adds an input directly, with no checking that it's valid. Returns the new input. */
    public TransactionInput addInput(TransactionInput input) {
        unCache();
        input.setParent(this);
        inputs.add(input);
        adjustLength(inputs.size(), input.length);
        return input;
    }

    /** Adds an input directly, with no checking that it's valid. Returns the new input. */
    public TransactionInput addInput(Sha256Hash spendTxHash, long outputIndex, Script script) {
        return addInput(new TransactionInput(params, this, script.getProgram(), new TransactionOutPoint(params, outputIndex, spendTxHash)));
    }

    /**
     * Adds a new and fully signed input for the given parameters. Note that this method is <b>not</b> thread safe
     * and requires external synchronization. Please refer to general documentation on Bitcoin scripting and contracts
     * to understand the values of sigHash and anyoneCanPay: otherwise you can use the other form of this method
     * that sets them to typical defaults.
     *
     * @throws ScriptException if the scriptPubKey is not a pay to address or pay to pubkey script.
     */
    public TransactionInput addSignedInput(TransactionOutPoint prevOut, Script scriptPubKey, ECKey sigKey,
                                           SigHash sigHash, boolean anyoneCanPay) throws ScriptException {
        // Verify the API user didn't try to do operations out of order.
        checkState(!outputs.isEmpty(), "Attempting to sign tx without outputs.");
        TransactionInput input = new TransactionInput(params, this, new byte[]{}, prevOut);
        addInput(input);
        Sha256Hash hash = hashForSignature(inputs.size() - 1, scriptPubKey, sigHash, anyoneCanPay);
        ECKey.ECDSASignature ecSig = sigKey.sign(hash);
        TransactionSignature txSig = new TransactionSignature(ecSig, sigHash, anyoneCanPay);
        if (scriptPubKey.isSentToRawPubKey())
            input.setScriptSig(ScriptBuilder.createInputScript(txSig));
        else if (scriptPubKey.isSentToAddress())
            input.setScriptSig(ScriptBuilder.createInputScript(txSig, sigKey));
        else
            throw new ScriptException("Don't know how to sign for this kind of scriptPubKey: " + scriptPubKey);
        return input;
    }

    /**
     * Same as {@link #addSignedInput(TransactionOutPoint, org.bitcoinj.script.Script, ECKey, org.bitcoinj.core.Transaction.SigHash, boolean)}
     * but defaults to {@link SigHash#ALL} and "false" for the anyoneCanPay flag. This is normally what you want.
     */
    public TransactionInput addSignedInput(TransactionOutPoint prevOut, Script scriptPubKey, ECKey sigKey) throws ScriptException {
        return addSignedInput(prevOut, scriptPubKey, sigKey, SigHash.ALL, false);
    }

    /**
     * Adds an input that points to the given output and contains a valid signature for it, calculated using the
     * signing key.
     */
    public TransactionInput addSignedInput(TransactionOutput output, ECKey signingKey) {
        return addSignedInput(output.getOutPointFor(), output.getScriptPubKey(), signingKey);
    }

    /**
     * Adds an input that points to the given output and contains a valid signature for it, calculated using the
     * signing key.
     */
    public TransactionInput addSignedInput(TransactionOutput output, ECKey signingKey, SigHash sigHash, boolean anyoneCanPay) {
        return addSignedInput(output.getOutPointFor(), output.getScriptPubKey(), signingKey, sigHash, anyoneCanPay);
    }

    /**
     * Removes all the outputs from this transaction.
     * Note that this also invalidates the length attribute
     */
    public void clearOutputs() {
        unCache();
        for (TransactionOutput output : outputs) {
            output.setParent(null);
        }
        outputs.clear();
        // You wanted to reserialize, right?
        this.length = this.bitcoinSerialize().length;
    }

    /**
     * Adds the given output to this transaction. The output must be completely initialized. Returns the given output.
     */
    public TransactionOutput addOutput(TransactionOutput to) {
        unCache();
        to.setParent(this);
        outputs.add(to);
        adjustLength(outputs.size(), to.length);
        return to;
    }

    /**
     * Creates an output based on the given address and value, adds it to this transaction, and returns the new output.
     */
    public TransactionOutput addOutput(Coin value, Address address) {
        return addOutput(new TransactionOutput(params, this, value, address));
    }

    /**
     * Creates an output that pays to the given pubkey directly (no address) with the given value, adds it to this
     * transaction, and returns the new output.
     */
    public TransactionOutput addOutput(Coin value, ECKey pubkey) {
        return addOutput(new TransactionOutput(params, this, value, pubkey));
    }

    /**
     * Creates an output that pays to the given script. The address and key forms are specialisations of this method,
     * you won't normally need to use it unless you're doing unusual things.
     */
    public TransactionOutput addOutput(Coin value, Script script) {
        return addOutput(new TransactionOutput(params, this, value, script.getProgram()));
    }


    /**
     * Calculates a signature that is valid for being inserted into the input at the given position. This is simply
     * a wrapper around calling {@link Transaction#hashForSignature(int, byte[], org.bitcoinj.core.Transaction.SigHash, boolean)}
     * followed by {@link ECKey#sign(Sha256Hash)} and then returning a new {@link TransactionSignature}. The key
     * must be usable for signing as-is: if the key is encrypted it must be decrypted first external to this method.
     *
     * @param inputIndex Which input to calculate the signature for, as an index.
     * @param key The private key used to calculate the signature.
     * @param redeemScript Byte-exact contents of the scriptPubKey that is being satisified, or the P2SH redeem script.
     * @param hashType Signing mode, see the enum for documentation.
     * @param anyoneCanPay Signing mode, see the SigHash enum for documentation.
     * @return A newly calculated signature object that wraps the r, s and sighash components.
     */
    public synchronized TransactionSignature calculateSignature(int inputIndex, ECKey key,
                                                                byte[] redeemScript,
                                                                SigHash hashType, boolean anyoneCanPay) {
        Sha256Hash hash = hashForSignature(inputIndex, redeemScript, hashType, anyoneCanPay);
        return new TransactionSignature(key.sign(hash), hashType, anyoneCanPay);
    }

    /**
     * Calculates a signature that is valid for being inserted into the input at the given position. This is simply
     * a wrapper around calling {@link Transaction#hashForSignature(int, byte[], org.bitcoinj.core.Transaction.SigHash, boolean)}
     * followed by {@link ECKey#sign(Sha256Hash)} and then returning a new {@link TransactionSignature}.
     *
     * @param inputIndex Which input to calculate the signature for, as an index.
     * @param key The private key used to calculate the signature.
     * @param redeemScript The scriptPubKey that is being satisified, or the P2SH redeem script.
     * @param hashType Signing mode, see the enum for documentation.
     * @param anyoneCanPay Signing mode, see the SigHash enum for documentation.
     * @return A newly calculated signature object that wraps the r, s and sighash components.
     */
    public synchronized  TransactionSignature calculateSignature(int inputIndex, ECKey key,
                                                                 Script redeemScript,
                                                                 SigHash hashType, boolean anyoneCanPay) {
        Sha256Hash hash = hashForSignature(inputIndex, redeemScript.getProgram(), hashType, anyoneCanPay);
        return new TransactionSignature(key.sign(hash), hashType, anyoneCanPay);
    }

    /**
     * <p>Calculates a signature hash, that is, a hash of a simplified form of the transaction. How exactly the transaction
     * is simplified is specified by the type and anyoneCanPay parameters.</p>
     *
     * <p>This is a low level API and when using the regular {@link Wallet} class you don't have to call this yourself.
     * When working with more complex transaction types and contracts, it can be necessary. When signing a P2SH output
     * the redeemScript should be the script encoded into the scriptSig field, for normal transactions, it's the
     * scriptPubKey of the output you're signing for.</p>
     *
     * @param inputIndex input the signature is being calculated for. Tx signatures are always relative to an input.
     * @param redeemScript the bytes that should be in the given input during signing.
     * @param type Should be SigHash.ALL
     * @param anyoneCanPay should be false.
     */
    public synchronized Sha256Hash hashForSignature(int inputIndex, byte[] redeemScript,
                                                    SigHash type, boolean anyoneCanPay) {
        byte sigHashType = (byte) TransactionSignature.calcSigHashValue(type, anyoneCanPay);
        return hashForSignature(inputIndex, redeemScript, sigHashType);
    }

    /**
     * <p>Calculates a signature hash, that is, a hash of a simplified form of the transaction. How exactly the transaction
     * is simplified is specified by the type and anyoneCanPay parameters.</p>
     *
     * <p>This is a low level API and when using the regular {@link Wallet} class you don't have to call this yourself.
     * When working with more complex transaction types and contracts, it can be necessary. When signing a P2SH output
     * the redeemScript should be the script encoded into the scriptSig field, for normal transactions, it's the
     * scriptPubKey of the output you're signing for.</p>
     *
     * @param inputIndex input the signature is being calculated for. Tx signatures are always relative to an input.
     * @param redeemScript the script that should be in the given input during signing.
     * @param type Should be SigHash.ALL
     * @param anyoneCanPay should be false.
     */
    public synchronized Sha256Hash hashForSignature(int inputIndex, Script redeemScript,
                                                    SigHash type, boolean anyoneCanPay) {
        int sigHash = TransactionSignature.calcSigHashValue(type, anyoneCanPay);
        return hashForSignature(inputIndex, redeemScript.getProgram(), (byte) sigHash);
    }

    /**
     * This is required for signatures which use a sigHashType which cannot be represented using SigHash and anyoneCanPay
     * See transaction c99c49da4c38af669dea436d3e73780dfdb6c1ecf9958baa52960e8baee30e73, which has sigHashType 0
     */
    public synchronized Sha256Hash hashForSignature(int inputIndex, byte[] connectedScript, byte sigHashType) {
        // The SIGHASH flags are used in the design of contracts, please see this page for a further understanding of
        // the purposes of the code in this method:
        //
        //   https://en.bitcoin.it/wiki/Contracts

        try {
            // Store all the input scripts and clear them in preparation for signing. If we're signing a fresh
            // transaction that step isn't very helpful, but it doesn't add much cost relative to the actual
            // EC math so we'll do it anyway.
            //
            // Also store the input sequence numbers in case we are clearing them with SigHash.NONE/SINGLE
            byte[][] inputScripts = new byte[inputs.size()][];
            long[] inputSequenceNumbers = new long[inputs.size()];
            for (int i = 0; i < inputs.size(); i++) {
                inputScripts[i] = inputs.get(i).getScriptBytes();
                inputSequenceNumbers[i] = inputs.get(i).getSequenceNumber();
                inputs.get(i).setScriptBytes(TransactionInput.EMPTY_ARRAY);
            }

            // This step has no purpose beyond being synchronized with the reference clients bugs. OP_CODESEPARATOR
            // is a legacy holdover from a previous, broken design of executing scripts that shipped in Bitcoin 0.1.
            // It was seriously flawed and would have let anyone take anyone elses money. Later versions switched to
            // the design we use today where scripts are executed independently but share a stack. This left the
            // OP_CODESEPARATOR instruction having no purpose as it was only meant to be used internally, not actually
            // ever put into scripts. Deleting OP_CODESEPARATOR is a step that should never be required but if we don't
            // do it, we could split off the main chain.
            connectedScript = Script.removeAllInstancesOfOp(connectedScript, ScriptOpCodes.OP_CODESEPARATOR);

            // Set the input to the script of its output. Satoshi does this but the step has no obvious purpose as
            // the signature covers the hash of the prevout transaction which obviously includes the output script
            // already. Perhaps it felt safer to him in some way, or is another leftover from how the code was written.
            TransactionInput input = inputs.get(inputIndex);
            input.setScriptBytes(connectedScript);

            ArrayList<TransactionOutput> outputs = this.outputs;
            if ((sigHashType & 0x1f) == (SigHash.NONE.ordinal() + 1)) {
                // SIGHASH_NONE means no outputs are signed at all - the signature is effectively for a "blank cheque".
                this.outputs = new ArrayList<TransactionOutput>(0);
                // The signature isn't broken by new versions of the transaction issued by other parties.
                for (int i = 0; i < inputs.size(); i++)
                    if (i != inputIndex)
                        inputs.get(i).setSequenceNumber(0);
            } else if ((sigHashType & 0x1f) == (SigHash.SINGLE.ordinal() + 1)) {
                // SIGHASH_SINGLE means only sign the output at the same index as the input (ie, my output).
                if (inputIndex >= this.outputs.size()) {
                    // The input index is beyond the number of outputs, it's a buggy signature made by a broken
                    // Bitcoin implementation. The reference client also contains a bug in handling this case:
                    // any transaction output that is signed in this case will result in both the signed output
                    // and any future outputs to this public key being steal-able by anyone who has
                    // the resulting signature and the public key (both of which are part of the signed tx input).
                    // Put the transaction back to how we found it.
                    //
                    // TODO: Only allow this to happen if we are checking a signature, not signing a transactions
                    for (int i = 0; i < inputs.size(); i++) {
                        inputs.get(i).setScriptBytes(inputScripts[i]);
                        inputs.get(i).setSequenceNumber(inputSequenceNumbers[i]);
                    }
                    this.outputs = outputs;
                    // Satoshis bug is that SignatureHash was supposed to return a hash and on this codepath it
                    // actually returns the constant "1" to indicate an error, which is never checked for. Oops.
                    return Sha256Hash.wrap("0100000000000000000000000000000000000000000000000000000000000000");
                }
                // In SIGHASH_SINGLE the outputs after the matching input index are deleted, and the outputs before
                // that position are "nulled out". Unintuitively, the value in a "null" transaction is set to -1.
                this.outputs = new ArrayList<TransactionOutput>(this.outputs.subList(0, inputIndex + 1));
                for (int i = 0; i < inputIndex; i++)
                    this.outputs.set(i, new TransactionOutput(params, this, Coin.NEGATIVE_SATOSHI, new byte[] {}));
                // The signature isn't broken by new versions of the transaction issued by other parties.
                for (int i = 0; i < inputs.size(); i++)
                    if (i != inputIndex)
                        inputs.get(i).setSequenceNumber(0);
            }

            ArrayList<TransactionInput> inputs = this.inputs;
            if ((sigHashType & SIGHASH_ANYONECANPAY_VALUE) == SIGHASH_ANYONECANPAY_VALUE) {
                // SIGHASH_ANYONECANPAY means the signature in the input is not broken by changes/additions/removals
                // of other inputs. For example, this is useful for building assurance contracts.
                this.inputs = new ArrayList<TransactionInput>();
                this.inputs.add(input);
            }

            ByteArrayOutputStream bos = new UnsafeByteArrayOutputStream(length == UNKNOWN_LENGTH ? 256 : length + 4);
            bitcoinSerialize(bos);
            // We also have to write a hash type (sigHashType is actually an unsigned char)
            uint32ToByteStreamLE(0x000000ff & sigHashType, bos);
            // Note that this is NOT reversed to ensure it will be signed correctly. If it were to be printed out
            // however then we would expect that it is IS reversed.
<<<<<<< HEAD
            //Sha256Hash hash = new Sha256Hash(doubleDigest(bos.toByteArray()));
            byte [] bytes = bos.toByteArray();
            Sha256Hash hash = new Sha256Hash(singleDigest(bytes, 0, bytes.length));
=======
            Sha256Hash hash = Sha256Hash.twiceOf(bos.toByteArray());
>>>>>>> f8f9e9cd
            bos.close();

            // Put the transaction back to how we found it.
            this.inputs = inputs;
            for (int i = 0; i < inputs.size(); i++) {
                inputs.get(i).setScriptBytes(inputScripts[i]);
                inputs.get(i).setSequenceNumber(inputSequenceNumbers[i]);
            }
            this.outputs = outputs;
            return hash;
        } catch (IOException e) {
            throw new RuntimeException(e);  // Cannot happen.
        }
    }

    @Override
    protected void bitcoinSerializeToStream(OutputStream stream) throws IOException {
        uint32ToByteStreamLE(version, stream);
        stream.write(new VarInt(inputs.size()).encode());
        for (TransactionInput in : inputs)
            in.bitcoinSerialize(stream);
        stream.write(new VarInt(outputs.size()).encode());
        for (TransactionOutput out : outputs)
            out.bitcoinSerialize(stream);
        uint32ToByteStreamLE(lockTime, stream);
    }


    /**
     * Transactions can have an associated lock time, specified either as a block height or in seconds since the
     * UNIX epoch. A transaction is not allowed to be confirmed by miners until the lock time is reached, and
     * since Bitcoin 0.8+ a transaction that did not end its lock period (non final) is considered to be non
     * standard and won't be relayed or included in the memory pool either.
     */
    public long getLockTime() {
        maybeParse();
        return lockTime;
    }

    /**
     * Transactions can have an associated lock time, specified either as a block height or in seconds since the
     * UNIX epoch. A transaction is not allowed to be confirmed by miners until the lock time is reached, and
     * since Bitcoin 0.8+ a transaction that did not end its lock period (non final) is considered to be non
     * standard and won't be relayed or included in the memory pool either.
     */
    public void setLockTime(long lockTime) {
        unCache();
        boolean seqNumSet = false;
        for (TransactionInput input : inputs) {
            if (input.getSequenceNumber() != TransactionInput.NO_SEQUENCE) {
                seqNumSet = true;
                break;
            }
        }
        if (!seqNumSet || inputs.isEmpty()) {
            // At least one input must have a non-default sequence number for lock times to have any effect.
            // For instance one of them can be set to zero to make this feature work.
            log.warn("You are setting the lock time on a transaction but none of the inputs have non-default sequence numbers. This will not do what you expect!");
        }
        this.lockTime = lockTime;
    }

    /**
     * @return the version
     */
    public long getVersion() {
        maybeParse();
        return version;
    }

    /** Returns an unmodifiable view of all inputs. */
    public List<TransactionInput> getInputs() {
        maybeParse();
        return Collections.unmodifiableList(inputs);
    }

    /** Returns an unmodifiable view of all outputs. */
    public List<TransactionOutput> getOutputs() {
        maybeParse();
        return Collections.unmodifiableList(outputs);
    }

    /**
     * <p>Returns the list of transacion outputs, whether spent or unspent, that match a wallet by address or that are
     * watched by a wallet, i.e., transaction outputs whose script's address is controlled by the wallet and transaction
     * outputs whose script is watched by the wallet.</p>
     *
     * @param transactionBag The wallet that controls addresses and watches scripts.
     * @return linked list of outputs relevant to the wallet in this transaction
     */
    public List<TransactionOutput> getWalletOutputs(TransactionBag transactionBag){
        maybeParse();
        List<TransactionOutput> walletOutputs = new LinkedList<TransactionOutput>();
        for (TransactionOutput o : outputs) {
            if (!o.isMineOrWatched(transactionBag)) continue;
            walletOutputs.add(o);
        }

        return walletOutputs;
    }

    /** Randomly re-orders the transaction outputs: good for privacy */
    public void shuffleOutputs() {
        maybeParse();
        Collections.shuffle(outputs);
    }

    /** Same as getInputs().get(index). */
    public TransactionInput getInput(long index) {
        maybeParse();
        return inputs.get((int)index);
    }

    /** Same as getOutputs().get(index) */
    public TransactionOutput getOutput(long index) {
        maybeParse();
        return outputs.get((int)index);
    }

    /**
     * Returns the confidence object for this transaction from the {@link org.bitcoinj.core.TxConfidenceTable}
     * referenced by the implicit {@link Context}.
     */
    public TransactionConfidence getConfidence() {
        return getConfidence(Context.get());
    }

    /**
     * Returns the confidence object for this transaction from the {@link org.bitcoinj.core.TxConfidenceTable}
     * referenced by the given {@link Context}.
     */
    public TransactionConfidence getConfidence(Context context) {
        return getConfidence(context.getConfidenceTable());
    }

    /**
     * Returns the confidence object for this transaction from the {@link org.bitcoinj.core.TxConfidenceTable}
     */
    public TransactionConfidence getConfidence(TxConfidenceTable table) {
        if (confidence == null)
            confidence = table.getOrCreate(getHash()) ;
        return confidence;
    }

    /** Check if the transaction has a known confidence */
    public boolean hasConfidence() {
        return getConfidence().getConfidenceType() != TransactionConfidence.ConfidenceType.UNKNOWN;
    }

    @Override
    public boolean equals(Object o) {
        if (this == o) return true;
        if (o == null || getClass() != o.getClass()) return false;
        Transaction other = (Transaction) o;
        return getHash().equals(other.getHash());
    }

    @Override
    public int hashCode() {
        return getHash().hashCode();
    }

    /**
     * Ensure object is fully parsed before invoking java serialization.  The backing byte array
     * is transient so if the object has parseLazy = true and hasn't invoked checkParse yet
     * then data will be lost during serialization.
     */
    private void writeObject(ObjectOutputStream out) throws IOException {
        maybeParse();
        out.defaultWriteObject();
    }

    /**
     * Gets the count of regular SigOps in this transactions
     */
    public int getSigOpCount() throws ScriptException {
        maybeParse();
        int sigOps = 0;
        for (TransactionInput input : inputs)
            sigOps += Script.getSigOpCount(input.getScriptBytes());
        for (TransactionOutput output : outputs)
            sigOps += Script.getSigOpCount(output.getScriptBytes());
        return sigOps;
    }

    /**
     * <p>Checks the transaction contents for sanity, in ways that can be done in a standalone manner.
     * Does <b>not</b> perform all checks on a transaction such as whether the inputs are already spent.
     * Specifically this method verifies:</p>
     *
     * <ul>
     *     <li>That there is at least one input and output.</li>
     *     <li>That the serialized size is not larger than the max block size.</li>
     *     <li>That no outputs have negative value.</li>
     *     <li>That the outputs do not sum to larger than the max allowed quantity of coin in the system.</li>
     *     <li>If the tx is a coinbase tx, the coinbase scriptSig size is within range. Otherwise that there are no
     *     coinbase inputs in the tx.</li>
     * </ul>
     *
     * @throws VerificationException
     */
    public void verify() throws VerificationException {
        maybeParse();
        if (inputs.size() == 0 || outputs.size() == 0)
            throw new VerificationException.EmptyInputsOrOutputs();
        if (this.getMessageSize() > Block.MAX_BLOCK_SIZE)
            throw new VerificationException.LargerThanMaxBlockSize();

        Coin valueOut = Coin.ZERO;
        HashSet<TransactionOutPoint> outpoints = new HashSet<TransactionOutPoint>();
        for (TransactionInput input : inputs) {
            if (outpoints.contains(input.getOutpoint()))
                throw new VerificationException.DuplicatedOutPoint();
            outpoints.add(input.getOutpoint());
        }
        try {
            for (TransactionOutput output : outputs) {
                if (output.getValue().signum() < 0)    // getValue() can throw IllegalStateException
                    throw new VerificationException.NegativeValueOutput();
                valueOut = valueOut.add(output.getValue());
                // Duplicate the MAX_MONEY check from Coin.add() in case someone accidentally removes it.
                if (valueOut.compareTo(NetworkParameters.MAX_MONEY) > 0)
                    throw new IllegalArgumentException();
            }
        } catch (IllegalStateException e) {
            throw new VerificationException.ExcessiveValue();
        } catch (IllegalArgumentException e) {
            throw new VerificationException.ExcessiveValue();
        }

        if (isCoinBase()) {
            if (inputs.get(0).getScriptBytes().length < 2 || inputs.get(0).getScriptBytes().length > 100)
                throw new VerificationException.CoinbaseScriptSizeOutOfRange();
        } else {
            for (TransactionInput input : inputs)
                if (input.isCoinBase())
                    throw new VerificationException.UnexpectedCoinbaseInput();
        }
    }

    /**
     * <p>A transaction is time locked if at least one of its inputs is non-final and it has a lock time</p>
     *
     * <p>To check if this transaction is final at a given height and time, see {@link Transaction#isFinal(int, long)}
     * </p>
     */
    public boolean isTimeLocked() {
        if (getLockTime() == 0)
            return false;
        for (TransactionInput input : getInputs())
            if (input.hasSequence())
                return true;
        return false;
    }

    /**
     * <p>Returns true if this transaction is considered finalized and can be placed in a block. Non-finalized
     * transactions won't be included by miners and can be replaced with newer versions using sequence numbers.
     * This is useful in certain types of <a href="http://en.bitcoin.it/wiki/Contracts">contracts</a>, such as
     * micropayment channels.</p>
     *
     * <p>Note that currently the replacement feature is disabled in the Satoshi client and will need to be
     * re-activated before this functionality is useful.</p>
     */
    public boolean isFinal(int height, long blockTimeSeconds) {
        long time = getLockTime();
        return time < (time < LOCKTIME_THRESHOLD ? height : blockTimeSeconds) || !isTimeLocked();
    }

    /**
     * Returns either the lock time as a date, if it was specified in seconds, or an estimate based on the time in
     * the current head block if it was specified as a block time.
     */
    public Date estimateLockTime(AbstractBlockChain chain) {
        if (lockTime < LOCKTIME_THRESHOLD)
            return chain.estimateBlockTime((int)getLockTime());
        else
            return new Date(getLockTime()*1000);
    }

    /**
     * Returns the purpose for which this transaction was created. See the javadoc for {@link Purpose} for more
     * information on the point of this field and what it can be.
     */
    public Purpose getPurpose() {
        return purpose;
    }

    /**
     * Marks the transaction as being created for the given purpose. See the javadoc for {@link Purpose} for more
     * information on the point of this field and what it can be.
     */
    public void setPurpose(Purpose purpose) {
        this.purpose = purpose;
    }

    /**
     * Getter for {@link #exchangeRate}.
     */
    @Nullable
    public ExchangeRate getExchangeRate() {
        return exchangeRate;
    }

    /**
     * Setter for {@link #exchangeRate}.
     */
    public void setExchangeRate(ExchangeRate exchangeRate) {
        this.exchangeRate = exchangeRate;
    }

    /**
     * Returns the transaction {@link #memo}.
     */
    public String getMemo() {
        return memo;
    }

    /**
     * Set the transaction {@link #memo}. It can be used to record the memo of the payment request that initiated the
     * transaction.
     */
    public void setMemo(String memo) {
        this.memo = memo;
    }
}<|MERGE_RESOLUTION|>--- conflicted
+++ resolved
@@ -88,31 +88,16 @@
 
     /**
      * If fee is lower than this value (in satoshis), a default reference client will treat it as if there were no fee.
-<<<<<<< HEAD
-     * Currently this is 1000 satoshis.
      */
 
     public static final Coin REFERENCE_DEFAULT_MIN_TX_FEE = CoinDefinition.DEFAULT_MIN_TX_FEE;
-
-=======
-     */
-    public static final Coin REFERENCE_DEFAULT_MIN_TX_FEE = Coin.valueOf(5000); // satoshis
->>>>>>> f8f9e9cd
 
     /**
      * Any standard (ie pay-to-address) output smaller than this value (in satoshis) will most likely be rejected by the network.
      * This is calculated by assuming a standard output will be 34 bytes, and then using the formula used in
-<<<<<<< HEAD
-     * {@link TransactionOutput#getMinNonDustValue(Coin)}. Currently it's 546 satoshis.
-     */
-
-    public static final Coin MIN_NONDUST_OUTPUT = CoinDefinition.DUST_LIMIT;
-
-=======
      * {@link TransactionOutput#getMinNonDustValue(Coin)}.
      */
-    public static final Coin MIN_NONDUST_OUTPUT = Coin.valueOf(2730); // satoshis
->>>>>>> f8f9e9cd
+    public static final Coin MIN_NONDUST_OUTPUT = CoinDefinition.DUST_LIMIT;; // satoshis
 
     // These are serialized in both bitcoin and java serialization.
     private long version;
@@ -245,11 +230,7 @@
     public Sha256Hash getHash() {
         if (hash == null) {
             byte[] bits = bitcoinSerialize();
-<<<<<<< HEAD
-            hash = new Sha256Hash(reverseBytes(singleDigest(bits, 0, bits.length)/*doubleDigest(bits)*/));
-=======
-            hash = Sha256Hash.wrapReversed(Sha256Hash.hashTwice(bits));
->>>>>>> f8f9e9cd
+            hash = Sha256Hash.wrapReversed(Sha256Hash.hash(bits));
         }
         return hash;
     }
@@ -723,11 +704,8 @@
         Coin fee = getFee();
         if (fee != null)
             s.append("     fee  ").append(fee.toFriendlyString()).append(String.format("%n"));
-<<<<<<< HEAD
-=======
         if (purpose != null)
             s.append("     prps ").append(purpose).append(String.format("%n"));
->>>>>>> f8f9e9cd
         return s.toString();
     }
 
@@ -1039,13 +1017,7 @@
             uint32ToByteStreamLE(0x000000ff & sigHashType, bos);
             // Note that this is NOT reversed to ensure it will be signed correctly. If it were to be printed out
             // however then we would expect that it is IS reversed.
-<<<<<<< HEAD
-            //Sha256Hash hash = new Sha256Hash(doubleDigest(bos.toByteArray()));
-            byte [] bytes = bos.toByteArray();
-            Sha256Hash hash = new Sha256Hash(singleDigest(bytes, 0, bytes.length));
-=======
-            Sha256Hash hash = Sha256Hash.twiceOf(bos.toByteArray());
->>>>>>> f8f9e9cd
+            Sha256Hash hash = Sha256Hash.onceOf(bos.toByteArray());
             bos.close();
 
             // Put the transaction back to how we found it.
