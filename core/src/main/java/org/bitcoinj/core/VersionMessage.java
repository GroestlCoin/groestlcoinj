--- conflicted
+++ resolved
@@ -78,11 +78,7 @@
     public boolean relayTxesBeforeFilter;
 
     /** The version of this library release, as a string. */
-<<<<<<< HEAD
-    public static final String BITCOINJ_VERSION = "0.13.4";
-=======
     public static final String BITCOINJ_VERSION = "0.14-SNAPSHOT";
->>>>>>> d0b6a25e
     /** The value that is prepended to the subVer field of this application. */
 
     public static final String LIBRARY_SUBVER = "/"+CoinDefinition.coinName+"J:" + BITCOINJ_VERSION + "/";
@@ -291,11 +287,7 @@
      * is available and the memory pool of the remote peer will be queried when the downloadData property is true.
      */
     public boolean isBloomFilteringSupported() {
-<<<<<<< HEAD
-        return clientVersion >= FilteredBlock.MIN_PROTOCOL_VERSION && CoinDefinition.supportsBloomFiltering;
-=======
-        return clientVersion >= params.getProtocolVersionNum(NetworkParameters.ProtocolVersion.BLOOM_FILTER);
->>>>>>> d0b6a25e
+        return clientVersion >= params.getProtocolVersionNum(NetworkParameters.ProtocolVersion.BLOOM_FILTER) && CoinDefinition.supportsBloomFiltering;
     }
 
     /** Returns true if the protocol version and service bits both indicate support for the getutxos message. */
