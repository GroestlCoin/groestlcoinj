/*
 * Copyright 2011 Google Inc.
 *
 * Licensed under the Apache License, Version 2.0 (the "License");
 * you may not use this file except in compliance with the License.
 * You may obtain a copy of the License at
 *
 *    http://www.apache.org/licenses/LICENSE-2.0
 *
 * Unless required by applicable law or agreed to in writing, software
 * distributed under the License is distributed on an "AS IS" BASIS,
 * WITHOUT WARRANTIES OR CONDITIONS OF ANY KIND, either express or implied.
 * See the License for the specific language governing permissions and
 * limitations under the License.
 */

package org.bitcoinj.core;

import com.google.common.base.Objects;
import com.google.common.net.InetAddresses;

import javax.annotation.Nullable;
import java.io.IOException;
import java.io.OutputStream;
import java.math.BigInteger;
import java.net.InetAddress;
import java.nio.charset.StandardCharsets;
import java.util.Locale;

/**
 * <p>A VersionMessage holds information exchanged during connection setup with another peer. Most of the fields are not
 * particularly interesting. The subVer field, since BIP 14, acts as a User-Agent string would. You can and should 
 * append to or change the subVer for your own software so other implementations can identify it, and you can look at
 * the subVer field received from other nodes to see what they are running.</p>
 *
 * <p>After creating yourself a VersionMessage, you can pass it to {@link PeerGroup#setVersionMessage(VersionMessage)}
 * to ensure it will be used for each new connection.</p>
 * 
 * <p>Instances of this class are not safe for use by multiple threads.</p>
 */
public class VersionMessage extends Message {

<<<<<<< HEAD
    /** A service bit that denotes whether the peer has a copy of the block chain or not. */
    public static final int NODE_NETWORK = 1 << 0;
    /** A service bit that denotes whether the peer supports the getutxos message or not. */
    public static final int NODE_GETUTXOS = 1 << 1;
=======
    /** The version of this library release, as a string. */
    public static final String BITCOINJ_VERSION = "0.15.2";
    /** The value that is prepended to the subVer field of this application. */
    public static final String LIBRARY_SUBVER = "/bitcoinj:" + BITCOINJ_VERSION + "/";

    /** A service bit that denotes whether the peer has a full copy of the block chain or not. */
    public static final int NODE_NETWORK = 1 << 0;
    /** A service bit that denotes whether the peer supports the getutxos message or not. */
    public static final int NODE_GETUTXOS = 1 << 1;
    /** A service bit that denotes whether the peer supports BIP37 bloom filters or not. The service bit is defined in BIP111. */
    public static final int NODE_BLOOM = 1 << 2;
    /** Indicates that a node can be asked for blocks and transactions including witness data. */
    public static final int NODE_WITNESS = 1 << 3;
    /** A service bit that denotes whether the peer has at least the last two days worth of blockchain (BIP159). */
    public static final int NODE_NETWORK_LIMITED = 1 << 10;
>>>>>>> ea3a70e8
    /** A service bit used by Bitcoin-ABC to announce Bitcoin Cash nodes. */
    public static final int NODE_BITCOIN_CASH = 1 << 5;

    /**
     * The version number of the protocol spoken.
     */
    public int clientVersion;
    /**
     * Flags defining what optional services are supported.
     */
    public long localServices;
    /**
     * What the other side believes the current time to be, in seconds.
     */
    public long time;
    /**
     * The network address of the node receiving this message.
     */
    public PeerAddress receivingAddr;
    /**
     * The network address of the node emitting this message. Not used.
     */
    public PeerAddress fromAddr;
    /**
     * User-Agent as defined in <a href="https://github.com/bitcoin/bips/blob/master/bip-0014.mediawiki">BIP 14</a>.
     * Bitcoin Core sets it to something like "/Satoshi:0.9.1/".
     */
    public String subVer;
    /**
     * How many blocks are in the chain, according to the other side.
     */
    public long bestHeight;
    /**
     * Whether or not to relay tx invs before a filter is received.
     * See <a href="https://github.com/bitcoin/bips/blob/master/bip-0037.mediawiki#extensions-to-existing-messages">BIP 37</a>.
     */
    public boolean relayTxesBeforeFilter;

<<<<<<< HEAD
    /** The version of this library release, as a string. */
    public static final String BITCOINJ_VERSION = "0.14.7";
    /** The value that is prepended to the subVer field of this application. */

    public static final String LIBRARY_SUBVER = "/"+CoinDefinition.coinName+"J:" + BITCOINJ_VERSION + "/";


=======
>>>>>>> ea3a70e8
    public VersionMessage(NetworkParameters params, byte[] payload) throws ProtocolException {
        super(params, payload, 0);
    }

    // It doesn't really make sense to ever lazily parse a version message or to retain the backing bytes.
    // If you're receiving this on the wire you need to check the protocol version and it will never need to be sent
    // back down the wire.
    
    public VersionMessage(NetworkParameters params, int newBestHeight) {
        super(params);
        clientVersion = params.getProtocolVersionNum(NetworkParameters.ProtocolVersion.CURRENT);
        localServices = 0;
        time = System.currentTimeMillis() / 1000;
        // Note that the Bitcoin Core doesn't do anything with these, and finding out your own external IP address
        // is kind of tricky anyway, so we just put nonsense here for now.
        InetAddress localhost = InetAddresses.forString("127.0.0.1");
        receivingAddr = new PeerAddress(params, localhost, params.getPort(), clientVersion, BigInteger.ZERO);
        receivingAddr.setParent(this);
        fromAddr = new PeerAddress(params, localhost, params.getPort(), clientVersion, BigInteger.ZERO);
        fromAddr.setParent(this);
        subVer = LIBRARY_SUBVER;
        bestHeight = newBestHeight;
        relayTxesBeforeFilter = true;

        length = 4 + 8 + 8 + receivingAddr.getMessageSize() + fromAddr.getMessageSize() + 8
                + VarInt.sizeOf(subVer.length()) + subVer.length() + 4 + 1;
    }

    @Override
    protected void parse() throws ProtocolException {
        clientVersion = (int) readUint32();
        localServices = readUint64().longValue();
        time = readUint64().longValue();
        receivingAddr = new PeerAddress(params, payload, cursor, 0, this, serializer);
        cursor += receivingAddr.getMessageSize();
        if (clientVersion >= 106) {
            fromAddr = new PeerAddress(params, payload, cursor, 0, this, serializer);
            cursor += fromAddr.getMessageSize();
            // uint64 localHostNonce (random data)
            // We don't care about the localhost nonce. It's used to detect connecting back to yourself in cases where
            // there are NATs and proxies in the way. However we don't listen for inbound connections so it's
            // irrelevant.
            readUint64();
            // string subVer (currently "")
            subVer = readStr();
            // int bestHeight (size of known block chain).
            bestHeight = readUint32();
            if (clientVersion >= params.getProtocolVersionNum(NetworkParameters.ProtocolVersion.BLOOM_FILTER)) {
                relayTxesBeforeFilter = readBytes(1)[0] != 0;
            } else {
                relayTxesBeforeFilter = true;
            }
        } else {
            // Default values for flags which may not be sent by old nodes
            fromAddr = null;
            subVer = "";
            bestHeight = 0;
            relayTxesBeforeFilter = true;
        }
        length = cursor - offset;
    }

    @Override
    public void bitcoinSerializeToStream(OutputStream buf) throws IOException {
        Utils.uint32ToByteStreamLE(clientVersion, buf);
        Utils.uint32ToByteStreamLE(localServices, buf);
        Utils.uint32ToByteStreamLE(localServices >> 32, buf);
        Utils.uint32ToByteStreamLE(time, buf);
        Utils.uint32ToByteStreamLE(time >> 32, buf);
        receivingAddr.bitcoinSerializeToStream(buf);
        if (clientVersion >= 106) {
            fromAddr.bitcoinSerializeToStream(buf);
            // Next up is the "local host nonce", this is to detect the case of connecting
            // back to yourself. We don't care about this as we won't be accepting inbound
            // connections.
            Utils.uint32ToByteStreamLE(0, buf);
            Utils.uint32ToByteStreamLE(0, buf);
            // Now comes subVer.
            byte[] subVerBytes = subVer.getBytes(StandardCharsets.UTF_8);
            buf.write(new VarInt(subVerBytes.length).encode());
            buf.write(subVerBytes);
            // Size of known block chain.
            Utils.uint32ToByteStreamLE(bestHeight, buf);
            if (clientVersion >= params.getProtocolVersionNum(NetworkParameters.ProtocolVersion.BLOOM_FILTER)) {
                buf.write(relayTxesBeforeFilter ? 1 : 0);
            }
        }
    }

    @Override
    public boolean equals(Object o) {
        if (this == o) return true;
        if (o == null || getClass() != o.getClass()) return false;
        VersionMessage other = (VersionMessage) o;
        return other.bestHeight == bestHeight &&
                other.clientVersion == clientVersion &&
                other.localServices == localServices &&
                other.time == time &&
                other.subVer.equals(subVer) &&
                other.receivingAddr.equals(receivingAddr) &&
                other.fromAddr.equals(fromAddr) &&
                other.relayTxesBeforeFilter == relayTxesBeforeFilter;
    }

    @Override
    public int hashCode() {
        return Objects.hashCode(bestHeight, clientVersion, localServices,
            time, subVer, receivingAddr, fromAddr, relayTxesBeforeFilter);
    }

    @Override
    public String toString() {
        StringBuilder stringBuilder = new StringBuilder();
        stringBuilder.append("\n");
        stringBuilder.append("client version: ").append(clientVersion).append("\n");
        stringBuilder.append("local services: ").append(localServices).append("\n");
        stringBuilder.append("time:           ").append(time).append("\n");
        stringBuilder.append("receiving addr: ").append(receivingAddr).append("\n");
        stringBuilder.append("from addr:      ").append(fromAddr).append("\n");
        stringBuilder.append("sub version:    ").append(subVer).append("\n");
        stringBuilder.append("best height:    ").append(bestHeight).append("\n");
        stringBuilder.append("delay tx relay: ").append(!relayTxesBeforeFilter).append("\n");
        return stringBuilder.toString();
    }

    public VersionMessage duplicate() {
        VersionMessage v = new VersionMessage(params, (int) bestHeight);
        v.clientVersion = clientVersion;
        v.localServices = localServices;
        v.time = time;
        v.receivingAddr = receivingAddr;
        v.fromAddr = fromAddr;
        v.subVer = subVer;
        v.relayTxesBeforeFilter = relayTxesBeforeFilter;
        return v;
    }

    /**
     * <p>Appends the given user-agent information to the subVer field. The subVer is composed of a series of
     * name:version pairs separated by slashes in the form of a path. For example a typical subVer field for bitcoinj
     * users might look like "/bitcoinj:0.13/MultiBit:1.2/" where libraries come further to the left.</p>
     *
     * <p>There can be as many components as you feel a need for, and the version string can be anything, but it is
     * recommended to use A.B.C where A = major, B = minor and C = revision for software releases, and dates for
     * auto-generated source repository snapshots. A valid subVer begins and ends with a slash, therefore name
     * and version are not allowed to contain such characters.</p>
     *
     * <p>Anything put in the "comments" field will appear in brackets and may be used for platform info, or anything
     * else. For example, calling {@code appendToSubVer("MultiBit", "1.0", "Windows")} will result in a subVer being
     * set of "/bitcoinj:1.0/MultiBit:1.0(Windows)/". Therefore the / ( and ) characters are reserved in all these
     * components. If you don't want to add a comment (recommended), pass null.</p>
     *
     * <p>See <a href="https://github.com/bitcoin/bips/blob/master/bip-0014.mediawiki">BIP 14</a> for more information.</p>
     *
     * @param comments Optional (can be null) platform or other node specific information.
     * @throws IllegalArgumentException if name, version or comments contains invalid characters.
     */
    public void appendToSubVer(String name, String version, @Nullable String comments) {
        checkSubVerComponent(name);
        checkSubVerComponent(version);
        if (comments != null) {
            checkSubVerComponent(comments);
            subVer = subVer.concat(String.format(Locale.US, "%s:%s(%s)/", name, version, comments));
        } else {
            subVer = subVer.concat(String.format(Locale.US, "%s:%s/", name, version));
        }
    }

    private static void checkSubVerComponent(String component) {
        if (component.contains("/") || component.contains("(") || component.contains(")"))
            throw new IllegalArgumentException("name contains invalid characters");
    }

    /**
     * Returns true if the clientVersion field is {@link NetworkParameters.ProtocolVersion#PONG} or higher.
     * If it is then {@link Peer#ping()} is usable.
     */
    public boolean isPingPongSupported() {
        return clientVersion >= params.getProtocolVersionNum(NetworkParameters.ProtocolVersion.PONG);
    }

    /**
     * Returns true if the peer supports bloom filtering according to BIP37 and BIP111.
     */
    public boolean isBloomFilteringSupported() {
<<<<<<< HEAD
        return clientVersion >= params.getProtocolVersionNum(NetworkParameters.ProtocolVersion.BLOOM_FILTER) && CoinDefinition.supportsBloomFiltering;
=======
        if (clientVersion >= params.getProtocolVersionNum(NetworkParameters.ProtocolVersion.BLOOM_FILTER)
                && clientVersion < params.getProtocolVersionNum(NetworkParameters.ProtocolVersion.BLOOM_FILTER_BIP111))
            return true;
        if ((localServices & NODE_BLOOM) == NODE_BLOOM)
            return true;
        return false;
>>>>>>> ea3a70e8
    }

    /** Returns true if the protocol version and service bits both indicate support for the getutxos message. */
    public boolean isGetUTXOsSupported() {
        return clientVersion >= GetUTXOsMessage.MIN_PROTOCOL_VERSION &&
                (localServices & NODE_GETUTXOS) == NODE_GETUTXOS;
    }

    /** Returns true if a peer can be asked for blocks and transactions including witness data. */
    public boolean isWitnessSupported() {
        return (localServices & NODE_WITNESS) == NODE_WITNESS;
    }

    /**
     * Returns true if the version message indicates the sender has a full copy of the block chain, or false if it's
     * running in client mode (only has the headers).
     */
    public boolean hasBlockChain() {
        return (localServices & NODE_NETWORK) == NODE_NETWORK;
    }

    /** Returns true if the peer has at least the last two days worth of blockchain (BIP159). */
    public boolean hasLimitedBlockChain() {
        return hasBlockChain() || (localServices & NODE_NETWORK_LIMITED) == NODE_NETWORK_LIMITED;
    }
}<|MERGE_RESOLUTION|>--- conflicted
+++ resolved
@@ -40,16 +40,10 @@
  */
 public class VersionMessage extends Message {
 
-<<<<<<< HEAD
-    /** A service bit that denotes whether the peer has a copy of the block chain or not. */
-    public static final int NODE_NETWORK = 1 << 0;
-    /** A service bit that denotes whether the peer supports the getutxos message or not. */
-    public static final int NODE_GETUTXOS = 1 << 1;
-=======
     /** The version of this library release, as a string. */
     public static final String BITCOINJ_VERSION = "0.15.2";
     /** The value that is prepended to the subVer field of this application. */
-    public static final String LIBRARY_SUBVER = "/bitcoinj:" + BITCOINJ_VERSION + "/";
+    public static final String LIBRARY_SUBVER = "/groestlcoinj:" + BITCOINJ_VERSION + "/";
 
     /** A service bit that denotes whether the peer has a full copy of the block chain or not. */
     public static final int NODE_NETWORK = 1 << 0;
@@ -61,7 +55,6 @@
     public static final int NODE_WITNESS = 1 << 3;
     /** A service bit that denotes whether the peer has at least the last two days worth of blockchain (BIP159). */
     public static final int NODE_NETWORK_LIMITED = 1 << 10;
->>>>>>> ea3a70e8
     /** A service bit used by Bitcoin-ABC to announce Bitcoin Cash nodes. */
     public static final int NODE_BITCOIN_CASH = 1 << 5;
 
@@ -100,16 +93,6 @@
      */
     public boolean relayTxesBeforeFilter;
 
-<<<<<<< HEAD
-    /** The version of this library release, as a string. */
-    public static final String BITCOINJ_VERSION = "0.14.7";
-    /** The value that is prepended to the subVer field of this application. */
-
-    public static final String LIBRARY_SUBVER = "/"+CoinDefinition.coinName+"J:" + BITCOINJ_VERSION + "/";
-
-
-=======
->>>>>>> ea3a70e8
     public VersionMessage(NetworkParameters params, byte[] payload) throws ProtocolException {
         super(params, payload, 0);
     }
@@ -295,16 +278,12 @@
      * Returns true if the peer supports bloom filtering according to BIP37 and BIP111.
      */
     public boolean isBloomFilteringSupported() {
-<<<<<<< HEAD
-        return clientVersion >= params.getProtocolVersionNum(NetworkParameters.ProtocolVersion.BLOOM_FILTER) && CoinDefinition.supportsBloomFiltering;
-=======
         if (clientVersion >= params.getProtocolVersionNum(NetworkParameters.ProtocolVersion.BLOOM_FILTER)
                 && clientVersion < params.getProtocolVersionNum(NetworkParameters.ProtocolVersion.BLOOM_FILTER_BIP111))
             return true;
         if ((localServices & NODE_BLOOM) == NODE_BLOOM)
             return true;
         return false;
->>>>>>> ea3a70e8
     }
 
     /** Returns true if the protocol version and service bits both indicate support for the getutxos message. */
