/*
 * Copyright 2011 Google Inc.
 * Copyright 2014 Giannis Dzegoutanis
 * Copyright 2015 Andreas Schildbach
 *
 * Licensed under the Apache License, Version 2.0 (the "License");
 * you may not use this file except in compliance with the License.
 * You may obtain a copy of the License at
 *
 *    http://www.apache.org/licenses/LICENSE-2.0
 *
 * Unless required by applicable law or agreed to in writing, software
 * distributed under the License is distributed on an "AS IS" BASIS,
 * WITHOUT WARRANTIES OR CONDITIONS OF ANY KIND, either express or implied.
 * See the License for the specific language governing permissions and
 * limitations under the License.
 */

package org.bitcoinj.core;

import java.io.IOException;
import java.io.ObjectInputStream;
import java.io.ObjectOutputStream;

import org.bitcoinj.params.Networks;
import org.bitcoinj.script.Script;

import javax.annotation.Nullable;

import static com.google.common.base.Preconditions.checkArgument;
import static com.google.common.base.Preconditions.checkNotNull;

/**
 * <p>A Bitcoin address looks like 1MsScoe2fTJoq4ZPdQgqyhgWeoNamYPevy and is derived from an elliptic curve public key
 * plus a set of network parameters. Not to be confused with a {@link PeerAddress} or {@link AddressMessage}
 * which are about network (TCP) addresses.</p>
 *
 * <p>A standard address is built by taking the RIPE-MD160 hash of the public key bytes, with a version prefix and a
 * checksum suffix, then encoding it textually as base58. The version prefix is used to both denote the network for
 * which the address is valid (see {@link NetworkParameters}, and also to indicate how the bytes inside the address
 * should be interpreted. Whilst almost all addresses today are hashes of public keys, another (currently unsupported
 * type) can contain a hash of a script instead.</p>
 */
public class Address extends VersionedChecksummedBytes {
    /**
     * An address is a RIPEMD160 hash of a public key, therefore is always 160 bits or 20 bytes.
     */
    public static final int LENGTH = 20;

<<<<<<< HEAD
    final NetworkParameters params;
=======
    private transient NetworkParameters params;
>>>>>>> d1ce4779

    /**
     * Construct an address from parameters, the address version, and the hash160 form. Example:<p>
     *
     * <pre>new Address(MainNetParams.get(), NetworkParameters.getAddressHeader(), Hex.decode("4a22c3c4cbb31e4d03b15550636762bda0baf85a"));</pre>
     */
    public Address(NetworkParameters params, int version, byte[] hash160) throws WrongNetworkException {
        super(version, hash160);
        checkNotNull(params);
        checkArgument(hash160.length == 20, "Addresses are 160-bit hashes, so you must provide 20 bytes");
        if (!isAcceptableVersion(params, version))
            throw new WrongNetworkException(version, params.getAcceptableAddressCodes());
        this.params = params;
    }

    /** Returns an Address that represents the given P2SH script hash. */
    public static Address fromP2SHHash(NetworkParameters params, byte[] hash160) {
        try {
            return new Address(params, params.getP2SHHeader(), hash160);
        } catch (WrongNetworkException e) {
            throw new RuntimeException(e);  // Cannot happen.
        }
    }

    /** Returns an Address that represents the script hash extracted from the given scriptPubKey */
    public static Address fromP2SHScript(NetworkParameters params, Script scriptPubKey) {
        checkArgument(scriptPubKey.isPayToScriptHash(), "Not a P2SH script");
        return fromP2SHHash(params, scriptPubKey.getPubKeyHash());
    }

    /**
     * Construct an address from its Base58 representation.
     * @param params
     *            The expected NetworkParameters or null if you don't want validation.
     * @param base58
     *            The textual form of the address, such as "17kzeh4N8g49GFvdDzSf8PjaPfyoD1MndL".
     * @throws AddressFormatException
     *             if the given base58 doesn't parse or the checksum is invalid
     * @throws WrongNetworkException
     *             if the given address is valid but for a different chain (eg testnet vs mainnet)
     */
    public static Address fromBase58(@Nullable NetworkParameters params, String base58) throws AddressFormatException {
        return new Address(params, base58);
    }

    /**
     * Construct an address from parameters and the hash160 form. Example:<p>
     *
     * <pre>new Address(MainNetParams.get(), Hex.decode("4a22c3c4cbb31e4d03b15550636762bda0baf85a"));</pre>
     */
    public Address(NetworkParameters params, byte[] hash160) {
        super(params.getAddressHeader(), hash160);
        checkArgument(hash160.length == 20, "Addresses are 160-bit hashes, so you must provide 20 bytes");
        this.params = params;
    }

    /** @deprecated Use {@link #fromBase58(NetworkParameters, String)} */
    @Deprecated
    public Address(@Nullable NetworkParameters params, String address) throws AddressFormatException {
        super(address);
        if (params != null) {
            if (!isAcceptableVersion(params, version)) {
                throw new WrongNetworkException(version, params.getAcceptableAddressCodes());
            }
            this.params = params;
        } else {
            NetworkParameters paramsFound = null;
            for (NetworkParameters p : Networks.get()) {
                if (isAcceptableVersion(p, version)) {
                    paramsFound = p;
                    break;
                }
            }
            if (paramsFound == null)
                throw new AddressFormatException("No network found for " + address);

            this.params = paramsFound;
        }
    }

    /** The (big endian) 20 byte hash that is the core of a Bitcoin address. */
    public byte[] getHash160() {
        return bytes;
    }

    /**
     * Returns true if this address is a Pay-To-Script-Hash (P2SH) address.
     * See also https://github.com/bitcoin/bips/blob/master/bip-0013.mediawiki: Address Format for pay-to-script-hash
     */
    public boolean isP2SHAddress() {
        final NetworkParameters parameters = getParameters();
        return parameters != null && this.version == parameters.p2shHeader;
    }

    /**
     * Examines the version byte of the address and attempts to find a matching NetworkParameters. If you aren't sure
     * which network the address is intended for (eg, it was provided by a user), you can use this to decide if it is
     * compatible with the current wallet. You should be able to handle a null response from this method. Note that the
     * parameters returned is not necessarily the same as the one the Address was created with.
     *
     * @return a NetworkParameters representing the network the address is intended for.
     */
    public NetworkParameters getParameters() {
        return params;
    }

    /**
     * Given an address, examines the version byte and attempts to find a matching NetworkParameters. If you aren't sure
     * which network the address is intended for (eg, it was provided by a user), you can use this to decide if it is
     * compatible with the current wallet.
     * @return a NetworkParameters of the address
     * @throws AddressFormatException if the string wasn't of a known version
     */
    public static NetworkParameters getParametersFromAddress(String address) throws AddressFormatException {
        try {
            return Address.fromBase58(null, address).getParameters();
        } catch (WrongNetworkException e) {
            throw new RuntimeException(e);  // Cannot happen.
        }
    }

    /**
     * Check if a given address version is valid given the NetworkParameters.
     */
    private static boolean isAcceptableVersion(NetworkParameters params, int version) {
        for (int v : params.getAcceptableAddressCodes()) {
            if (version == v) {
                return true;
            }
        }
        return false;
    }

    /**
     * This implementation narrows the return type to <code>Address</code>.
     */
    @Override
    public Address clone() throws CloneNotSupportedException {
        return (Address) super.clone();
    }

    // Java serialization

    private void writeObject(ObjectOutputStream out) throws IOException {
        out.defaultWriteObject();
        out.writeUTF(params.id);
    }

    private void readObject(ObjectInputStream in) throws IOException, ClassNotFoundException {
        in.defaultReadObject();
        params = NetworkParameters.fromID(in.readUTF());
    }
}<|MERGE_RESOLUTION|>--- conflicted
+++ resolved
@@ -47,11 +47,7 @@
      */
     public static final int LENGTH = 20;
 
-<<<<<<< HEAD
-    final NetworkParameters params;
-=======
     private transient NetworkParameters params;
->>>>>>> d1ce4779
 
     /**
      * Construct an address from parameters, the address version, and the hash160 form. Example:<p>
