--- conflicted
+++ resolved
@@ -772,10 +772,6 @@
      * @throws KeyCrypterException if this ECKey is encrypted and no AESKey is provided or it does not decrypt the ECKey.
      */
     public String signMessage(String message, @Nullable KeyParameter aesKey) throws KeyCrypterException {
-<<<<<<< HEAD
-        byte[] data = Utils.formatMessageForSigning(message);
-        Sha256Hash hash = Sha256Hash.createSingle(data);
-=======
         return signMessage(Utils.BITCOIN_SIGNED_MESSAGE_HEADER_BYTES, message, aesKey);
     }
 
@@ -789,7 +785,6 @@
     public String signMessage(byte[] headerBytes, String message, @Nullable KeyParameter aesKey) throws KeyCrypterException {
         byte[] data = Utils.formatMessageForSigning(headerBytes, message);
         Sha256Hash hash = Sha256Hash.createDouble(data);
->>>>>>> 42cfe122
         ECDSASignature sig = sign(hash, aesKey);
         // Now we have to work backwards to figure out the recId needed to recover the signature.
         int recId = -1;
