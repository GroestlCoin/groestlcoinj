--- conflicted
+++ resolved
@@ -205,14 +205,7 @@
         } else if (command.equals("getheaders")) {
             message = new GetHeadersMessage(params, payloadBytes);
         } else if (command.equals("tx")) {
-<<<<<<< HEAD
-            Transaction tx = new Transaction(params, payloadBytes, null, parseLazy, parseRetain, length);
-            //if (hash != null)
-            //    tx.setHash(Sha256Hash.wrapReversed(hash));
-            message = tx;
-=======
             message = makeTransaction(payloadBytes, 0, length, hash);
->>>>>>> d0b6a25e
         } else if (command.equals("addr")) {
             message = makeAddressMessage(payloadBytes, length);
         } else if (command.equals("ping")) {
@@ -313,8 +306,8 @@
     public Transaction makeTransaction(byte[] payloadBytes, int offset,
         int length, byte[] hash) throws ProtocolException {
         Transaction tx = new Transaction(params, payloadBytes, offset, null, this, length);
-        if (hash != null)
-            tx.setHash(Sha256Hash.wrapReversed(hash));
+        //if (hash != null)
+        //    tx.setHash(Sha256Hash.wrapReversed(hash));
         return tx;
     }
 
