/*
 * Copyright 2011 Google Inc.
 * Copyright 2014 Andreas Schildbach
 *
 * Licensed under the Apache License, Version 2.0 (the "License");
 * you may not use this file except in compliance with the License.
 * You may obtain a copy of the License at
 *
 *    http://www.apache.org/licenses/LICENSE-2.0
 *
 * Unless required by applicable law or agreed to in writing, software
 * distributed under the License is distributed on an "AS IS" BASIS,
 * WITHOUT WARRANTIES OR CONDITIONS OF ANY KIND, either express or implied.
 * See the License for the specific language governing permissions and
 * limitations under the License.
 */

package org.bitcoinj.core;

import com.hashengineering.crypto.Groestl;
import org.slf4j.Logger;
import org.slf4j.LoggerFactory;

import java.io.IOException;
import java.io.OutputStream;
import java.nio.BufferUnderflowException;
import java.nio.ByteBuffer;
import java.nio.charset.StandardCharsets;
import java.util.HashMap;
import java.util.Map;

import static org.bitcoinj.core.Utils.*;

/**
 * <p>Methods to serialize and de-serialize messages to the Bitcoin network format as defined in
 * <a href="https://en.bitcoin.it/wiki/Protocol_specification">the protocol specification</a>.</p>
 *
 * <p>To be able to serialize and deserialize new Message subclasses the following criteria needs to be met.</p>
 *
 * <ul>
 * <li>The proper Class instance needs to be mapped to its message name in the names variable below</li>
 * <li>There needs to be a constructor matching: NetworkParameters params, byte[] payload</li>
 * <li>Message.bitcoinSerializeToStream() needs to be properly subclassed</li>
 * </ul>
 */
public class BitcoinSerializer extends MessageSerializer {
    private static final Logger log = LoggerFactory.getLogger(BitcoinSerializer.class);
    private static final int COMMAND_LEN = 12;

    private final NetworkParameters params;
    private final boolean parseRetain;

    private static final Map<Class<? extends Message>, String> names = new HashMap<>();

    static {
        names.put(VersionMessage.class, "version");
        names.put(InventoryMessage.class, "inv");
        names.put(Block.class, "block");
        names.put(GetDataMessage.class, "getdata");
        names.put(Transaction.class, "tx");
        names.put(AddressMessage.class, "addr");
        names.put(Ping.class, "ping");
        names.put(Pong.class, "pong");
        names.put(VersionAck.class, "verack");
        names.put(GetBlocksMessage.class, "getblocks");
        names.put(GetHeadersMessage.class, "getheaders");
        names.put(GetAddrMessage.class, "getaddr");
        names.put(HeadersMessage.class, "headers");
        names.put(BloomFilter.class, "filterload");
        names.put(FilteredBlock.class, "merkleblock");
        names.put(NotFoundMessage.class, "notfound");
        names.put(MemoryPoolMessage.class, "mempool");
        names.put(RejectMessage.class, "reject");
        names.put(GetUTXOsMessage.class, "getutxos");
        names.put(UTXOsMessage.class, "utxos");
        names.put(SendHeadersMessage.class, "sendheaders");
    }

    /**
     * Constructs a BitcoinSerializer with the given behavior.
     *
     * @param params           networkParams used to create Messages instances and determining packetMagic
     * @param parseRetain      retain the backing byte array of a message for fast reserialization.
     */
    public BitcoinSerializer(NetworkParameters params, boolean parseRetain) {
        this.params = params;
        this.parseRetain = parseRetain;
    }

    /**
     * Writes message to to the output stream.
     */
    @Override
    public void serialize(String name, byte[] message, OutputStream out) throws IOException {
        byte[] header = new byte[4 + COMMAND_LEN + 4 + 4 /* checksum */];
        uint32ToByteArrayBE(params.getPacketMagic(), header, 0);

        // The header array is initialized to zero by Java so we don't have to worry about
        // NULL terminating the string here.
        for (int i = 0; i < name.length() && i < COMMAND_LEN; i++) {
            header[4 + i] = (byte) (name.codePointAt(i) & 0xFF);
        }

        Utils.uint32ToByteArrayLE(message.length, header, 4 + COMMAND_LEN);

        byte[] hash = Groestl.digest(message);
        System.arraycopy(hash, 0, header, 4 + COMMAND_LEN + 4, 4);
        out.write(header);
        out.write(message);

        if (log.isDebugEnabled())
            log.debug("Sending {} message: {}", name, HEX.encode(header) + HEX.encode(message));
    }

    /**
     * Writes message to to the output stream.
     */
    @Override
    public void serialize(Message message, OutputStream out) throws IOException {
        String name = names.get(message.getClass());
        if (name == null) {
            throw new Error("BitcoinSerializer doesn't currently know how to serialize " + message.getClass());
        }
        serialize(name, message.bitcoinSerialize(), out);
    }

    /**
     * Reads a message from the given ByteBuffer and returns it.
     */
    @Override
    public Message deserialize(ByteBuffer in) throws ProtocolException, IOException {
        // A Bitcoin protocol message has the following format.
        //
        //   - 4 byte magic number: 0xfabfb5da for the testnet or
        //                          0xf9beb4d9 for production
        //   - 12 byte command in ASCII
        //   - 4 byte payload size
        //   - 4 byte checksum
        //   - Payload data
        //
        // The checksum is the first 4 bytes of a SHA256 hash of the message payload. It isn't
        // present for all messages, notably, the first one on a connection.
        //
        // Bitcoin Core ignores garbage before the magic header bytes. We have to do the same because
        // sometimes it sends us stuff that isn't part of any message.
        seekPastMagicBytes(in);
        BitcoinPacketHeader header = new BitcoinPacketHeader(in);
        // Now try to read the whole message.
        return deserializePayload(header, in);
    }

    /**
     * Deserializes only the header in case packet meta data is needed before decoding
     * the payload. This method assumes you have already called seekPastMagicBytes()
     */
    @Override
    public BitcoinPacketHeader deserializeHeader(ByteBuffer in) throws ProtocolException, IOException {
        return new BitcoinPacketHeader(in);
    }

    /**
     * Deserialize payload only.  You must provide a header, typically obtained by calling
     * {@link BitcoinSerializer#deserializeHeader}.
     */
    @Override
    public Message deserializePayload(BitcoinPacketHeader header, ByteBuffer in) throws ProtocolException, BufferUnderflowException {
        byte[] payloadBytes = new byte[header.size];
        in.get(payloadBytes, 0, header.size);

        // Verify the checksum.
        byte[] hash;
        hash = Groestl.digest(payloadBytes);
        if (header.checksum[0] != hash[0] || header.checksum[1] != hash[1] ||
                header.checksum[2] != hash[2] || header.checksum[3] != hash[3]) {
            throw new ProtocolException("Checksum failed to verify, actual " +
                    HEX.encode(hash) +
                    " vs " + HEX.encode(header.checksum));
        }

        if (log.isDebugEnabled()) {
            log.debug("Received {} byte '{}' message: {}", header.size, header.command,
                    HEX.encode(payloadBytes));
        }

        try {
            return makeMessage(header.command, header.size, payloadBytes, hash, header.checksum);
        } catch (Exception e) {
            throw new ProtocolException("Error deserializing message " + HEX.encode(payloadBytes) + "\n", e);
        }
    }

    private Message makeMessage(String command, int length, byte[] payloadBytes, byte[] hash, byte[] checksum) throws ProtocolException {
        // We use an if ladder rather than reflection because reflection is very slow on Android.
        Message message;
        if (command.equals("version")) {
            return new VersionMessage(params, payloadBytes);
        } else if (command.equals("inv")) { 
            message = makeInventoryMessage(payloadBytes, length);
        } else if (command.equals("block")) {
            message = makeBlock(payloadBytes, length);
        } else if (command.equals("merkleblock")) {
            message = makeFilteredBlock(payloadBytes);
        } else if (command.equals("getdata")) {
            message = new GetDataMessage(params, payloadBytes, this, length);
        } else if (command.equals("getblocks")) {
            message = new GetBlocksMessage(params, payloadBytes);
        } else if (command.equals("getheaders")) {
            message = new GetHeadersMessage(params, payloadBytes);
        } else if (command.equals("tx")) {
            message = makeTransaction(payloadBytes, 0, length, hash);
        } else if (command.equals("addr")) {
            message = makeAddressMessage(payloadBytes, length);
        } else if (command.equals("ping")) {
            message = new Ping(params, payloadBytes);
        } else if (command.equals("pong")) {
            message = new Pong(params, payloadBytes);
        } else if (command.equals("verack")) {
            return new VersionAck(params, payloadBytes);
        } else if (command.equals("headers")) {
            return new HeadersMessage(params, payloadBytes);
        } else if (command.equals("alert")) {
            return makeAlertMessage(payloadBytes);
        } else if (command.equals("filterload")) {
            return makeBloomFilter(payloadBytes);
        } else if (command.equals("notfound")) {
            return new NotFoundMessage(params, payloadBytes);
        } else if (command.equals("mempool")) {
            return new MemoryPoolMessage();
        } else if (command.equals("reject")) {
            return new RejectMessage(params, payloadBytes);
        } else if (command.equals("utxos")) {
            return new UTXOsMessage(params, payloadBytes);
        } else if (command.equals("getutxos")) {
            return new GetUTXOsMessage(params, payloadBytes);
        } else if (command.equals("sendheaders")) {
            return new SendHeadersMessage(params, payloadBytes);
        } else {
            log.warn("No support for deserializing message with name {}", command);
            return new UnknownMessage(params, command, payloadBytes);
        }
        return message;
    }

    /**
     * Get the network parameters for this serializer.
     */
    public NetworkParameters getParameters() {
        return params;
    }

    /**
     * Make an address message from the payload. Extension point for alternative
     * serialization format support.
     */
    @Override
    public AddressMessage makeAddressMessage(byte[] payloadBytes, int length) throws ProtocolException {
        return new AddressMessage(params, payloadBytes, this, length);
    }

    /**
     * Make an alert message from the payload. Extension point for alternative
     * serialization format support.
     */
    @Override
    public Message makeAlertMessage(byte[] payloadBytes) throws ProtocolException {
        return new AlertMessage(params, payloadBytes);
    }

    /**
     * Make a block from the payload. Extension point for alternative
     * serialization format support.
     */
    @Override
    public Block makeBlock(final byte[] payloadBytes, final int offset, final int length) throws ProtocolException {
        return new Block(params, payloadBytes, offset, this, length);
    }

    /**
     * Make an filter message from the payload. Extension point for alternative
     * serialization format support.
     */
    @Override
    public Message makeBloomFilter(byte[] payloadBytes) throws ProtocolException {
        return new BloomFilter(params, payloadBytes);
    }

    /**
     * Make a filtered block from the payload. Extension point for alternative
     * serialization format support.
     */
    @Override
    public FilteredBlock makeFilteredBlock(byte[] payloadBytes) throws ProtocolException {
        return new FilteredBlock(params, payloadBytes);
    }

    /**
     * Make an inventory message from the payload. Extension point for alternative
     * serialization format support.
     */
    @Override
    public InventoryMessage makeInventoryMessage(byte[] payloadBytes, int length) throws ProtocolException {
        return new InventoryMessage(params, payloadBytes, this, length);
    }

    /**
     * Make a transaction from the payload. Extension point for alternative
     * serialization format support.
     */
    @Override
<<<<<<< HEAD
    public Transaction makeTransaction(byte[] payloadBytes, int offset,
        int length, byte[] hash) throws ProtocolException {
        Transaction tx = new Transaction(params, payloadBytes, offset, null, this, length);
        //if (hash != null)
        //    tx.setHash(Sha256Hash.wrapReversed(hash));
        return tx;
=======
    public Transaction makeTransaction(byte[] payloadBytes, int offset, int length, byte[] hashFromHeader)
            throws ProtocolException {
        return new Transaction(params, payloadBytes, offset, null, this, length, hashFromHeader);
>>>>>>> ea3a70e8
    }

    @Override
    public void seekPastMagicBytes(ByteBuffer in) throws BufferUnderflowException {
        int magicCursor = 3;  // Which byte of the magic we're looking for currently.
        while (true) {
            byte b = in.get();
            // We're looking for a run of bytes that is the same as the packet magic but we want to ignore partial
            // magics that aren't complete. So we keep track of where we're up to with magicCursor.
            byte expectedByte = (byte)(0xFF & params.getPacketMagic() >>> (magicCursor * 8));
            if (b == expectedByte) {
                magicCursor--;
                if (magicCursor < 0) {
                    // We found the magic sequence.
                    return;
                } else {
                    // We still have further to go to find the next message.
                }
            } else {
                magicCursor = 3;
            }
        }
    }

    /**
     * Whether the serializer will produce cached mode Messages
     */
    @Override
    public boolean isParseRetainMode() {
        return parseRetain;
    }


    public static class BitcoinPacketHeader {
        /** The largest number of bytes that a header can represent */
        public static final int HEADER_LENGTH = COMMAND_LEN + 4 + 4;

        public final byte[] header;
        public final String command;
        public final int size;
        public final byte[] checksum;

        public BitcoinPacketHeader(ByteBuffer in) throws ProtocolException, BufferUnderflowException {
            header = new byte[HEADER_LENGTH];
            in.get(header, 0, header.length);

            int cursor = 0;

            // The command is a NULL terminated string, unless the command fills all twelve bytes
            // in which case the termination is implicit.
            for (; header[cursor] != 0 && cursor < COMMAND_LEN; cursor++) ;
            byte[] commandBytes = new byte[cursor];
            System.arraycopy(header, 0, commandBytes, 0, cursor);
            command = new String(commandBytes, StandardCharsets.US_ASCII);
            cursor = COMMAND_LEN;

            size = (int) readUint32(header, cursor);
            cursor += 4;

            if (size > Message.MAX_SIZE || size < 0)
                throw new ProtocolException("Message size too large: " + size);

            // Old clients don't send the checksum.
            checksum = new byte[4];
            // Note that the size read above includes the checksum bytes.
            System.arraycopy(header, cursor, checksum, 0, 4);
            cursor += 4;
        }
    }
}<|MERGE_RESOLUTION|>--- conflicted
+++ resolved
@@ -307,18 +307,9 @@
      * serialization format support.
      */
     @Override
-<<<<<<< HEAD
-    public Transaction makeTransaction(byte[] payloadBytes, int offset,
-        int length, byte[] hash) throws ProtocolException {
-        Transaction tx = new Transaction(params, payloadBytes, offset, null, this, length);
-        //if (hash != null)
-        //    tx.setHash(Sha256Hash.wrapReversed(hash));
-        return tx;
-=======
     public Transaction makeTransaction(byte[] payloadBytes, int offset, int length, byte[] hashFromHeader)
             throws ProtocolException {
         return new Transaction(params, payloadBytes, offset, null, this, length, hashFromHeader);
->>>>>>> ea3a70e8
     }
 
     @Override
