/*
 * Copyright by the original author or authors.
 * 
 * Licensed under the Apache License, Version 2.0 (the "License");
 * you may not use this file except in compliance with the License.
 * You may obtain a copy of the License at
 *
 *    http://www.apache.org/licenses/LICENSE-2.0
 *
 * Unless required by applicable law or agreed to in writing, software
 * distributed under the License is distributed on an "AS IS" BASIS,
 * WITHOUT WARRANTIES OR CONDITIONS OF ANY KIND, either express or implied.
 * See the License for the specific language governing permissions and
 * limitations under the License.
 */

package org.bitcoinj.core;

import org.bitcoinj.utils.ContextPropagatingThreadFactory;
import org.bitcoinj.wallet.SendRequest;
import org.slf4j.*;

import static com.google.common.base.Preconditions.*;

// TODO: Finish adding Context c'tors to all the different objects so we can start deprecating the versions that take NetworkParameters.
// TODO: Add a working directory notion to Context and make various subsystems that want to use files default to that directory (eg. Orchid, block stores, wallet, etc).
// TODO: Auto-register the block chain object here, and then use it in the (newly deprecated) TransactionConfidence.getDepthInBlocks() method: the new version should take an AbstractBlockChain specifically.
//       Also use the block chain object reference from the context in PeerGroup and remove the other constructors, as it's easy to forget to wire things up.
// TODO: Move Threading.USER_THREAD to here and leave behind just a source code stub. Allow different instantiations of the library to use different user threads.
// TODO: Keep a URI to where library internal data files can be found, to abstract over the lack of JAR files on Android.
// TODO: Stash anything else that resembles global library configuration in here and use it to clean up the rest of the API without breaking people.

/**
 * <p>The Context object holds various objects and pieces of configuration that are scoped to a specific instantiation of
 * bitcoinj for a specific network. You can get an instance of this class through calling {@link #get()}.</p>
 *
 * <p>Context is new in 0.13 and the library is currently in a transitional period: you should create a Context that
 * wraps your chosen network parameters before using the rest of the library. However if you don't, things will still
 * work as a Context will be created for you and stashed in thread local storage. The context is then propagated between
 * library created threads as needed. This automagical propagation and creation is a temporary mechanism: one day it
 * will be removed to avoid confusing edge cases that could occur if the developer does not fully understand it e.g.
 * in the case where multiple instances of the library are in use simultaneously.</p>
 */
public class Context {
    private static final Logger log = LoggerFactory.getLogger(Context.class);

    public static final int DEFAULT_EVENT_HORIZON = 100;

    final private TxConfidenceTable confidenceTable;
    final private NetworkParameters params;
    final private int eventHorizon;
    final private boolean ensureMinRequiredFee;
    final private Coin feePerKb;

    /**
     * Creates a new context object. For now, this will be done for you by the framework. Eventually you will be
     * expected to do this yourself in the same manner as fetching a NetworkParameters object (at the start of your app).
     *
     * @param params The network parameters that will be associated with this context.
     */
    public Context(NetworkParameters params) {
<<<<<<< HEAD
        log.info("Creating bitcoinj {} context.", VersionMessage.BITCOINJ_VERSION);
        this.confidenceTable = new TxConfidenceTable();
        this.params = params;
        lastConstructed = this;
        // We may already have a context in our TLS slot. This can happen a lot during unit tests, so just ignore it.
        slot.set(this);
=======
        this(params, DEFAULT_EVENT_HORIZON, Transaction.DEFAULT_TX_FEE, true);
>>>>>>> ea3a70e8
    }

    /**
     * Creates a new custom context object. This is mainly meant for unit tests for now.
     *
     * @param params The network parameters that will be associated with this context.
     * @param eventHorizon Number of blocks after which the library will delete data and be unable to always process reorgs. See {@link #getEventHorizon()}.
     * @param feePerKb The default fee per 1000 bytes of transaction data to pay when completing transactions. For details, see {@link SendRequest#feePerKb}.
     * @param ensureMinRequiredFee Whether to ensure the minimum required fee by default when completing transactions. For details, see {@link SendRequest#ensureMinRequiredFee}.
     */
    public Context(NetworkParameters params, int eventHorizon, Coin feePerKb, boolean ensureMinRequiredFee) {
        log.info("Creating bitcoinj {} context.", VersionMessage.BITCOINJ_VERSION);
        this.confidenceTable = new TxConfidenceTable();
        this.params = params;
        this.eventHorizon = eventHorizon;
        this.ensureMinRequiredFee = ensureMinRequiredFee;
        this.feePerKb = feePerKb;
        lastConstructed = this;
        slot.set(this);
    }

    private static volatile Context lastConstructed;
    private static boolean isStrictMode;
    private static final ThreadLocal<Context> slot = new ThreadLocal<>();

    /**
     * Returns the current context that is associated with the <b>calling thread</b>. BitcoinJ is an API that has thread
     * affinity: much like OpenGL it expects each thread that accesses it to have been configured with a global Context
     * object. This method returns that. Note that to help you develop, this method will <i>also</i> propagate whichever
     * context was created last onto the current thread, if it's missing. However it will print an error when doing so
     * because propagation of contexts is meant to be done manually: this is so two libraries or subsystems that
     * independently use bitcoinj (or possibly alt coin forks of it) can operate correctly.
     *
     * @throws java.lang.IllegalStateException if no context exists at all or if we are in strict mode and there is no context.
     */
    public static Context get() {
        Context tls = slot.get();
        if (tls == null) {
            if (isStrictMode) {
                log.error("Thread is missing a bitcoinj context.");
                log.error("You should use Context.propagate() or a ContextPropagatingThreadFactory.");
                throw new IllegalStateException("missing context");
            }
            if (lastConstructed == null)
                throw new IllegalStateException("You must construct a Context object before using bitcoinj!");
            slot.set(lastConstructed);
            log.error("Performing thread fixup: you are accessing bitcoinj via a thread that has not had any context set on it.");
            log.error("This error has been corrected for, but doing this makes your app less robust.");
            log.error("You should use Context.propagate() or a ContextPropagatingThreadFactory.");
            log.error("Please refer to the user guide for more information about this.");
            log.error("Thread name is {}.", Thread.currentThread().getName());
            // TODO: Actually write the user guide section about this.
            // TODO: If the above TODO makes it past the 0.13 release, kick Mike and tell him he sucks.
            return lastConstructed;
        } else {
            return tls;
        }
    }

    /**
     * Require that new threads use {@link #propagate(Context)} or {@link ContextPropagatingThreadFactory},
     * rather than using a heuristic for the desired context.
     */
    public static void enableStrictMode() {
        isStrictMode = true;
    }

    // A temporary internal shim designed to help us migrate internally in a way that doesn't wreck source compatibility.
    public static Context getOrCreate(NetworkParameters params) {
        Context context;
        try {
            context = get();
        } catch (IllegalStateException e) {
            log.warn("Implicitly creating context. This is a migration step and this message will eventually go away.");
            context = new Context(params);
            return context;
        }
        if (context.getParams() != params)
            throw new IllegalStateException("Context does not match implicit network params: " + context.getParams() + " vs " + params);
        return context;
    }

    /**
     * Sets the given context as the current thread context. You should use this if you create your own threads that
     * want to create core BitcoinJ objects. Generally, if a class can accept a Context in its constructor and might
     * be used (even indirectly) by a thread, you will want to call this first. Your task may be simplified by using
     * a {@link ContextPropagatingThreadFactory}.
     */
    public static void propagate(Context context) {
        slot.set(checkNotNull(context));
    }

    /**
     * Returns the {@link TxConfidenceTable} created by this context. The pool tracks advertised
     * and downloaded transactions so their confidence can be measured as a proportion of how many peers announced it.
     * With an un-tampered with internet connection, the more peers announce a transaction the more confidence you can
     * have that it's really valid.
     */
    public TxConfidenceTable getConfidenceTable() {
        return confidenceTable;
    }

    /**
     * Returns the {@link NetworkParameters} specified when this context was (auto) created. The
     * network parameters defines various hard coded constants for a specific instance of a Bitcoin network, such as
     * main net, testnet, etc.
     */
    public NetworkParameters getParams() {
        return params;
    }

    /**
     * The event horizon is the number of blocks after which various bits of the library consider a transaction to be
     * so confirmed that it's safe to delete data. Re-orgs larger than the event horizon will not be correctly
     * processed, so the default value is high (100).
     */
    public int getEventHorizon() {
        return eventHorizon;
    }

    /**
     * The default fee per 1000 bytes of transaction data to pay when completing transactions. For details, see {@link SendRequest#feePerKb}.
     */
    public Coin getFeePerKb() {
        return feePerKb;
    }

    /**
     * Whether to ensure the minimum required fee by default when completing transactions. For details, see {@link SendRequest#ensureMinRequiredFee}.
     */
    public boolean isEnsureMinRequiredFee() {
        return ensureMinRequiredFee;
    }
}<|MERGE_RESOLUTION|>--- conflicted
+++ resolved
@@ -59,16 +59,7 @@
      * @param params The network parameters that will be associated with this context.
      */
     public Context(NetworkParameters params) {
-<<<<<<< HEAD
-        log.info("Creating bitcoinj {} context.", VersionMessage.BITCOINJ_VERSION);
-        this.confidenceTable = new TxConfidenceTable();
-        this.params = params;
-        lastConstructed = this;
-        // We may already have a context in our TLS slot. This can happen a lot during unit tests, so just ignore it.
-        slot.set(this);
-=======
         this(params, DEFAULT_EVENT_HORIZON, Transaction.DEFAULT_TX_FEE, true);
->>>>>>> ea3a70e8
     }
 
     /**
@@ -80,7 +71,7 @@
      * @param ensureMinRequiredFee Whether to ensure the minimum required fee by default when completing transactions. For details, see {@link SendRequest#ensureMinRequiredFee}.
      */
     public Context(NetworkParameters params, int eventHorizon, Coin feePerKb, boolean ensureMinRequiredFee) {
-        log.info("Creating bitcoinj {} context.", VersionMessage.BITCOINJ_VERSION);
+        log.info("Creating groestlcoinj {} context.", VersionMessage.BITCOINJ_VERSION);
         this.confidenceTable = new TxConfidenceTable();
         this.params = params;
         this.eventHorizon = eventHorizon;
