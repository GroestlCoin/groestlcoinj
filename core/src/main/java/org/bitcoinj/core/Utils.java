--- conflicted
+++ resolved
@@ -35,11 +35,6 @@
 import java.io.UnsupportedEncodingException;
 import java.math.BigInteger;
 import java.net.URL;
-<<<<<<< HEAD
-import java.security.MessageDigest;
-import java.security.NoSuchAlgorithmException;
-=======
->>>>>>> d1ce4779
 import java.text.DateFormat;
 import java.text.SimpleDateFormat;
 import java.util.*;
@@ -152,59 +147,6 @@
     }
 
     /**
-<<<<<<< HEAD
-     * See {@link Utils#doubleDigest(byte[], int, int)}.
-     */
-    public static byte[] doubleDigest(byte[] input) {
-        return doubleDigest(input, 0, input.length);
-    }
-
-    /*public static byte[] scryptDigest(byte[] input) {
-        try {
-            return SCrypt.scrypt(input, input, 1024, 1, 1, 32);
-        } catch (Exception e) {
-            return null;
-        }
-    } */
-
-    /**
-     * Calculates the SHA-256 hash of the given byte range, and then hashes the resulting hash again. This is
-     * standard procedure in Bitcoin. The resulting hash is in big endian form.
-     */
-    public static byte[] doubleDigest(byte[] input, int offset, int length) {
-        synchronized (digest) {
-            digest.reset();
-            digest.update(input, offset, length);
-            byte[] first = digest.digest();
-            return digest.digest(first);
-        }
-    }
-
-    public static byte[] singleDigest(byte[] input, int offset, int length) {
-        synchronized (digest) {
-            digest.reset();
-            digest.update(input, offset, length);
-            return digest.digest();
-        }
-    }
-
-    /**
-     * Calculates SHA256(SHA256(byte range 1 + byte range 2)).
-     */
-    public static byte[] doubleDigestTwoBuffers(byte[] input1, int offset1, int length1,
-                                                byte[] input2, int offset2, int length2) {
-        synchronized (digest) {
-            digest.reset();
-            digest.update(input1, offset1, length1);
-            digest.update(input2, offset2, length2);
-            byte[] first = digest.digest();
-            return digest.digest(first);
-        }
-    }
-
-    /**
-=======
->>>>>>> d1ce4779
      * Work around lack of unsigned types in Java.
      */
     public static boolean isLessThanUnsigned(long n1, long n2) {
