--- conflicted
+++ resolved
@@ -90,19 +90,6 @@
      */
     public PeerAddress(NetworkParameters params, InetAddress addr) {
         this(params, addr, params.getPort());
-<<<<<<< HEAD
-    }
-
-    /**
-     * Constructs a peer address from an {@link InetSocketAddress}. An InetSocketAddress can take in as parameters an
-     * InetAddress or a String hostname. If you want to connect to a .onion, set the hostname to the .onion address.
-     * Protocol version is the default.  Protocol version is the default
-     * for Bitcoin.
-     */
-    public PeerAddress(InetSocketAddress addr) {
-        this(addr.getAddress(), addr.getPort(), NetworkParameters.ProtocolVersion.CURRENT.getBitcoinProtocolVersion());
-=======
->>>>>>> ea3a70e8
     }
 
     /**
