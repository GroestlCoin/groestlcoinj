/*
 * Copyright 2013 Google Inc.
 *
 * Licensed under the Apache License, Version 2.0 (the "License");
 * you may not use this file except in compliance with the License.
 * You may obtain a copy of the License at
 *
 *    http://www.apache.org/licenses/LICENSE-2.0
 *
 * Unless required by applicable law or agreed to in writing, software
 * distributed under the License is distributed on an "AS IS" BASIS,
 * WITHOUT WARRANTIES OR CONDITIONS OF ANY KIND, either express or implied.
 * See the License for the specific language governing permissions and
 * limitations under the License.
 */

package org.bitcoinj.core;

import com.google.common.base.*;
import com.google.common.base.Objects;
import org.bitcoinj.core.listeners.*;
import org.bitcoinj.net.AbstractTimeoutHandler;
import org.bitcoinj.net.NioClient;
import org.bitcoinj.net.NioClientManager;
import org.bitcoinj.net.StreamConnection;
import org.bitcoinj.store.BlockStore;
import org.bitcoinj.store.BlockStoreException;
import org.bitcoinj.utils.ListenerRegistration;
import org.bitcoinj.utils.Threading;
import org.bitcoinj.wallet.Wallet;

import com.google.common.collect.Lists;
import com.google.common.util.concurrent.FutureCallback;
import com.google.common.util.concurrent.Futures;
import com.google.common.util.concurrent.ListenableFuture;
import com.google.common.util.concurrent.MoreExecutors;
import com.google.common.util.concurrent.SettableFuture;
import net.jcip.annotations.GuardedBy;
import org.slf4j.Logger;
import org.slf4j.LoggerFactory;

import javax.annotation.Nullable;
import java.net.SocketAddress;
import java.util.*;
import java.util.concurrent.CopyOnWriteArrayList;
import java.util.concurrent.CopyOnWriteArraySet;
import java.util.concurrent.Executor;
import java.util.concurrent.atomic.AtomicInteger;
import java.util.concurrent.locks.ReentrantLock;

import static com.google.common.base.Preconditions.checkNotNull;
import static com.google.common.base.Preconditions.checkState;

/**
 * <p>A Peer handles the high level communication with a Bitcoin node, extending a {@link PeerSocketHandler} which
 * handles low-level message (de)serialization.</p>
 *
 * <p>Note that timeouts are handled by the extended
 * {@link AbstractTimeoutHandler} and timeout is automatically disabled (using
 * {@link AbstractTimeoutHandler#setTimeoutEnabled(boolean)}) once the version
 * handshake completes.</p>
 */
public class Peer extends PeerSocketHandler {
    private static final Logger log = LoggerFactory.getLogger(Peer.class);

    protected final ReentrantLock lock = Threading.lock("peer");

    private final NetworkParameters params;
    private final AbstractBlockChain blockChain;
    private final Context context;

    private final CopyOnWriteArrayList<ListenerRegistration<BlocksDownloadedEventListener>> blocksDownloadedEventListeners
        = new CopyOnWriteArrayList<>();
    private final CopyOnWriteArrayList<ListenerRegistration<ChainDownloadStartedEventListener>> chainDownloadStartedEventListeners
        = new CopyOnWriteArrayList<>();
    private final CopyOnWriteArrayList<ListenerRegistration<PeerConnectedEventListener>> connectedEventListeners
        = new CopyOnWriteArrayList<>();
    private final CopyOnWriteArrayList<ListenerRegistration<PeerDisconnectedEventListener>> disconnectedEventListeners
        = new CopyOnWriteArrayList<>();
    private final CopyOnWriteArrayList<ListenerRegistration<GetDataEventListener>> getDataEventListeners
        = new CopyOnWriteArrayList<>();
    private final CopyOnWriteArrayList<ListenerRegistration<PreMessageReceivedEventListener>> preMessageReceivedEventListeners
        = new CopyOnWriteArrayList<>();
    private final CopyOnWriteArrayList<ListenerRegistration<OnTransactionBroadcastListener>> onTransactionEventListeners
        = new CopyOnWriteArrayList<>();
    // Whether to try and download blocks and transactions from this peer. Set to false by PeerGroup if not the
    // primary peer. This is to avoid redundant work and concurrency problems with downloading the same chain
    // in parallel.
    private volatile boolean vDownloadData;
    // The version data to announce to the other side of the connections we make: useful for setting our "user agent"
    // equivalent and other things.
    private final VersionMessage versionMessage;
    // Maximum depth up to which pending transaction dependencies are downloaded, or 0 for disabled.
    private volatile int vDownloadTxDependencyDepth;
    // How many block messages the peer has announced to us. Peers only announce blocks that attach to their best chain
    // so we can use this to calculate the height of the peers chain, by adding it to the initial height in the version
    // message. This method can go wrong if the peer re-orgs onto a shorter (but harder) chain, however, this is rare.
    private final AtomicInteger blocksAnnounced = new AtomicInteger();
    // Each wallet added to the peer will be notified of downloaded transaction data.
    private final CopyOnWriteArrayList<Wallet> wallets;
    // A time before which we only download block headers, after that point we download block bodies.
    @GuardedBy("lock") private long fastCatchupTimeSecs;
    // Whether we are currently downloading headers only or block bodies. Starts at true. If the fast catchup time is
    // set AND our best block is before that date, switch to false until block headers beyond that point have been
    // received at which point it gets set to true again. This isn't relevant unless vDownloadData is true.
    @GuardedBy("lock") private boolean downloadBlockBodies = true;
    // Whether to request filtered blocks instead of full blocks if the protocol version allows for them.
    @GuardedBy("lock") private boolean useFilteredBlocks = false;
    // The current Bloom filter set on the connection, used to tell the remote peer what transactions to send us.
    private volatile BloomFilter vBloomFilter;
    // The last filtered block we received, we're waiting to fill it out with transactions.
    private FilteredBlock currentFilteredBlock = null;
    // If non-null, we should discard incoming filtered blocks because we ran out of keys and are awaiting a new filter
    // to be calculated by the PeerGroup. The discarded block hashes should be added here so we can re-request them
    // once we've recalculated and resent a new filter.
    @GuardedBy("lock") @Nullable private List<Sha256Hash> awaitingFreshFilter;
    // Keeps track of things we requested internally with getdata but didn't receive yet, so we can avoid re-requests.
    // It's not quite the same as getDataFutures, as this is used only for getdatas done as part of downloading
    // the chain and so is lighter weight (we just keep a bunch of hashes not futures).
    //
    // It is important to avoid a nasty edge case where we can end up with parallel chain downloads proceeding
    // simultaneously if we were to receive a newly solved block whilst parts of the chain are streaming to us.
    private final HashSet<Sha256Hash> pendingBlockDownloads = new HashSet<>();
    // Keep references to TransactionConfidence objects for transactions that were announced by a remote peer, but
    // which we haven't downloaded yet. These objects are de-duplicated by the TxConfidenceTable class.
    // Once the tx is downloaded (by some peer), the Transaction object that is created will have a reference to
    // the confidence object held inside it, and it's then up to the event listeners that receive the Transaction
    // to keep it pinned to the root set if they care about this data.
    @SuppressWarnings("MismatchedQueryAndUpdateOfCollection")
    private final HashSet<TransactionConfidence> pendingTxDownloads = new HashSet<>();
    // The lowest version number we're willing to accept. Lower than this will result in an immediate disconnect.
    private volatile int vMinProtocolVersion;
    // When an API user explicitly requests a block or transaction from a peer, the InventoryItem is put here
    // whilst waiting for the response. Is not used for downloads Peer generates itself.
    private static class GetDataRequest {
        public GetDataRequest(Sha256Hash hash, SettableFuture future) {
            this.hash = hash;
            this.future = future;
        }
        final Sha256Hash hash;
        final SettableFuture future;
    }
    // TODO: The types/locking should be rationalised a bit.
    private final CopyOnWriteArrayList<GetDataRequest> getDataFutures;
    @GuardedBy("getAddrFutures") private final LinkedList<SettableFuture<AddressMessage>> getAddrFutures;
    @Nullable @GuardedBy("lock") private LinkedList<SettableFuture<UTXOsMessage>> getutxoFutures;

    // Outstanding pings against this peer and how long the last one took to complete.
    private final ReentrantLock lastPingTimesLock = new ReentrantLock();
    @GuardedBy("lastPingTimesLock") private long[] lastPingTimes = null;
    private final CopyOnWriteArrayList<PendingPing> pendingPings;
    private static final int PING_MOVING_AVERAGE_WINDOW = 20;

    private volatile VersionMessage vPeerVersionMessage;

    // A settable future which completes (with this) when the connection is open
    private final SettableFuture<Peer> connectionOpenFuture = SettableFuture.create();
    private final SettableFuture<Peer> outgoingVersionHandshakeFuture = SettableFuture.create();
    private final SettableFuture<Peer> incomingVersionHandshakeFuture = SettableFuture.create();
    private final ListenableFuture<Peer> versionHandshakeFuture = Futures.transform(
            Futures.allAsList(outgoingVersionHandshakeFuture, incomingVersionHandshakeFuture),
            new Function<List<Peer>, Peer>() {

                @Override
                @Nullable
                public Peer apply(@Nullable List<Peer> peers) {
                    checkNotNull(peers);
                    checkState(peers.size() == 2 && peers.get(0) == peers.get(1));
                    return peers.get(0);
                }
<<<<<<< HEAD
            });
=======
            }, MoreExecutors.directExecutor());
>>>>>>> ea3a70e8

    /**
     * <p>Construct a peer that reads/writes from the given block chain.</p>
     *
     * <p>Note that this does <b>NOT</b> make a connection to the given remoteAddress, it only creates a handler for a
     * connection. If you want to create a one-off connection, create a Peer and pass it to
     * {@link NioClientManager#openConnection(SocketAddress, StreamConnection)}
     * or
     * {@link NioClient#NioClient(SocketAddress, StreamConnection, int)}.</p>
     *
     * <p>The remoteAddress provided should match the remote address of the peer which is being connected to, and is
     * used to keep track of which peers relayed transactions and offer more descriptive logging.</p>
     */
    public Peer(NetworkParameters params, VersionMessage ver, @Nullable AbstractBlockChain chain, PeerAddress remoteAddress) {
        this(params, ver, remoteAddress, chain);
    }

    /**
     * <p>Construct a peer that reads/writes from the given block chain. Transactions stored in a {@link TxConfidenceTable}
     * will have their confidence levels updated when a peer announces it, to reflect the greater likelihood that
     * the transaction is valid.</p>
     *
     * <p>Note that this does <b>NOT</b> make a connection to the given remoteAddress, it only creates a handler for a
     * connection. If you want to create a one-off connection, create a Peer and pass it to
     * {@link NioClientManager#openConnection(SocketAddress, StreamConnection)}
     * or
     * {@link NioClient#NioClient(SocketAddress, StreamConnection, int)}.</p>
     *
     * <p>The remoteAddress provided should match the remote address of the peer which is being connected to, and is
     * used to keep track of which peers relayed transactions and offer more descriptive logging.</p>
     */
    public Peer(NetworkParameters params, VersionMessage ver, PeerAddress remoteAddress,
                @Nullable AbstractBlockChain chain) {
        this(params, ver, remoteAddress, chain, Integer.MAX_VALUE);
    }

    /**
     * <p>Construct a peer that reads/writes from the given block chain. Transactions stored in a {@link TxConfidenceTable}
     * will have their confidence levels updated when a peer announces it, to reflect the greater likelihood that
     * the transaction is valid.</p>
     *
     * <p>Note that this does <b>NOT</b> make a connection to the given remoteAddress, it only creates a handler for a
     * connection. If you want to create a one-off connection, create a Peer and pass it to
     * {@link NioClientManager#openConnection(SocketAddress, StreamConnection)}
     * or
     * {@link NioClient#NioClient(SocketAddress, StreamConnection, int)}.</p>
     *
     * <p>The remoteAddress provided should match the remote address of the peer which is being connected to, and is
     * used to keep track of which peers relayed transactions and offer more descriptive logging.</p>
     */
    public Peer(NetworkParameters params, VersionMessage ver, PeerAddress remoteAddress,
                @Nullable AbstractBlockChain chain, int downloadTxDependencyDepth) {
        super(params, remoteAddress);
        this.params = Preconditions.checkNotNull(params);
        this.versionMessage = Preconditions.checkNotNull(ver);
        this.vDownloadTxDependencyDepth = chain != null ? downloadTxDependencyDepth : 0;
        this.blockChain = chain;  // Allowed to be null.
        this.vDownloadData = chain != null;
        this.getDataFutures = new CopyOnWriteArrayList<>();
        this.getAddrFutures = new LinkedList<>();
        this.fastCatchupTimeSecs = params.getGenesisBlock().getTimeSeconds();
        this.pendingPings = new CopyOnWriteArrayList<>();
        this.vMinProtocolVersion = params.getProtocolVersionNum(NetworkParameters.ProtocolVersion.PONG);
        this.wallets = new CopyOnWriteArrayList<>();
        this.context = Context.get();

        this.versionHandshakeFuture.addListener(new Runnable() {
            @Override
            public void run() {
                versionHandshakeComplete();
            }
        }, Threading.SAME_THREAD);
    }

    /**
     * <p>Construct a peer that reads/writes from the given chain. Automatically creates a VersionMessage for you from
     * the given software name/version strings, which should be something like "MySimpleTool", "1.0" and which will tell
     * the remote node to relay transaction inv messages before it has received a filter.</p>
     *
     * <p>Note that this does <b>NOT</b> make a connection to the given remoteAddress, it only creates a handler for a
     * connection. If you want to create a one-off connection, create a Peer and pass it to
     * {@link NioClientManager#openConnection(SocketAddress, StreamConnection)}
     * or
     * {@link NioClient#NioClient(SocketAddress, StreamConnection, int)}.</p>
     *
     * <p>The remoteAddress provided should match the remote address of the peer which is being connected to, and is
     * used to keep track of which peers relayed transactions and offer more descriptive logging.</p>
     */
    public Peer(NetworkParameters params, AbstractBlockChain blockChain, PeerAddress peerAddress, String thisSoftwareName, String thisSoftwareVersion) {
        this(params, new VersionMessage(params, blockChain.getBestChainHeight()), blockChain, peerAddress);
        this.versionMessage.appendToSubVer(thisSoftwareName, thisSoftwareVersion, null);
    }

    /** Registers a listener that is invoked when new blocks are downloaded. */
    public void addBlocksDownloadedEventListener(BlocksDownloadedEventListener listener) {
        addBlocksDownloadedEventListener(Threading.USER_THREAD, listener);
    }

    /** Registers a listener that is invoked when new blocks are downloaded. */
    public void addBlocksDownloadedEventListener(Executor executor, BlocksDownloadedEventListener listener) {
        blocksDownloadedEventListeners.add(new ListenerRegistration(listener, executor));
    }

    /** Registers a listener that is invoked when a blockchain downloaded starts. */
    public void addChainDownloadStartedEventListener(ChainDownloadStartedEventListener listener) {
        addChainDownloadStartedEventListener(Threading.USER_THREAD, listener);
    }

    /** Registers a listener that is invoked when a blockchain downloaded starts. */
    public void addChainDownloadStartedEventListener(Executor executor, ChainDownloadStartedEventListener listener) {
        chainDownloadStartedEventListeners.add(new ListenerRegistration(listener, executor));
    }

    /** Registers a listener that is invoked when a peer is connected. */
    public void addConnectedEventListener(PeerConnectedEventListener listener) {
        addConnectedEventListener(Threading.USER_THREAD, listener);
    }

    /** Registers a listener that is invoked when a peer is connected. */
    public void addConnectedEventListener(Executor executor, PeerConnectedEventListener listener) {
        connectedEventListeners.add(new ListenerRegistration(listener, executor));
    }

    /** Registers a listener that is invoked when a peer is disconnected. */
    public void addDisconnectedEventListener(PeerDisconnectedEventListener listener) {
        addDisconnectedEventListener(Threading.USER_THREAD, listener);
    }

    /** Registers a listener that is invoked when a peer is disconnected. */
    public void addDisconnectedEventListener(Executor executor, PeerDisconnectedEventListener listener) {
        disconnectedEventListeners.add(new ListenerRegistration(listener, executor));
    }

    /** Registers a listener that is called when messages are received. */
    public void addGetDataEventListener(GetDataEventListener listener) {
        addGetDataEventListener(Threading.USER_THREAD, listener);
    }

    /** Registers a listener that is called when messages are received. */
    public void addGetDataEventListener(Executor executor, GetDataEventListener listener) {
        getDataEventListeners.add(new ListenerRegistration<>(listener, executor));
    }

    /** Registers a listener that is called when a transaction is broadcast across the network */
    public void addOnTransactionBroadcastListener(OnTransactionBroadcastListener listener) {
        addOnTransactionBroadcastListener(Threading.USER_THREAD, listener);
    }

    /** Registers a listener that is called when a transaction is broadcast across the network */
    public void addOnTransactionBroadcastListener(Executor executor, OnTransactionBroadcastListener listener) {
        onTransactionEventListeners.add(new ListenerRegistration<>(listener, executor));
    }

    /** Registers a listener that is called immediately before a message is received */
    public void addPreMessageReceivedEventListener(PreMessageReceivedEventListener listener) {
        addPreMessageReceivedEventListener(Threading.USER_THREAD, listener);
    }

    /** Registers a listener that is called immediately before a message is received */
    public void addPreMessageReceivedEventListener(Executor executor, PreMessageReceivedEventListener listener) {
        preMessageReceivedEventListeners.add(new ListenerRegistration<>(listener, executor));
    }

    public boolean removeBlocksDownloadedEventListener(BlocksDownloadedEventListener listener) {
        return ListenerRegistration.removeFromList(listener, blocksDownloadedEventListeners);
    }

    public boolean removeChainDownloadStartedEventListener(ChainDownloadStartedEventListener listener) {
        return ListenerRegistration.removeFromList(listener, chainDownloadStartedEventListeners);
    }

    public boolean removeConnectedEventListener(PeerConnectedEventListener listener) {
        return ListenerRegistration.removeFromList(listener, connectedEventListeners);
    }

    public boolean removeDisconnectedEventListener(PeerDisconnectedEventListener listener) {
        return ListenerRegistration.removeFromList(listener, disconnectedEventListeners);
    }

    public boolean removeGetDataEventListener(GetDataEventListener listener) {
        return ListenerRegistration.removeFromList(listener, getDataEventListeners);
    }

    public boolean removeOnTransactionBroadcastListener(OnTransactionBroadcastListener listener) {
        return ListenerRegistration.removeFromList(listener, onTransactionEventListeners);
    }

    public boolean removePreMessageReceivedEventListener(PreMessageReceivedEventListener listener) {
        return ListenerRegistration.removeFromList(listener, preMessageReceivedEventListeners);
    }

    @Override
    public String toString() {
        final MoreObjects.ToStringHelper helper = MoreObjects.toStringHelper(this).omitNullValues();
        helper.addValue(getAddress());
        helper.add("version", vPeerVersionMessage.clientVersion);
        helper.add("subVer", vPeerVersionMessage.subVer);
        String servicesStr = Strings.emptyToNull(toStringServices(vPeerVersionMessage.localServices));
        helper.add("services",
                vPeerVersionMessage.localServices + (servicesStr != null ? " (" + servicesStr + ")" : ""));
        long peerTime = vPeerVersionMessage.time * 1000;
        helper.add("time", String.format(Locale.US, "%tF %tT", peerTime, peerTime));
        helper.add("height", vPeerVersionMessage.bestHeight);
        return helper.toString();
    }

    public String toStringServices(long services) {
        List<String> a = new LinkedList<>();
        if ((services & VersionMessage.NODE_NETWORK) == VersionMessage.NODE_NETWORK) {
            a.add("NETWORK");
            services &= ~VersionMessage.NODE_NETWORK;
        }
        if ((services & VersionMessage.NODE_GETUTXOS) == VersionMessage.NODE_GETUTXOS) {
            a.add("GETUTXOS");
            services &= ~VersionMessage.NODE_GETUTXOS;
        }
        if ((services & VersionMessage.NODE_BLOOM) == VersionMessage.NODE_BLOOM) {
            a.add("BLOOM");
            services &= ~VersionMessage.NODE_BLOOM;
        }
        if ((services & VersionMessage.NODE_WITNESS) == VersionMessage.NODE_WITNESS) {
            a.add("WITNESS");
            services &= ~VersionMessage.NODE_WITNESS;
        }
        if ((services & VersionMessage.NODE_NETWORK_LIMITED) == VersionMessage.NODE_NETWORK_LIMITED) {
            a.add("NETWORK_LIMITED");
            services &= ~VersionMessage.NODE_NETWORK_LIMITED;
        }
        if (services != 0)
            a.add("remaining: " + Long.toBinaryString(services));
        return Joiner.on(", ").join(a);
    }

    @Override
    protected void timeoutOccurred() {
        super.timeoutOccurred();
        if (!connectionOpenFuture.isDone()) {
            connectionClosed();  // Invoke the event handlers to tell listeners e.g. PeerGroup that we never managed to connect.
        }
    }

    @Override
    public void connectionClosed() {
        for (final ListenerRegistration<PeerDisconnectedEventListener> registration : disconnectedEventListeners) {
            registration.executor.execute(new Runnable() {
                @Override
                public void run() {
                    registration.listener.onPeerDisconnected(Peer.this, 0);
                }
            });
        }
    }

    @Override
    public void connectionOpened() {
        // Announce ourselves. This has to come first to connect to clients beyond v0.3.20.2 which wait to hear
        // from us until they send their version message back.
        PeerAddress address = getAddress();
        log.info("Announcing to {} as: {}", address == null ? "Peer" : address.toSocketAddress(), versionMessage.subVer);
        sendMessage(versionMessage);
        connectionOpenFuture.set(this);
        // When connecting, the remote peer sends us a version message with various bits of
        // useful data in it. We need to know the peer protocol version before we can talk to it.
    }

    /**
     * Provides a ListenableFuture that can be used to wait for the socket to connect.  A socket connection does not
     * mean that protocol handshake has occurred.
     */
    public ListenableFuture<Peer> getConnectionOpenFuture() {
        return connectionOpenFuture;
    }

    public ListenableFuture<Peer> getVersionHandshakeFuture() {
        return versionHandshakeFuture;
    }

    @Override
    protected void processMessage(Message m) throws Exception {
        // Allow event listeners to filter the message stream. Listeners are allowed to drop messages by
        // returning null.
        for (ListenerRegistration<PreMessageReceivedEventListener> registration : preMessageReceivedEventListeners) {
            // Skip any listeners that are supposed to run in another thread as we don't want to block waiting
            // for it, which might cause circular deadlock.
            if (registration.executor == Threading.SAME_THREAD) {
                m = registration.listener.onPreMessageReceived(this, m);
                if (m == null) break;
            }
        }
        if (m == null) return;

        // If we are in the middle of receiving transactions as part of a filtered block push from the remote node,
        // and we receive something that's not a transaction, then we're done.
        if (currentFilteredBlock != null && !(m instanceof Transaction)) {
            endFilteredBlock(currentFilteredBlock);
            currentFilteredBlock = null;
        }

        // No further communication is possible until version handshake is complete.
        if (!(m instanceof VersionMessage || m instanceof VersionAck
                || (versionHandshakeFuture.isDone() && !versionHandshakeFuture.isCancelled())))
            throw new ProtocolException(
                    "Received " + m.getClass().getSimpleName() + " before version handshake is complete.");

        if (m instanceof Ping) {
            processPing((Ping) m);
        } else if (m instanceof Pong) {
            processPong((Pong) m);
        } else if (m instanceof NotFoundMessage) {
            // This is sent to us when we did a getdata on some transactions that aren't in the peers memory pool.
            // Because NotFoundMessage is a subclass of InventoryMessage, the test for it must come before the next.
            processNotFoundMessage((NotFoundMessage) m);
        } else if (m instanceof InventoryMessage) {
            processInv((InventoryMessage) m);
        } else if (m instanceof Block) {
            processBlock((Block) m);
        } else if (m instanceof FilteredBlock) {
            startFilteredBlock((FilteredBlock) m);
        } else if (m instanceof Transaction) {
            processTransaction((Transaction) m);
        } else if (m instanceof GetDataMessage) {
            processGetData((GetDataMessage) m);
        } else if (m instanceof AddressMessage) {
            // We don't care about addresses of the network right now. But in future,
            // we should save them in the wallet so we don't put too much load on the seed nodes and can
            // properly explore the network.
            processAddressMessage((AddressMessage) m);
        } else if (m instanceof HeadersMessage) {
            processHeaders((HeadersMessage) m);
        } else if (m instanceof AlertMessage) {
            processAlert((AlertMessage) m);
        } else if (m instanceof VersionMessage) {
            processVersionMessage((VersionMessage) m);
        } else if (m instanceof VersionAck) {
            processVersionAck((VersionAck) m);
        } else if (m instanceof UTXOsMessage) {
            processUTXOMessage((UTXOsMessage) m);
        } else if (m instanceof RejectMessage) {
            log.error("{} {}: Received {}", this, getPeerVersionMessage().subVer, m);
        } else if (m instanceof SendHeadersMessage) {
            // We ignore this message, because we don't announce new blocks.
        } else {
            log.warn("{}: Received unhandled message: {}", this, m);
        }
    }

    protected void processUTXOMessage(UTXOsMessage m) {
        SettableFuture<UTXOsMessage> future = null;
        lock.lock();
        try {
            if (getutxoFutures != null)
                future = getutxoFutures.pollFirst();
        } finally {
            lock.unlock();
        }
        if (future != null)
            future.set(m);
    }

    private void processAddressMessage(AddressMessage m) {
        SettableFuture<AddressMessage> future;
        synchronized (getAddrFutures) {
            future = getAddrFutures.poll();
            if (future == null)  // Not an addr message we are waiting for.
                return;
        }
        future.set(m);
    }

    private void processVersionMessage(VersionMessage m) throws ProtocolException {
        if (vPeerVersionMessage != null)
            throw new ProtocolException("Got two version messages from peer");
        vPeerVersionMessage = m;
        // Switch to the new protocol version.
        log.info(toString());
        // bitcoinj is a client mode implementation. That means there's not much point in us talking to other client
        // mode nodes because we can't download the data from them we need to find/verify transactions. Some bogus
        // implementations claim to have a block chain in their services field but then report a height of zero, filter
        // them out here.
        if (!vPeerVersionMessage.hasLimitedBlockChain() ||
                (!params.allowEmptyPeerChain() && vPeerVersionMessage.bestHeight == 0)) {
            // Shut down the channel gracefully.
            log.info("{}: Peer does not have at least a recent part of the block chain.", this);
            close();
            return;
        }
        if ((vPeerVersionMessage.localServices
                & VersionMessage.NODE_BITCOIN_CASH) == VersionMessage.NODE_BITCOIN_CASH) {
            log.info("{}: Peer follows an incompatible block chain.", this);
            // Shut down the channel gracefully.
            close();
            return;
        }
        if ((vPeerVersionMessage.localServices
                & VersionMessage.NODE_BITCOIN_CASH) == VersionMessage.NODE_BITCOIN_CASH) {
            log.info("{}: Peer follows an incompatible block chain.", this);
            // Shut down the channel gracefully.
            close();
            return;
        }
        if (vPeerVersionMessage.bestHeight < 0)
            // In this case, it's a protocol violation.
            throw new ProtocolException("Peer reports invalid best height: " + vPeerVersionMessage.bestHeight);
        // Now it's our turn ...
        // Send an ACK message stating we accept the peers protocol version.
        sendMessage(new VersionAck());
        log.debug("{}: Incoming version handshake complete.", this);
        incomingVersionHandshakeFuture.set(this);
    }

    private void processVersionAck(VersionAck m) throws ProtocolException {
        if (vPeerVersionMessage == null) {
            throw new ProtocolException("got a version ack before version");
        }
        if (outgoingVersionHandshakeFuture.isDone()) {
            throw new ProtocolException("got more than one version ack");
        }
        log.debug("{}: Outgoing version handshake complete.", this);
        outgoingVersionHandshakeFuture.set(this);
    }

    private void versionHandshakeComplete() {
        log.debug("{}: Handshake complete.", this);
        setTimeoutEnabled(false);
        for (final ListenerRegistration<PeerConnectedEventListener> registration : connectedEventListeners) {
            registration.executor.execute(new Runnable() {
                @Override
                public void run() {
                    registration.listener.onPeerConnected(Peer.this, 1);
                }
            });
        }
        // We check min version after onPeerConnected as channel.close() will
        // call onPeerDisconnected, and we should probably call onPeerConnected first.
        final int version = vMinProtocolVersion;
        if (vPeerVersionMessage.clientVersion < version) {
            log.warn("Connected to a peer speaking protocol version {} but need {}, closing",
                    vPeerVersionMessage.clientVersion, version);
            close();
        }
    }

    protected void startFilteredBlock(FilteredBlock m) {
        // Filtered blocks come before the data that they refer to, so stash it here and then fill it out as
        // messages stream in. We'll call endFilteredBlock when a non-tx message arrives (eg, another
        // FilteredBlock) or when a tx that isn't needed by that block is found. A ping message is sent after
        // a getblocks, to force the non-tx message path.
        currentFilteredBlock = m;
    }

    protected void processNotFoundMessage(NotFoundMessage m) {
        // This is received when we previously did a getdata but the peer couldn't find what we requested in it's
        // memory pool. Typically, because we are downloading dependencies of a relevant transaction and reached
        // the bottom of the dependency tree (where the unconfirmed transactions connect to transactions that are
        // in the chain).
        //
        // We go through and cancel the pending getdata futures for the items we were told weren't found.
        for (GetDataRequest req : getDataFutures) {
            for (InventoryItem item : m.getItems()) {
                if (item.hash.equals(req.hash)) {
                    log.info("{}: Bottomed out dep tree at {}", this, req.hash);
                    req.future.cancel(true);
                    getDataFutures.remove(req);
                    break;
                }
            }
        }
    }

    protected void processAlert(AlertMessage m) {
        try {
            if (m.isSignatureValid()) {
                log.debug("Received alert from peer {}: {}", this, m.getStatusBar());
            } else {
                log.debug("Received alert with invalid signature from peer {}: {}", this, m.getStatusBar());
            }
        } catch (Throwable t) {
            // Signature checking can FAIL on Android platforms before Gingerbread apparently due to bugs in their
            // BigInteger implementations! See https://github.com/bitcoinj/bitcoinj/issues/526 for discussion. As
            // alerts are just optional and not that useful, we just swallow the error here.
            log.error("Failed to check signature: bug in platform libraries?", t);
        }
    }

    protected void processHeaders(HeadersMessage m) throws ProtocolException {
        // Runs in network loop thread for this peer.
        //
        // This method can run if a peer just randomly sends us a "headers" message (should never happen), or more
        // likely when we've requested them as part of chain download using fast catchup. We need to add each block to
        // the chain if it pre-dates the fast catchup time. If we go past it, we can stop processing the headers and
        // request the full blocks from that point on instead.
        boolean downloadBlockBodies;
        long fastCatchupTimeSecs;

        lock.lock();
        try {
            if (blockChain == null) {
                // Can happen if we are receiving unrequested data, or due to programmer error.
                log.warn("Received headers when Peer is not configured with a chain.");
                return;
            }
            fastCatchupTimeSecs = this.fastCatchupTimeSecs;
            downloadBlockBodies = this.downloadBlockBodies;
        } finally {
            lock.unlock();
        }

        try {
            checkState(!downloadBlockBodies, toString());
            for (int i = 0; i < m.getBlockHeaders().size(); i++) {
                Block header = m.getBlockHeaders().get(i);
                // Process headers until we pass the fast catchup time, or are about to catch up with the head
                // of the chain - always process the last block as a full/filtered block to kick us out of the
                // fast catchup mode (in which we ignore new blocks).
                boolean passedTime = header.getTimeSeconds() >= fastCatchupTimeSecs;
                boolean reachedTop = blockChain.getBestChainHeight() >= vPeerVersionMessage.bestHeight;
                if (!passedTime && !reachedTop) {
                    if (!vDownloadData) {
                        // Not download peer anymore, some other peer probably became better.
                        log.info("Lost download peer status, throwing away downloaded headers.");
                        return;
                    }
                    if (blockChain.add(header)) {
                        // The block was successfully linked into the chain. Notify the user of our progress.
                        invokeOnBlocksDownloaded(header, null);
                    } else {
                        // This block is unconnected - we don't know how to get from it back to the genesis block yet.
                        // That must mean that the peer is buggy or malicious because we specifically requested for
                        // headers that are part of the best chain.
                        throw new ProtocolException("Got unconnected header from peer: " + header.getHashAsString());
                    }
                } else {
                    lock.lock();
                    try {
                        log.info(
                                "Passed the fast catchup time ({}) at height {}, discarding {} headers and requesting full blocks",
                                Utils.dateTimeFormat(fastCatchupTimeSecs * 1000), blockChain.getBestChainHeight() + 1,
                                m.getBlockHeaders().size() - i);
                        this.downloadBlockBodies = true;
                        // Prevent this request being seen as a duplicate.
                        this.lastGetBlocksBegin = Sha256Hash.ZERO_HASH;
                        blockChainDownloadLocked(Sha256Hash.ZERO_HASH);
                    } finally {
                        lock.unlock();
                    }
                    return;
                }
            }
            // We added all headers in the message to the chain. Request some more if we got up to the limit, otherwise
            // we are at the end of the chain.
            if (m.getBlockHeaders().size() >= HeadersMessage.MAX_HEADERS) {
                lock.lock();
                try {
                    blockChainDownloadLocked(Sha256Hash.ZERO_HASH);
                } finally {
                    lock.unlock();
                }
            }
        } catch (VerificationException e) {
            log.warn("Block header verification failed", e);
        } catch (PrunedException e) {
            // Unreachable when in SPV mode.
            throw new RuntimeException(e);
        }
    }

    protected void processGetData(GetDataMessage getdata) {
        log.info("{}: Received getdata message: {}", getAddress(), getdata.toString());
        ArrayList<Message> items = new ArrayList<>();
        for (ListenerRegistration<GetDataEventListener> registration : getDataEventListeners) {
            if (registration.executor != Threading.SAME_THREAD) continue;
            List<Message> listenerItems = registration.listener.getData(this, getdata);
            if (listenerItems == null) continue;
            items.addAll(listenerItems);
        }
        if (items.isEmpty()) {
            return;
        }
        log.info("{}: Sending {} items gathered from listeners to peer", getAddress(), items.size());
        for (Message item : items) {
            sendMessage(item);
        }
    }

    protected void processTransaction(final Transaction tx) throws VerificationException {
        // Check a few basic syntax issues to ensure the received TX isn't nonsense.
        tx.verify();
        lock.lock();
        try {
            log.debug("{}: Received tx {}", getAddress(), tx.getTxId());
            // Label the transaction as coming in from the P2P network (as opposed to being created by us, direct import,
            // etc). This helps the wallet decide how to risk analyze it later.
            //
            // Additionally, by invoking tx.getConfidence(), this tx now pins the confidence data into the heap, meaning
            // we can stop holding a reference to the confidence object ourselves. It's up to event listeners on the
            // Peer to stash the tx object somewhere if they want to keep receiving updates about network propagation
            // and so on.
            TransactionConfidence confidence = tx.getConfidence();
            confidence.setSource(TransactionConfidence.Source.NETWORK);
            pendingTxDownloads.remove(confidence);
            if (maybeHandleRequestedData(tx)) {
                return;
            }
            if (currentFilteredBlock != null) {
                if (!currentFilteredBlock.provideTransaction(tx)) {
                    // Got a tx that didn't fit into the filtered block, so we must have received everything.
                    endFilteredBlock(currentFilteredBlock);
                    currentFilteredBlock = null;
                }
                // Don't tell wallets or listeners about this tx as they'll learn about it when the filtered block is
                // fully downloaded instead.
                return;
            }
            // It's a broadcast transaction. Tell all wallets about this tx so they can check if it's relevant or not.
            for (final Wallet wallet : wallets) {
                try {
                    if (wallet.isPendingTransactionRelevant(tx)) {
                        if (vDownloadTxDependencyDepth > 0) {
                            // This transaction seems interesting to us, so let's download its dependencies. This has
                            // several purposes: we can check that the sender isn't attacking us by engaging in protocol
                            // abuse games, like depending on a time-locked transaction that will never confirm, or
                            // building huge chains of unconfirmed transactions (again - so they don't confirm and the
                            // money can be taken back with a Finney attack). Knowing the dependencies also lets us
                            // store them in a serialized wallet so we always have enough data to re-announce to the
                            // network and get the payment into the chain, in case the sender goes away and the network
                            // starts to forget.
                            //
                            // TODO: Not all the above things are implemented.
                            //
                            // Note that downloading of dependencies can end up walking around 15 minutes back even
                            // through transactions that have confirmed, as getdata on the remote peer also checks
                            // relay memory not only the mempool. Unfortunately we have no way to know that here. In
                            // practice it should not matter much.
                            Futures.addCallback(downloadDependencies(tx), new FutureCallback<List<Transaction>>() {
                                @Override
                                public void onSuccess(List<Transaction> dependencies) {
                                    try {
                                        log.info("{}: Dependency download complete!", getAddress());
                                        wallet.receivePending(tx, dependencies);
                                    } catch (VerificationException e) {
                                        log.error("{}: Wallet failed to process pending transaction {}", getAddress(), tx.getTxId());
                                        log.error("Error was: ", e);
                                        // Not much more we can do at this point.
                                    }
                                }

                                @Override
                                public void onFailure(Throwable throwable) {
                                    log.error("Could not download dependencies of tx {}", tx.getTxId());
                                    log.error("Error was: ", throwable);
                                    // Not much more we can do at this point.
                                }
                            }, MoreExecutors.directExecutor());
                        } else {
                            wallet.receivePending(tx, null);
                        }
                    }
                } catch (VerificationException e) {
                    log.error("Wallet failed to verify tx", e);
                    // Carry on, listeners may still want to know.
                }
            }
        } finally {
            lock.unlock();
        }
        // Tell all listeners about this tx so they can decide whether to keep it or not. If no listener keeps a
        // reference around then the memory pool will forget about it after a while too because it uses weak references.
        for (final ListenerRegistration<OnTransactionBroadcastListener> registration : onTransactionEventListeners) {
            registration.executor.execute(new Runnable() {
                @Override
                public void run() {
                    registration.listener.onTransaction(Peer.this, tx);
                }
            });
        }
    }

    /**
     * <p>Returns a future that wraps a list of all transactions that the given transaction depends on, recursively.
     * Only transactions in peers memory pools are included; the recursion stops at transactions that are in the
     * current best chain. So it doesn't make much sense to provide a tx that was already in the best chain and
     * a precondition checks this.</p>
     *
     * <p>For example, if tx has 2 inputs that connect to transactions A and B, and transaction B is unconfirmed and
     * has one input connecting to transaction C that is unconfirmed, and transaction C connects to transaction D
     * that is in the chain, then this method will return either {B, C} or {C, B}. No ordering is guaranteed.</p>
     *
     * <p>This method is useful for apps that want to learn about how long an unconfirmed transaction might take
     * to confirm, by checking for unexpectedly time locked transactions, unusually deep dependency trees or fee-paying
     * transactions that depend on unconfirmed free transactions.</p>
     *
     * <p>Note that dependencies downloaded this way will not trigger the onTransaction method of event listeners.</p>
     */
    public ListenableFuture<List<Transaction>> downloadDependencies(Transaction tx) {
        TransactionConfidence.ConfidenceType txConfidence = tx.getConfidence().getConfidenceType();
        Preconditions.checkArgument(txConfidence != TransactionConfidence.ConfidenceType.BUILDING);
        log.info("{}: Downloading dependencies of {}", getAddress(), tx.getTxId());
        final LinkedList<Transaction> results = new LinkedList<>();
        // future will be invoked when the entire dependency tree has been walked and the results compiled.
        final ListenableFuture<Object> future = downloadDependenciesInternal(vDownloadTxDependencyDepth, 0, tx,
                new Object(), results);
        final SettableFuture<List<Transaction>> resultFuture = SettableFuture.create();
        Futures.addCallback(future, new FutureCallback<Object>() {
            @Override
            public void onSuccess(Object ignored) {
                resultFuture.set(results);
            }

            @Override
            public void onFailure(Throwable throwable) {
                resultFuture.setException(throwable);
            }
        }, MoreExecutors.directExecutor());
        return resultFuture;
    }

    // The marker object in the future returned is the same as the parameter. It is arbitrary and can be anything.
    protected ListenableFuture<Object> downloadDependenciesInternal(final int maxDepth, final int depth,
            final Transaction tx, final Object marker, final List<Transaction> results) {

        final SettableFuture<Object> resultFuture = SettableFuture.create();
        final Sha256Hash rootTxHash = tx.getTxId();
        // We want to recursively grab its dependencies. This is so listeners can learn important information like
        // whether a transaction is dependent on a timelocked transaction or has an unexpectedly deep dependency tree
        // or depends on a no-fee transaction.

        // We may end up requesting transactions that we've already downloaded and thrown away here.
        Set<Sha256Hash> needToRequest = new CopyOnWriteArraySet<>();
        for (TransactionInput input : tx.getInputs()) {
            // There may be multiple inputs that connect to the same transaction.
            needToRequest.add(input.getOutpoint().getHash());
        }
        lock.lock();
        try {
            // Build the request for the missing dependencies.
            List<ListenableFuture<Transaction>> futures = Lists.newArrayList();
            GetDataMessage getdata = new GetDataMessage(params);
            if (needToRequest.size() > 1)
                log.info("{}: Requesting {} transactions for depth {} dep resolution", getAddress(), needToRequest.size(), depth + 1);
            for (Sha256Hash hash : needToRequest) {
                getdata.addTransaction(hash, vPeerVersionMessage.isWitnessSupported());
                GetDataRequest req = new GetDataRequest(hash, SettableFuture.create());
                futures.add(req.future);
                getDataFutures.add(req);
            }
            ListenableFuture<List<Transaction>> successful = Futures.successfulAsList(futures);
            Futures.addCallback(successful, new FutureCallback<List<Transaction>>() {
                @Override
                public void onSuccess(List<Transaction> transactions) {
                    // Once all transactions either were received, or we know there are no more to come ...
                    // Note that transactions will contain "null" for any positions that weren't successful.
                    List<ListenableFuture<Object>> childFutures = Lists.newLinkedList();
                    for (Transaction tx : transactions) {
                        if (tx == null) continue;
                        log.info("{}: Downloaded dependency of {}: {}", getAddress(), rootTxHash, tx.getTxId());
                        results.add(tx);
                        // Now recurse into the dependencies of this transaction too.
                        if (depth + 1 < maxDepth)
                            childFutures.add(downloadDependenciesInternal(maxDepth, depth + 1, tx, marker, results));
                    }
                    if (childFutures.size() == 0) {
                        // Short-circuit: we're at the bottom of this part of the tree.
                        resultFuture.set(marker);
                    } else {
                        // There are some children to download. Wait until it's done (and their children and their
                        // children...) to inform the caller that we're finished.
                        Futures.addCallback(Futures.successfulAsList(childFutures), new FutureCallback<List<Object>>() {
                            @Override
                            public void onSuccess(List<Object> objects) {
                                resultFuture.set(marker);
                            }

                            @Override
                            public void onFailure(Throwable throwable) {
                                resultFuture.setException(throwable);
                            }
                        }, MoreExecutors.directExecutor());
                    }
                }

                @Override
                public void onFailure(Throwable throwable) {
                    resultFuture.setException(throwable);
                }
            }, MoreExecutors.directExecutor());
            // Start the operation.
            sendMessage(getdata);
        } catch (Exception e) {
<<<<<<< HEAD
            log.error("{}: Couldn't send getdata in downloadDependencies({})", this, tx.getHash(), e);
=======
            log.error("{}: Couldn't send getdata in downloadDependencies({})", this, tx.getTxId(), e);
>>>>>>> ea3a70e8
            resultFuture.setException(e);
            return resultFuture;
        } finally {
            lock.unlock();
        }
        return resultFuture;
    }

    protected void processBlock(Block m) {
        if (log.isDebugEnabled()) {
            log.debug("{}: Received broadcast block {}", getAddress(), m.getHashAsString());
        }
        // Was this block requested by getBlock()?
        if (maybeHandleRequestedData(m)) return;
        if (blockChain == null) {
            log.debug("Received block but was not configured with an AbstractBlockChain");
            return;
        }
        // Did we lose download peer status after requesting block data?
        if (!vDownloadData) {
            log.debug("{}: Received block we did not ask for: {}", getAddress(), m.getHashAsString());
            return;
        }
        pendingBlockDownloads.remove(m.getHash());
        try {
            // Otherwise it's a block sent to us because the peer thought we needed it, so add it to the block chain.
            if (blockChain.add(m)) {
                // The block was successfully linked into the chain. Notify the user of our progress.
                invokeOnBlocksDownloaded(m, null);
            } else {
                // This block is an orphan - we don't know how to get from it back to the genesis block yet. That
                // must mean that there are blocks we are missing, so do another getblocks with a new block locator
                // to ask the peer to send them to us. This can happen during the initial block chain download where
                // the peer will only send us 500 at a time and then sends us the head block expecting us to request
                // the others.
                //
                // We must do two things here:
                // (1) Request from current top of chain to the oldest ancestor of the received block in the orphan set
                // (2) Filter out duplicate getblock requests (done in blockChainDownloadLocked).
                //
                // The reason for (1) is that otherwise if new blocks were solved during the middle of chain download
                // we'd do a blockChainDownloadLocked() on the new best chain head, which would cause us to try and grab the
                // chain twice (or more!) on the same connection! The block chain would filter out the duplicates but
                // only at a huge speed penalty. By finding the orphan root we ensure every getblocks looks the same
                // no matter how many blocks are solved, and therefore that the (2) duplicate filtering can work.
                //
                // We only do this if we are not currently downloading headers. If we are then we don't want to kick
                // off a request for lots more headers in parallel.
                lock.lock();
                try {
                    if (downloadBlockBodies) {
                        final Block orphanRoot = checkNotNull(blockChain.getOrphanRoot(m.getHash()));
                        blockChainDownloadLocked(orphanRoot.getHash());
                    } else {
                        log.info("Did not start chain download on solved block due to in-flight header download.");
                    }
                } finally {
                    lock.unlock();
                }
            }
        } catch (VerificationException e) {
            // We don't want verification failures to kill the thread.
            log.warn("{}: Block verification failed", getAddress(), e);
        } catch (PrunedException e) {
            // Unreachable when in SPV mode.
            throw new RuntimeException(e);
        }
    }

    // TODO: Fix this duplication.
    protected void endFilteredBlock(FilteredBlock m) {
        if (log.isDebugEnabled())
            log.debug("{}: Received broadcast filtered block {}", getAddress(), m.getHash().toString());
        if (!vDownloadData) {
            log.debug("{}: Received block we did not ask for: {}", getAddress(), m.getHash().toString());
            return;
        }
        if (blockChain == null) {
            log.debug("Received filtered block but was not configured with an AbstractBlockChain");
            return;
        }
        // Note that we currently do nothing about peers which maliciously do not include transactions which
        // actually match our filter or which simply do not send us all the transactions we need: it can be fixed
        // by cross-checking peers against each other.
        pendingBlockDownloads.remove(m.getBlockHeader().getHash());
        try {
            // It's a block sent to us because the peer thought we needed it, so maybe add it to the block chain.
            // The FilteredBlock m here contains a list of hashes, and may contain Transaction objects for a subset
            // of the hashes (those that were sent to us by the remote peer). Any hashes that haven't had a tx
            // provided in processTransaction are ones that were announced to us previously via an 'inv' so the
            // assumption is we have already downloaded them and either put them in the wallet, or threw them away
            // for being false positives.
            //
            // TODO: Fix the following protocol race.
            // It is possible for this code to go wrong such that we miss a confirmation. If the remote peer announces
            // a relevant transaction via an 'inv' and then it immediately announces the block that confirms
            // the tx before we had a chance to download it+its dependencies and provide them to the wallet, then we
            // will add the block to the chain here without the tx being in the wallet and thus it will miss its
            // confirmation and become stuck forever. The fix is to notice that there's a pending getdata for a tx
            // that appeared in this block and delay processing until it arrived ... it's complicated by the fact that
            // the data may be requested by a different peer to this one.

            // Ask each wallet attached to the peer/blockchain if this block exhausts the list of data items
            // (keys/addresses) that were used to calculate the previous filter. If so, then it's possible this block
            // is only partial. Check for discarding first so we don't check for exhaustion on blocks we already know
            // we're going to discard, otherwise redundant filters might end up being queued and calculated.
            lock.lock();
            try {
                if (awaitingFreshFilter != null) {
                    log.info("Discarding block {} because we're still waiting for a fresh filter", m.getHash());
                    // We must record the hashes of blocks we discard because you cannot do getblocks twice on the same
                    // range of blocks and get an inv both times, due to the codepath in Bitcoin Core hitting
                    // CPeer::PushInventory() which checks CPeer::setInventoryKnown and thus deduplicates.
                    awaitingFreshFilter.add(m.getHash());
                    return;   // Chain download process is restarted via a call to setBloomFilter.
                } else if (checkForFilterExhaustion(m)) {
                    // Yes, so we must abandon the attempt to process this block and any further blocks we receive,
                    // then wait for the Bloom filter to be recalculated, sent to this peer and for the peer to acknowledge
                    // that the new filter is now in use (which we have to simulate with a ping/pong), and then we can
                    // safely restart the chain download with the new filter that contains a new set of lookahead keys.
                    log.info("Bloom filter exhausted whilst processing block {}, discarding", m.getHash());
                    awaitingFreshFilter = new LinkedList<>();
                    awaitingFreshFilter.add(m.getHash());
                    awaitingFreshFilter.addAll(blockChain.drainOrphanBlocks());
                    return;   // Chain download process is restarted via a call to setBloomFilter.
                }
            } finally {
                lock.unlock();
            }

            if (blockChain.add(m)) {
                // The block was successfully linked into the chain. Notify the user of our progress.
                invokeOnBlocksDownloaded(m.getBlockHeader(), m);
            } else {
                // This block is an orphan - we don't know how to get from it back to the genesis block yet. That
                // must mean that there are blocks we are missing, so do another getblocks with a new block locator
                // to ask the peer to send them to us. This can happen during the initial block chain download where
                // the peer will only send us 500 at a time and then sends us the head block expecting us to request
                // the others.
                //
                // We must do two things here:
                // (1) Request from current top of chain to the oldest ancestor of the received block in the orphan set
                // (2) Filter out duplicate getblock requests (done in blockChainDownloadLocked).
                //
                // The reason for (1) is that otherwise if new blocks were solved during the middle of chain download
                // we'd do a blockChainDownloadLocked() on the new best chain head, which would cause us to try and grab the
                // chain twice (or more!) on the same connection! The block chain would filter out the duplicates but
                // only at a huge speed penalty. By finding the orphan root we ensure every getblocks looks the same
                // no matter how many blocks are solved, and therefore that the (2) duplicate filtering can work.
                lock.lock();
                try {
                    final Block orphanRoot = checkNotNull(blockChain.getOrphanRoot(m.getHash()));
                    blockChainDownloadLocked(orphanRoot.getHash());
                } finally {
                    lock.unlock();
                }
            }
        } catch (VerificationException e) {
            // We don't want verification failures to kill the thread.
            log.warn("{}: FilteredBlock verification failed", getAddress(), e);
        } catch (PrunedException e) {
            // We pruned away some of the data we need to properly handle this block. We need to request the needed
            // data from the remote peer and fix things. Or just give up.
            // TODO: Request e.getHash() and submit it to the block store before any other blocks
            throw new RuntimeException(e);
        }
    }

    private boolean checkForFilterExhaustion(FilteredBlock m) {
        boolean exhausted = false;
        for (Wallet wallet : wallets) {
            exhausted |= wallet.checkForFilterExhaustion(m);
        }
        return exhausted;
    }

    private boolean maybeHandleRequestedData(Message m) {
        boolean found = false;
        Sha256Hash hash = m.getHash();
        for (GetDataRequest req : getDataFutures) {
            if (hash.equals(req.hash)) {
                req.future.set(m);
                getDataFutures.remove(req);
                found = true;
                // Keep going in case there are more.
            }
        }
        return found;
    }

    private void invokeOnBlocksDownloaded(final Block block, @Nullable final FilteredBlock fb) {
        // It is possible for the peer block height difference to be negative when blocks have been solved and broadcast
        // since the time we first connected to the peer. However, it's weird and unexpected to receive a callback
        // with negative "blocks left" in this case, so we clamp to zero so the API user doesn't have to think about it.
        final int blocksLeft = Math.max(0, (int) vPeerVersionMessage.bestHeight - checkNotNull(blockChain).getBestChainHeight());
        for (final ListenerRegistration<BlocksDownloadedEventListener> registration : blocksDownloadedEventListeners) {
            registration.executor.execute(new Runnable() {
                @Override
                public void run() {
                    registration.listener.onBlocksDownloaded(Peer.this, block, fb, blocksLeft);
                }
            });
        }
    }

    protected void processInv(InventoryMessage inv) {
        List<InventoryItem> items = inv.getItems();

        // Separate out the blocks and transactions, we'll handle them differently
        List<InventoryItem> transactions = new LinkedList<>();
        List<InventoryItem> blocks = new LinkedList<>();

        for (InventoryItem item : items) {
            switch (item.type) {
                case TRANSACTION:
                    transactions.add(item);
                    break;
                case BLOCK:
                    blocks.add(item);
                    break;
                default:
                    throw new IllegalStateException("Not implemented: " + item.type);
            }
        }

        final boolean downloadData = this.vDownloadData;

        if (transactions.size() == 0 && blocks.size() == 1) {
            // Single block announcement. If we're downloading the chain this is just a tickle to make us continue
            // (the block chain download protocol is very implicit and not well thought out). If we're not downloading
            // the chain then this probably means a new block was solved and the peer believes it connects to the best
            // chain, so count it. This way getBestChainHeight() can be accurate.
            if (downloadData && blockChain != null) {
                if (!blockChain.isOrphan(blocks.get(0).hash)) {
                    blocksAnnounced.incrementAndGet();
                }
            } else {
                blocksAnnounced.incrementAndGet();
            }
        }

        GetDataMessage getdata = new GetDataMessage(params);

        Iterator<InventoryItem> it = transactions.iterator();
        while (it.hasNext()) {
            InventoryItem item = it.next();
            // Only download the transaction if we are the first peer that saw it be advertised. Other peers will also
            // see it be advertised in inv packets asynchronously, they co-ordinate via the memory pool. We could
            // potentially download transactions faster by always asking every peer for a tx when advertised, as remote
            // peers run at different speeds. However to conserve bandwidth on mobile devices we try to only download a
            // transaction once. This means we can miss broadcasts if the peer disconnects between sending us an inv and
            // sending us the transaction: currently we'll never try to re-fetch after a timeout.
            //
            // The line below can trigger confidence listeners.
            TransactionConfidence conf = context.getConfidenceTable().seen(item.hash, this.getAddress());
            if (conf.numBroadcastPeers() > 1) {
                // Some other peer already announced this so don't download.
                it.remove();
            } else if (conf.getSource().equals(TransactionConfidence.Source.SELF)) {
                // We created this transaction ourselves, so don't download.
                it.remove();
            } else {
                log.debug("{}: getdata on tx {}", getAddress(), item.hash);
                getdata.addTransaction(item.hash, vPeerVersionMessage.isWitnessSupported());
                // Register with the garbage collector that we care about the confidence data for a while.
                pendingTxDownloads.add(conf);
            }
        }

        // If we are requesting filteredblocks we have to send a ping after the getdata so that we have a clear
        // end to the final FilteredBlock's transactions (in the form of a pong) sent to us
        boolean pingAfterGetData = false;

        lock.lock();
        try {
            if (blocks.size() > 0 && downloadData && blockChain != null) {
                // Ideally, we'd only ask for the data here if we actually needed it. However that can imply a lot of
                // disk IO to figure out what we've got. Normally peers will not send us inv for things we already have
                // so we just re-request it here, and if we get duplicates the block chain / wallet will filter them out.
                for (InventoryItem item : blocks) {
                    if (blockChain.isOrphan(item.hash) && downloadBlockBodies) {
                        // If an orphan was re-advertised, ask for more blocks unless we are not currently downloading
                        // full block data because we have a getheaders outstanding.
                        final Block orphanRoot = checkNotNull(blockChain.getOrphanRoot(item.hash));
                        blockChainDownloadLocked(orphanRoot.getHash());
                    } else {
                        // Don't re-request blocks we already requested. Normally this should not happen. However there is
                        // an edge case: if a block is solved and we complete the inv<->getdata<->block<->getblocks cycle
                        // whilst other parts of the chain are streaming in, then the new getblocks request won't match the
                        // previous one: whilst the stopHash is the same (because we use the orphan root), the start hash
                        // will be different and so the getblocks req won't be dropped as a duplicate. We'll end up
                        // requesting a subset of what we already requested, which can lead to parallel chain downloads
                        // and other nastiness. So we just do a quick removal of redundant getdatas here too.
                        //
                        // Note that as of June 2012 Bitcoin Core won't actually ever interleave blocks pushed as
                        // part of chain download with newly announced blocks, so it should always be taken care of by
                        // the duplicate check in blockChainDownloadLocked(). But Bitcoin Core may change in future so
                        // it's better to be safe here.
                        if (!pendingBlockDownloads.contains(item.hash)) {
                            if (vPeerVersionMessage.isBloomFilteringSupported() && useFilteredBlocks) {
                                getdata.addFilteredBlock(item.hash);
                                pingAfterGetData = true;
                            } else {
                                getdata.addBlock(item.hash, vPeerVersionMessage.isWitnessSupported());
                            }
                            pendingBlockDownloads.add(item.hash);
                        }
                    }
                }
                // If we're downloading the chain, doing a getdata on the last block we were told about will cause the
                // peer to advertize the head block to us in a single-item inv. When we download THAT, it will be an
                // orphan block, meaning we'll re-enter blockChainDownloadLocked() to trigger another getblocks between the
                // current best block we have and the orphan block. If more blocks arrive in the meantime they'll also
                // become orphan.
            }
        } finally {
            lock.unlock();
        }

        if (!getdata.getItems().isEmpty()) {
            // This will cause us to receive a bunch of block or tx messages.
            sendMessage(getdata);
        }

        if (pingAfterGetData)
            sendMessage(new Ping((long) (Math.random() * Long.MAX_VALUE)));
    }

    /**
     * Asks the connected peer for the block of the given hash, and returns a future representing the answer.
     * If you want the block right away and don't mind waiting for it, just call .get() on the result. Your thread
     * will block until the peer answers.
     */
    @SuppressWarnings("unchecked")
    // The 'unchecked conversion' warning being suppressed here comes from the sendSingleGetData() formally returning
    // ListenableFuture instead of ListenableFuture<Block>. This is okay as sendSingleGetData() actually returns
    // ListenableFuture<Block> in this context. Note that sendSingleGetData() is also used for Transactions.
    public ListenableFuture<Block> getBlock(Sha256Hash blockHash) {
        // This does not need to be locked.
        log.info("Request to fetch block {}", blockHash);
        GetDataMessage getdata = new GetDataMessage(params);
        getdata.addBlock(blockHash, true);
        return sendSingleGetData(getdata);
    }

    /**
     * Asks the connected peer for the given transaction from its memory pool. Transactions in the chain cannot be
     * retrieved this way because peers don't have a transaction ID to transaction-pos-on-disk index, and besides,
     * in future many peers will delete old transaction data they don't need.
     */
    @SuppressWarnings("unchecked")
    // The 'unchecked conversion' warning being suppressed here comes from the sendSingleGetData() formally returning
    // ListenableFuture instead of ListenableFuture<Transaction>. This is okay as sendSingleGetData() actually returns
    // ListenableFuture<Transaction> in this context. Note that sendSingleGetData() is also used for Blocks.
    public ListenableFuture<Transaction> getPeerMempoolTransaction(Sha256Hash hash) {
        // This does not need to be locked.
        // TODO: Unit test this method.
        log.info("Request to fetch peer mempool tx  {}", hash);
        GetDataMessage getdata = new GetDataMessage(params);
        getdata.addTransaction(hash, vPeerVersionMessage.isWitnessSupported());
        return sendSingleGetData(getdata);
    }

    /** Sends a getdata with a single item in it. */
    private ListenableFuture sendSingleGetData(GetDataMessage getdata) {
        // This does not need to be locked.
        Preconditions.checkArgument(getdata.getItems().size() == 1);
        GetDataRequest req = new GetDataRequest(getdata.getItems().get(0).hash, SettableFuture.create());
        getDataFutures.add(req);
        sendMessage(getdata);
        return req.future;
    }

    /** Sends a getaddr request to the peer and returns a future that completes with the answer once the peer has replied. */
    public ListenableFuture<AddressMessage> getAddr() {
        SettableFuture<AddressMessage> future = SettableFuture.create();
        synchronized (getAddrFutures) {
            getAddrFutures.add(future);
        }
        sendMessage(new GetAddrMessage(params));
        return future;
    }

    /**
     * When downloading the block chain, the bodies will be skipped for blocks created before the given date. Any
     * transactions relevant to the wallet will therefore not be found, but if you know your wallet has no such
     * transactions it doesn't matter and can save a lot of bandwidth and processing time. Note that the times of blocks
     * isn't known until their headers are available and they are requested in chunks, so some headers may be downloaded
     * twice using this scheme, but this optimization can still be a large win for newly created wallets.
     *
     * @param secondsSinceEpoch Time in seconds since the epoch or 0 to reset to always downloading block bodies.
     */
    public void setDownloadParameters(long secondsSinceEpoch, boolean useFilteredBlocks) {
        lock.lock();
        try {
            if (secondsSinceEpoch == 0) {
                fastCatchupTimeSecs = params.getGenesisBlock().getTimeSeconds();
                downloadBlockBodies = true;
            } else {
                fastCatchupTimeSecs = secondsSinceEpoch;
                // If the given time is before the current chains head block time, then this has no effect (we already
                // downloaded everything we need).
                if (blockChain != null && fastCatchupTimeSecs > blockChain.getChainHead().getHeader().getTimeSeconds())
                    downloadBlockBodies = false;
            }
            this.useFilteredBlocks = useFilteredBlocks;
        } finally {
            lock.unlock();
        }
    }

    /**
     * Links the given wallet to this peer. If you have multiple peers, you should use a {@link PeerGroup} to manage
     * them and use the {@link PeerGroup#addWallet(Wallet)} method instead of registering the wallet with each peer
     * independently, otherwise the wallet will receive duplicate notifications.
     */
    public void addWallet(Wallet wallet) {
        wallets.add(wallet);
    }

    /** Unlinks the given wallet from peer. See {@link Peer#addWallet(Wallet)}. */
    public void removeWallet(Wallet wallet) {
        wallets.remove(wallet);
    }

    // Keep track of the last request we made to the peer in blockChainDownloadLocked so we can avoid redundant and harmful
    // getblocks requests.
    @GuardedBy("lock")
    private Sha256Hash lastGetBlocksBegin, lastGetBlocksEnd;

    @GuardedBy("lock")
    private void blockChainDownloadLocked(Sha256Hash toHash) {
        checkState(lock.isHeldByCurrentThread());
        // The block chain download process is a bit complicated. Basically, we start with one or more blocks in a
        // chain that we have from a previous session. We want to catch up to the head of the chain BUT we don't know
        // where that chain is up to or even if the top block we have is even still in the chain - we
        // might have got ourselves onto a fork that was later resolved by the network.
        //
        // To solve this, we send the peer a block locator which is just a list of block hashes. It contains the
        // blocks we know about, but not all of them, just enough of them so the peer can figure out if we did end up
        // on a fork and if so, what the earliest still valid block we know about is likely to be.
        //
        // Once it has decided which blocks we need, it will send us an inv with up to 500 block messages. We may
        // have some of them already if we already have a block chain and just need to catch up. Once we request the
        // last block, if there are still more to come it sends us an "inv" containing only the hash of the head
        // block.
        //
        // That causes us to download the head block but then we find (in processBlock) that we can't connect
        // it to the chain yet because we don't have the intermediate blocks. So we rerun this function building a
        // new block locator describing where we're up to.
        //
        // The getblocks with the new locator gets us another inv with another bunch of blocks. We download them once
        // again. This time when the peer sends us an inv with the head block, we already have it so we won't download
        // it again - but we recognize this case as special and call back into blockChainDownloadLocked to continue the
        // process.
        //
        // So this is a complicated process but it has the advantage that we can download a chain of enormous length
        // in a relatively stateless manner and with constant memory usage.
        //
        // All this is made more complicated by the desire to skip downloading the bodies of blocks that pre-date the
        // 'fast catchup time', which is usually set to the creation date of the earliest key in the wallet. Because
        // we know there are no transactions using our keys before that date, we need only the headers. To do that we
        // use the "getheaders" command. Once we find we've gone past the target date, we throw away the downloaded
        // headers and then request the blocks from that point onwards. "getheaders" does not send us an inv, it just
        // sends us the data we requested in a "headers" message.

        BlockLocator blockLocator = new BlockLocator();
        // For now we don't do the exponential thinning as suggested here:
        //
        //   https://en.bitcoin.it/wiki/Protocol_specification#getblocks
        //
        // This is because it requires scanning all the block chain headers, which is very slow. Instead we add the top
        // 100 block headers. If there is a re-org deeper than that, we'll end up downloading the entire chain. We
        // must always put the genesis block as the first entry.
        BlockStore store = checkNotNull(blockChain).getBlockStore();
        StoredBlock chainHead = blockChain.getChainHead();
        Sha256Hash chainHeadHash = chainHead.getHeader().getHash();
        // Did we already make this request? If so, don't do it again.
        if (Objects.equal(lastGetBlocksBegin, chainHeadHash) && Objects.equal(lastGetBlocksEnd, toHash)) {
            log.info("blockChainDownloadLocked({}): ignoring duplicated request: {}", toHash, chainHeadHash);
            for (Sha256Hash hash : pendingBlockDownloads)
                log.info("Pending block download: {}", hash);
            log.info(Throwables.getStackTraceAsString(new Throwable()));
            return;
        }
        if (log.isDebugEnabled())
            log.debug("{}: blockChainDownloadLocked({}) current head = {}",
                    this, toHash, chainHead.getHeader().getHashAsString());
        StoredBlock cursor = chainHead;
        for (int i = 100; cursor != null && i > 0; i--) {
            blockLocator = blockLocator.add(cursor.getHeader().getHash());
            try {
                cursor = cursor.getPrev(store);
            } catch (BlockStoreException e) {
                log.error("Failed to walk the block chain whilst constructing a locator");
                throw new RuntimeException(e);
            }
        }
        // Only add the locator if we didn't already do so. If the chain is < 50 blocks we already reached it.
        if (cursor != null)
            blockLocator = blockLocator.add(params.getGenesisBlock().getHash());

        // Record that we requested this range of blocks so we can filter out duplicate requests in the event of a
        // block being solved during chain download.
        lastGetBlocksBegin = chainHeadHash;
        lastGetBlocksEnd = toHash;

        if (downloadBlockBodies) {
            GetBlocksMessage message = new GetBlocksMessage(params, blockLocator, toHash);
            sendMessage(message);
        } else {
            // Downloading headers for a while instead of full blocks.
            GetHeadersMessage message = new GetHeadersMessage(params, blockLocator, toHash);
            sendMessage(message);
        }
    }

    /**
     * Starts an asynchronous download of the block chain. The chain download is deemed to be complete once we've
     * downloaded the same number of blocks that the peer advertised having in its version handshake message.
     */
    public void startBlockChainDownload() {
        setDownloadData(true);
        // TODO: peer might still have blocks that we don't have, and even have a heavier
        // chain even if the chain block count is lower.
        final int blocksLeft = getPeerBlockHeightDifference();
        if (blocksLeft >= 0) {
            for (final ListenerRegistration<ChainDownloadStartedEventListener> registration : chainDownloadStartedEventListeners) {
                registration.executor.execute(new Runnable() {
                    @Override
                    public void run() {
                        registration.listener.onChainDownloadStarted(Peer.this, blocksLeft);
                    }
                });
            }
            // When we just want as many blocks as possible, we can set the target hash to zero.
            lock.lock();
            try {
                blockChainDownloadLocked(Sha256Hash.ZERO_HASH);
            } finally {
                lock.unlock();
            }
        }
    }

    private class PendingPing {
        // The future that will be invoked when the pong is heard back.
        public final SettableFuture<Long> future;
        // The random nonce that lets us tell apart overlapping pings/pongs.
        public final long nonce;
        // Measurement of the time elapsed.
        public final long startTimeMsec;

        public PendingPing(long nonce) {
            this.future = SettableFuture.create();
            this.nonce = nonce;
            this.startTimeMsec = Utils.currentTimeMillis();
        }

        public void complete() {
            if (!future.isDone()) {
                long elapsed = Utils.currentTimeMillis() - startTimeMsec;
                Peer.this.addPingTimeData(elapsed);
                log.debug("{}: ping time is {} ms", Peer.this.toString(), elapsed);
                future.set(elapsed);
            }
        }
    }

    /** Adds a ping time sample to the averaging window. */
    private void addPingTimeData(long sample) {
        lastPingTimesLock.lock();
        try {
            if (lastPingTimes == null) {
                lastPingTimes = new long[PING_MOVING_AVERAGE_WINDOW];
                // Initialize the averaging window to the first sample.
                Arrays.fill(lastPingTimes, sample);
            } else {
                // Shift all elements backwards by one.
                System.arraycopy(lastPingTimes, 1, lastPingTimes, 0, lastPingTimes.length - 1);
                // And append the new sample to the end.
                lastPingTimes[lastPingTimes.length - 1] = sample;
            }
        } finally {
            lastPingTimesLock.unlock();
        }
    }

    /**
     * Sends the peer a ping message and returns a future that will be invoked when the pong is received back.
     * The future provides a number which is the number of milliseconds elapsed between the ping and the pong.
     * Once the pong is received the value returned by {@link Peer#getLastPingTime()} is
     * updated.
     * @throws ProtocolException if the peer version is too low to support measurable pings.
     */
    public ListenableFuture<Long> ping() throws ProtocolException {
        return ping((long) (Math.random() * Long.MAX_VALUE));
    }

    protected ListenableFuture<Long> ping(long nonce) throws ProtocolException {
        final VersionMessage ver = vPeerVersionMessage;
        if (!ver.isPingPongSupported())
            throw new ProtocolException("Peer version is too low for measurable pings: " + ver);
        PendingPing pendingPing = new PendingPing(nonce);
        pendingPings.add(pendingPing);
        sendMessage(new Ping(pendingPing.nonce));
        return pendingPing.future;
    }

    /**
     * Returns the elapsed time of the last ping/pong cycle. If {@link Peer#ping()} has never
     * been called or we did not hear back the "pong" message yet, returns {@link Long#MAX_VALUE}.
     */
    public long getLastPingTime() {
        lastPingTimesLock.lock();
        try {
            if (lastPingTimes == null)
                return Long.MAX_VALUE;
            return lastPingTimes[lastPingTimes.length - 1];
        } finally {
            lastPingTimesLock.unlock();
        }
    }

    /**
     * Returns a moving average of the last N ping/pong cycles. If {@link Peer#ping()} has never
     * been called or we did not hear back the "pong" message yet, returns {@link Long#MAX_VALUE}. The moving average
     * window is 5 buckets.
     */
    public long getPingTime() {
        lastPingTimesLock.lock();
        try {
            if (lastPingTimes == null)
                return Long.MAX_VALUE;
            long sum = 0;
            for (long i : lastPingTimes) sum += i;
            return (long)((double) sum / lastPingTimes.length);
        } finally {
            lastPingTimesLock.unlock();
        }
    }

    private void processPing(Ping m) {
        if (m.hasNonce())
            sendMessage(new Pong(m.getNonce()));
    }

    protected void processPong(Pong m) {
        // Iterates over a snapshot of the list, so we can run unlocked here.
        for (PendingPing ping : pendingPings) {
            if (m.getNonce() == ping.nonce) {
                pendingPings.remove(ping);
                // This line may trigger an event listener that re-runs ping().
                ping.complete();
                return;
            }
        }
    }

    /**
     * Returns the difference between our best chain height and the peers, which can either be positive if we are
     * behind the peer, or negative if the peer is ahead of us.
     */
    public int getPeerBlockHeightDifference() {
        checkNotNull(blockChain, "No block chain configured");
        // Chain will overflow signed int blocks in ~41,000 years.
        int chainHeight = (int) getBestHeight();
        // chainHeight should not be zero/negative because we shouldn't have given the user a Peer that is to another
        // client-mode node, nor should it be unconnected. If that happens it means the user overrode us somewhere or
        // there is a bug in the peer management code.
        checkState(params.allowEmptyPeerChain() || chainHeight > 0, "Connected to peer with zero/negative chain height", chainHeight);
        return chainHeight - blockChain.getBestChainHeight();
    }

    private boolean isNotFoundMessageSupported() {
        return vPeerVersionMessage.clientVersion >= NotFoundMessage.MIN_PROTOCOL_VERSION;
    }

    /**
     * Returns true if this peer will try and download things it is sent in "inv" messages. Normally you only need
     * one peer to be downloading data. Defaults to true.
     */
    public boolean isDownloadData() {
        return vDownloadData;
    }

    /**
     * If set to false, the peer won't try and fetch blocks and transactions it hears about. Normally, only one
     * peer should download missing blocks. Defaults to true. Changing this value from false to true may trigger
     * a request to the remote peer for the contents of its memory pool, if Bloom filtering is active.
     */
    public void setDownloadData(boolean downloadData) {
        this.vDownloadData = downloadData;
    }

    /** Returns version data announced by the remote peer. */
    public VersionMessage getPeerVersionMessage() {
        return vPeerVersionMessage;
    }

    /** Returns version data we announce to our remote peers. */
    public VersionMessage getVersionMessage() {
        return versionMessage;
    }

    /**
     * @return the height of the best chain as claimed by peer: sum of its ver announcement and blocks announced since.
     */
    public long getBestHeight() {
        return vPeerVersionMessage.bestHeight + blocksAnnounced.get();
    }

    /**
     * The minimum P2P protocol version that is accepted. If the peer speaks a protocol version lower than this, it
     * will be disconnected.
     * @return true if the peer was disconnected as a result
     */
    public boolean setMinProtocolVersion(int minProtocolVersion) {
        this.vMinProtocolVersion = minProtocolVersion;
        VersionMessage ver = getPeerVersionMessage();
        if (ver != null && ver.clientVersion < minProtocolVersion) {
            log.warn("{}: Disconnecting due to new min protocol version {}, got: {}", this, minProtocolVersion, ver.clientVersion);
            close();
            return true;
        }
        return false;
    }

    /**
     * <p>Sets a Bloom filter on this connection. This will cause the given {@link BloomFilter} object to be sent to the
     * remote peer and if either a memory pool has been set using the constructor or the
     * vDownloadData property is true, a {@link MemoryPoolMessage} is sent as well to trigger downloading of any
     * pending transactions that may be relevant.</p>
     *
     * <p>The Peer does not automatically request filters from any wallets added using {@link Peer#addWallet(Wallet)}.
     * This is to allow callers to avoid redundantly recalculating the same filter repeatedly when using multiple peers
     * and multiple wallets together.</p>
     *
     * <p>Therefore, you should not use this method if your app uses a {@link PeerGroup}. It is called for you.</p>
     *
     * <p>If the remote peer doesn't support Bloom filtering, then this call is ignored. Once set you presently cannot
     * unset a filter, though the underlying p2p protocol does support it.</p>
     */
    public void setBloomFilter(BloomFilter filter) {
        setBloomFilter(filter, true);
    }

    /**
     * <p>Sets a Bloom filter on this connection. This will cause the given {@link BloomFilter} object to be sent to the
     * remote peer and if requested, a {@link MemoryPoolMessage} is sent as well to trigger downloading of any
     * pending transactions that may be relevant.</p>
     *
     * <p>The Peer does not automatically request filters from any wallets added using {@link Peer#addWallet(Wallet)}.
     * This is to allow callers to avoid redundantly recalculating the same filter repeatedly when using multiple peers
     * and multiple wallets together.</p>
     *
     * <p>Therefore, you should not use this method if your app uses a {@link PeerGroup}. It is called for you.</p>
     *
     * <p>If the remote peer doesn't support Bloom filtering, then this call is ignored. Once set you presently cannot
     * unset a filter, though the underlying p2p protocol does support it.</p>
     */
    public void setBloomFilter(BloomFilter filter, boolean andQueryMemPool) {
        checkNotNull(filter, "Clearing filters is not currently supported");
        final VersionMessage ver = vPeerVersionMessage;
        if (ver == null || !ver.isBloomFilteringSupported())
            return;
        vBloomFilter = filter;
        log.debug("{}: Sending Bloom filter{}", this, andQueryMemPool ? " and querying mempool" : "");
        sendMessage(filter);
        if (andQueryMemPool)
            sendMessage(new MemoryPoolMessage());
        maybeRestartChainDownload();
    }

    private void maybeRestartChainDownload() {
        lock.lock();
        try {
            if (awaitingFreshFilter == null)
                return;
            if (!vDownloadData) {
                // This branch should be harmless but I want to know how often it happens in reality.
                log.warn("Lost download peer status whilst awaiting fresh filter.");
                return;
            }
            // Ping/pong to wait for blocks that are still being streamed to us to finish being downloaded and
            // discarded.
            ping().addListener(new Runnable() {
                @Override
                public void run() {
                    lock.lock();
                    checkNotNull(awaitingFreshFilter);
                    GetDataMessage getdata = new GetDataMessage(params);
                    for (Sha256Hash hash : awaitingFreshFilter)
                        getdata.addFilteredBlock(hash);
                    awaitingFreshFilter = null;
                    lock.unlock();

                    log.info("Restarting chain download");
                    sendMessage(getdata);
                    // TODO: This bizarre ping-after-getdata hack probably isn't necessary.
                    // It's to ensure we know when the end of a filtered block stream of txns is, but we should just be
                    // able to match txns with the merkleblock. Ask Matt why it's written this way.
                    sendMessage(new Ping((long) (Math.random() * Long.MAX_VALUE)));
                }
            }, Threading.SAME_THREAD);
        } finally {
            lock.unlock();
        }
    }

    /**
     * Returns the last {@link BloomFilter} set by {@link Peer#setBloomFilter(BloomFilter)}. Bloom filters tell
     * the remote node what transactions to send us, in a compact manner.
     */
    public BloomFilter getBloomFilter() {
        return vBloomFilter;
    }

    /**
     * Sends a query to the remote peer asking for the unspent transaction outputs (UTXOs) for the given outpoints,
     * with the memory pool included. The result should be treated only as a hint: it's possible for the returned
     * outputs to be fictional and not exist in any transaction, and it's possible for them to be spent the moment
     * after the query returns. <b>Most peers do not support this request. You will need to connect to Bitcoin XT
     * peers if you want this to work.</b>
     *
     * @throws ProtocolException if this peer doesn't support the protocol.
     */
    public ListenableFuture<UTXOsMessage> getUTXOs(List<TransactionOutPoint> outPoints) {
        return getUTXOs(outPoints, true);
    }

    /**
     * Sends a query to the remote peer asking for the unspent transaction outputs (UTXOs) for the given outpoints.
     * The result should be treated only as a hint: it's possible for the returned outputs to be fictional and not
     * exist in any transaction, and it's possible for them to be spent the moment after the query returns.
     * <b>Most peers do not support this request. You will need to connect to Bitcoin XT peers if you want
     * this to work.</b>
     *
     * @param includeMempool If true (the default) the results take into account the contents of the memory pool too.
     * @throws ProtocolException if this peer doesn't support the protocol.
     */
    public ListenableFuture<UTXOsMessage> getUTXOs(List<TransactionOutPoint> outPoints, boolean includeMempool) {
        lock.lock();
        try {
            VersionMessage peerVer = getPeerVersionMessage();
            if (peerVer.clientVersion < GetUTXOsMessage.MIN_PROTOCOL_VERSION)
                throw new ProtocolException("Peer does not support getutxos protocol version");
            if ((peerVer.localServices & GetUTXOsMessage.SERVICE_FLAGS_REQUIRED) != GetUTXOsMessage.SERVICE_FLAGS_REQUIRED)
                throw new ProtocolException("Peer does not support getutxos protocol flag: find Bitcoin XT nodes.");
            SettableFuture<UTXOsMessage> future = SettableFuture.create();
            // Add to the list of in flight requests.
            if (getutxoFutures == null)
                getutxoFutures = new LinkedList<>();
            getutxoFutures.add(future);
            sendMessage(new GetUTXOsMessage(params, outPoints, includeMempool));
            return future;
        } finally {
            lock.unlock();
        }
    }

    /**
     * Returns true if this peer will use getdata/notfound messages to walk backwards through transaction dependencies
     * before handing the transaction off to the wallet. The wallet can do risk analysis on pending/recent transactions
     * to try and discover if a pending tx might be at risk of double spending.
     */
    public boolean isDownloadTxDependencies() {
        return vDownloadTxDependencyDepth > 0;
    }

    /**
     * Sets if this peer will use getdata/notfound messages to walk backwards through transaction dependencies
     * before handing the transaction off to the wallet. The wallet can do risk analysis on pending/recent transactions
     * to try and discover if a pending tx might be at risk of double spending.
     */
    public void setDownloadTxDependencies(boolean enable) {
        vDownloadTxDependencyDepth = enable ? Integer.MAX_VALUE : 0;
    }

    /**
     * Sets if this peer will use getdata/notfound messages to walk backwards through transaction dependencies
     * before handing the transaction off to the wallet. The wallet can do risk analysis on pending/recent transactions
     * to try and discover if a pending tx might be at risk of double spending.
     */
    public void setDownloadTxDependencies(int depth) {
        vDownloadTxDependencyDepth = depth;
    }
}<|MERGE_RESOLUTION|>--- conflicted
+++ resolved
@@ -168,11 +168,7 @@
                     checkState(peers.size() == 2 && peers.get(0) == peers.get(1));
                     return peers.get(0);
                 }
-<<<<<<< HEAD
-            });
-=======
             }, MoreExecutors.directExecutor());
->>>>>>> ea3a70e8
 
     /**
      * <p>Construct a peer that reads/writes from the given block chain.</p>
@@ -961,11 +957,7 @@
             // Start the operation.
             sendMessage(getdata);
         } catch (Exception e) {
-<<<<<<< HEAD
-            log.error("{}: Couldn't send getdata in downloadDependencies({})", this, tx.getHash(), e);
-=======
             log.error("{}: Couldn't send getdata in downloadDependencies({})", this, tx.getTxId(), e);
->>>>>>> ea3a70e8
             resultFuture.setException(e);
             return resultFuture;
         } finally {
