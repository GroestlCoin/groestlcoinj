--- conflicted
+++ resolved
@@ -592,11 +592,6 @@
             close();
             return;
         }
-<<<<<<< HEAD
-
-        versionHandshakeFuture.set(this);
-
-=======
         if (vPeerVersionMessage.bestHeight < 0)
             // In this case, it's a protocol violation.
             throw new ProtocolException("Peer reports invalid best height: " + vPeerVersionMessage.bestHeight);
@@ -605,7 +600,6 @@
         sendMessage(new VersionAck());
         log.debug("{}: Incoming version handshake complete.", this);
         incomingVersionHandshakeFuture.set(this);
->>>>>>> d1ce4779
     }
 
     private void processVersionAck(VersionAck m) throws ProtocolException {
