/**
 * Copyright 2013 Google Inc.
 * Copyright 2014 Andreas Schildbach
 *
 * Licensed under the Apache License, Version 2.0 (the "License");
 * you may not use this file except in compliance with the License.
 * You may obtain a copy of the License at
 *
 *    http://www.apache.org/licenses/LICENSE-2.0
 *
 * Unless required by applicable law or agreed to in writing, software
 * distributed under the License is distributed on an "AS IS" BASIS,
 * WITHOUT WARRANTIES OR CONDITIONS OF ANY KIND, either express or implied.
 * See the License for the specific language governing permissions and
 * limitations under the License.
 */

package org.bitcoinj.core;

<<<<<<< HEAD
import com.google.common.annotations.VisibleForTesting;
import com.google.common.base.Objects;
import com.google.common.base.Objects.ToStringHelper;
import com.google.common.collect.*;
import com.google.common.primitives.Ints;
import com.google.common.util.concurrent.FutureCallback;
import com.google.common.util.concurrent.Futures;
import com.google.common.util.concurrent.ListenableFuture;
import com.google.common.util.concurrent.SettableFuture;
import com.google.protobuf.ByteString;
import net.jcip.annotations.GuardedBy;
import org.bitcoin.protocols.payments.Protos.PaymentDetails;
import org.bitcoinj.core.TransactionConfidence.ConfidenceType;
import org.bitcoinj.crypto.*;
import org.bitcoinj.params.UnitTestParams;
import org.bitcoinj.script.Script;
import org.bitcoinj.script.ScriptBuilder;
import org.bitcoinj.script.ScriptChunk;
import org.bitcoinj.signers.LocalTransactionSigner;
import org.bitcoinj.signers.MissingSigResolutionSigner;
import org.bitcoinj.signers.TransactionSigner;
import org.bitcoinj.store.UnreadableWalletException;
import org.bitcoinj.store.WalletProtobufSerializer;
import org.bitcoinj.utils.BaseTaggableObject;
import org.bitcoinj.utils.ExchangeRate;
import org.bitcoinj.utils.ListenerRegistration;
import org.bitcoinj.utils.Threading;
import org.bitcoinj.wallet.*;
import org.bitcoinj.wallet.Protos.Wallet.EncryptionType;
import org.bitcoinj.wallet.WalletTransaction.Pool;
import org.slf4j.Logger;
import org.slf4j.LoggerFactory;
import org.spongycastle.crypto.params.KeyParameter;

import javax.annotation.Nullable;

import java.io.*;
import java.util.*;
import java.util.concurrent.CopyOnWriteArrayList;
import java.util.concurrent.Executor;
import java.util.concurrent.TimeUnit;
import java.util.concurrent.locks.Condition;
import java.util.concurrent.locks.Lock;
import java.util.concurrent.locks.ReentrantLock;
import java.util.concurrent.locks.ReentrantReadWriteLock;
=======
import com.google.common.annotations.*;
import com.google.common.base.*;
import com.google.common.base.Objects;
import com.google.common.base.Objects.*;
import com.google.common.collect.*;
import com.google.common.primitives.*;
import com.google.common.util.concurrent.*;
import com.google.protobuf.*;
import net.jcip.annotations.*;
import org.bitcoin.protocols.payments.Protos.*;
import org.bitcoinj.core.Transaction.Purpose;
import org.bitcoinj.core.TransactionConfidence.*;
import org.bitcoinj.crypto.*;
import org.bitcoinj.params.*;
import org.bitcoinj.script.*;
import org.bitcoinj.signers.*;
import org.bitcoinj.store.*;
import org.bitcoinj.utils.*;
import org.bitcoinj.wallet.*;
import org.bitcoinj.wallet.Protos.Wallet.*;
import org.bitcoinj.wallet.WalletTransaction.*;
import org.slf4j.*;
import org.spongycastle.crypto.params.*;

import javax.annotation.*;
import java.io.*;
import java.util.*;
import java.util.concurrent.*;
import java.util.concurrent.atomic.*;
import java.util.concurrent.locks.*;
>>>>>>> f8f9e9cd

import static com.google.common.base.Preconditions.*;

// To do list:
//
// - Take all wallet-relevant data out of Transaction and put it into WalletTransaction. Make Transaction immutable.
// - Only store relevant transaction outputs, don't bother storing the rest of the data. Big RAM saving.
// - Split block chain and tx output tracking into a superclass that doesn't have any key or spending related code.
// - Simplify how transactions are tracked and stored: in particular, have the wallet maintain positioning information
//   for transactions independent of the transactions themselves, so the timeline can be walked without having to
//   process and sort every single transaction.
// - Split data persistence out into a backend class and make the wallet transactional, so we can store a wallet
//   in a database not just in RAM.
// - Make clearing of transactions able to only rewind the wallet a certain distance instead of all blocks.
// - Make it scale:
//     - eliminate all the algorithms with quadratic complexity (or worse)
//     - don't require everything to be held in RAM at once
//     - consider allowing eviction of no longer re-orgable transactions or keys that were used up
//
// Finally, find more ways to break the class up and decompose it. Currently every time we move code out, other code
// fills up the lines saved!

/**
 * <p>A Wallet stores keys and a record of transactions that send and receive value from those keys. Using these,
 * it is able to create new transactions that spend the recorded transactions, and this is the fundamental operation
 * of the Bitcoin protocol.</p>
 *
 * <p>To learn more about this class, read <b><a href="https://bitcoinj.github.io/working-with-the-wallet">
 *     working with the wallet.</a></b></p>
 *
 * <p>To fill up a Wallet with transactions, you need to use it in combination with a {@link BlockChain} and various
 * other objects, see the <a href="https://bitcoinj.github.io/getting-started">Getting started</a> tutorial
 * on the website to learn more about how to set everything up.</p>
 *
 * <p>Wallets can be serialized using either Java serialization - this is not compatible across versions of bitcoinj,
 * or protocol buffer serialization. You need to save the wallet whenever it changes, there is an auto-save feature
 * that simplifies this for you although you're still responsible for manually triggering a save when your app is about
 * to quit because the auto-save feature waits a moment before actually committing to disk to avoid IO thrashing when
 * the wallet is changing very fast (eg due to a block chain sync). See
 * {@link Wallet#autosaveToFile(java.io.File, long, java.util.concurrent.TimeUnit, org.bitcoinj.wallet.WalletFiles.Listener)}
 * for more information about this.</p>
 */
public class Wallet extends BaseTaggableObject implements Serializable, BlockChainListener, PeerFilterProvider, KeyBag, TransactionBag {
    private static final Logger log = LoggerFactory.getLogger(Wallet.class);
    private static final long serialVersionUID = 2L;
    private static final int MINIMUM_BLOOM_DATA_LENGTH = 8;

    // Ordering: lock > keychainLock. Keychain is protected separately to allow fast querying of current receive address
    // even if the wallet itself is busy e.g. saving or processing a big reorg. Useful for reducing UI latency.
    protected final ReentrantLock lock = Threading.lock("wallet");
    protected final ReentrantLock keychainLock = Threading.lock("wallet-keychain");

    // The various pools below give quick access to wallet-relevant transactions by the state they're in:
    //
    // Pending:  Transactions that didn't make it into the best chain yet. Pending transactions can be killed if a
    //           double-spend against them appears in the best chain, in which case they move to the dead pool.
    //           If a double-spend appears in the pending state as well, currently we just ignore the second
    //           and wait for the miners to resolve the race.
    // Unspent:  Transactions that appeared in the best chain and have outputs we can spend. Note that we store the
    //           entire transaction in memory even though for spending purposes we only really need the outputs, the
    //           reason being that this simplifies handling of re-orgs. It would be worth fixing this in future.
    // Spent:    Transactions that appeared in the best chain but don't have any spendable outputs. They're stored here
    //           for history browsing/auditing reasons only and in future will probably be flushed out to some other
    //           kind of cold storage or just removed.
    // Dead:     Transactions that we believe will never confirm get moved here, out of pending. Note that the Satoshi
    //           client has no notion of dead-ness: the assumption is that double spends won't happen so there's no
    //           need to notify the user about them. We take a more pessimistic approach and try to track the fact that
    //           transactions have been double spent so applications can do something intelligent (cancel orders, show
    //           to the user in the UI, etc). A transaction can leave dead and move into spent/unspent if there is a
    //           re-org to a chain that doesn't include the double spend.

    @VisibleForTesting final Map<Sha256Hash, Transaction> pending;
    @VisibleForTesting final Map<Sha256Hash, Transaction> unspent;
    @VisibleForTesting final Map<Sha256Hash, Transaction> spent;
    @VisibleForTesting final Map<Sha256Hash, Transaction> dead;

    // All transactions together.
    protected final Map<Sha256Hash, Transaction> transactions;

    // All the TransactionOutput objects that we could spend (ignoring whether we have the private key or not).
    // Used to speed up various calculations.
    protected final HashSet<TransactionOutput> myUnspents = Sets.newHashSet();

    // Transactions that were dropped by the risk analysis system. These are not in any pools and not serialized
    // to disk. We have to keep them around because if we ignore a tx because we think it will never confirm, but
    // then it actually does confirm and does so within the same network session, remote peers will not resend us
    // the tx data along with the Bloom filtered block, as they know we already received it once before
    // (so it would be wasteful to repeat). Thus we keep them around here for a while. If we drop our network
    // connections then the remote peers will forget that we were sent the tx data previously and send it again
    // when relaying a filtered merkleblock.
    private final LinkedHashMap<Sha256Hash, Transaction> riskDropped = new LinkedHashMap<Sha256Hash, Transaction>() {
        @Override
        protected boolean removeEldestEntry(Map.Entry<Sha256Hash, Transaction> eldest) {
            return size() > 1000;
        }
    };

    // The key chain group is not thread safe, and generally the whole hierarchy of objects should not be mutated
    // outside the wallet lock. So don't expose this object directly via any accessors!
    @GuardedBy("keychainLock") protected KeyChainGroup keychain;

    // A list of scripts watched by this wallet.
    @GuardedBy("keychainLock") private Set<Script> watchedScripts;

    protected final Context context;
    protected final NetworkParameters params;

    @Nullable private Sha256Hash lastBlockSeenHash;
    private int lastBlockSeenHeight;
    private long lastBlockSeenTimeSecs;

    private transient CopyOnWriteArrayList<ListenerRegistration<WalletEventListener>> eventListeners;

    // A listener that relays confidence changes from the transaction confidence object to the wallet event listener,
    // as a convenience to API users so they don't have to register on every transaction themselves.
    private transient TransactionConfidence.Listener txConfidenceListener;

    // If a TX hash appears in this set then notifyNewBestBlock will ignore it, as its confidence was already set up
    // in receive() via Transaction.setBlockAppearance(). As the BlockChain always calls notifyNewBestBlock even if
    // it sent transactions to the wallet, without this we'd double count.
    private transient HashSet<Sha256Hash> ignoreNextNewBlock;
    // Whether or not to ignore nLockTime > 0 transactions that are received to the mempool.
    private boolean acceptRiskyTransactions;

    // Stuff for notifying transaction objects that we changed their confidences. The purpose of this is to avoid
    // spuriously sending lots of repeated notifications to listeners that API users aren't really interested in as a
    // side effect of how the code is written (e.g. during re-orgs confidence data gets adjusted multiple times).
    private int onWalletChangedSuppressions;
    private boolean insideReorg;
    private Map<Transaction, TransactionConfidence.Listener.ChangeReason> confidenceChanged;
    protected volatile WalletFiles vFileManager;
    // Object that is used to send transactions asynchronously when the wallet requires it.
    protected volatile TransactionBroadcaster vTransactionBroadcaster;
    // UNIX time in seconds. Money controlled by keys created before this time will be automatically respent to a key
    // that was created after it. Useful when you believe some keys have been compromised.
    private volatile long vKeyRotationTimestamp;

    protected transient CoinSelector coinSelector = new DefaultCoinSelector();

    // The wallet version. This is an int that can be used to track breaking changes in the wallet format.
    // You can also use it to detect wallets that come from the future (ie they contain features you
    // do not know how to deal with).
    private int version;
    // User-provided description that may help people keep track of what a wallet is for.
    private String description;
    // Stores objects that know how to serialize/unserialize themselves to byte streams and whether they're mandatory
    // or not. The string key comes from the extension itself.
    private final HashMap<String, WalletExtension> extensions;
    // Object that performs risk analysis of received pending transactions. We might reject transactions that seem like
    // a high risk of being a double spending attack.
    private RiskAnalysis.Analyzer riskAnalyzer = DefaultRiskAnalysis.FACTORY;

    // Objects that perform transaction signing. Applied subsequently one after another
    @GuardedBy("lock") private List<TransactionSigner> signers;

    // If this is set then the wallet selects spendable candidate outputs from a UTXO provider.
    @Nullable private volatile UTXOProvider vUTXOProvider;

    /**
     * Creates a new, empty wallet with a randomly chosen seed and no transactions. Make sure to provide for sufficient
     * backup! Any keys will be derived from the seed. If you want to restore a wallet from disk instead, see
     * {@link #loadFromFile}.
     */
    public Wallet(NetworkParameters params) {
        this(Context.getOrCreate(params));
    }

    /**
     * Creates a new, empty wallet with a randomly chosen seed and no transactions. Make sure to provide for sufficient
     * backup! Any keys will be derived from the seed. If you want to restore a wallet from disk instead, see
     * {@link #loadFromFile}.
     */
    public Wallet(Context context) {
        this(context, new KeyChainGroup(context.getParams()));
    }

    public static Wallet fromSeed(NetworkParameters params, DeterministicSeed seed) {
        return new Wallet(params, new KeyChainGroup(params, seed));
    }

    /**
     * Creates a wallet that tracks payments to and from the HD key hierarchy rooted by the given watching key. A
     * watching key corresponds to account zero in the recommended BIP32 key hierarchy.
     */
    public static Wallet fromWatchingKey(NetworkParameters params, DeterministicKey watchKey, long creationTimeSeconds) {
        return new Wallet(params, new KeyChainGroup(params, watchKey, creationTimeSeconds));
    }

    /**
     * Creates a wallet that tracks payments to and from the HD key hierarchy rooted by the given watching key. A
     * watching key corresponds to account zero in the recommended BIP32 key hierarchy.
     */
    public static Wallet fromWatchingKey(NetworkParameters params, DeterministicKey watchKey) {
        return new Wallet(params, new KeyChainGroup(params, watchKey));
    }

    /**
     * Creates a wallet containing a given set of keys. All further keys will be derived from the oldest key.
     */
    public static Wallet fromKeys(NetworkParameters params, List<ECKey> keys) {
        for (ECKey key : keys)
            checkArgument(!(key instanceof DeterministicKey));

        KeyChainGroup group = new KeyChainGroup(params);
        group.importKeys(keys);
        return new Wallet(params, group);
    }

    public Wallet(NetworkParameters params, KeyChainGroup keyChainGroup) {
        this(Context.getOrCreate(params), keyChainGroup);
    }

    // TODO: When this class moves to the Wallet package, along with the protobuf serializer, then hide this.
    /** For internal use only. */
    public Wallet(Context context, KeyChainGroup keyChainGroup) {
        this.context = context;
        this.params = context.getParams();
        this.keychain = checkNotNull(keyChainGroup);
        if (params.getId().equals(NetworkParameters.ID_UNITTESTNET))
            this.keychain.setLookaheadSize(5);  // Cut down excess computation for unit tests.
        // If this keychain was created fresh just now (new wallet), make HD so a backup can be made immediately
        // without having to call current/freshReceiveKey. If there are already keys in the chain of any kind then
        // we're probably being deserialized so leave things alone: the API user can upgrade later.
        if (this.keychain.numKeys() == 0)
            this.keychain.createAndActivateNewHDChain();
        watchedScripts = Sets.newHashSet();
        unspent = new HashMap<Sha256Hash, Transaction>();
        spent = new HashMap<Sha256Hash, Transaction>();
        pending = new HashMap<Sha256Hash, Transaction>();
        dead = new HashMap<Sha256Hash, Transaction>();
        transactions = new HashMap<Sha256Hash, Transaction>();
        eventListeners = new CopyOnWriteArrayList<ListenerRegistration<WalletEventListener>>();
        extensions = new HashMap<String, WalletExtension>();
        // Use a linked hash map to ensure ordering of event listeners is correct.
        confidenceChanged = new LinkedHashMap<Transaction, TransactionConfidence.Listener.ChangeReason>();
        signers = new ArrayList<TransactionSigner>();
        addTransactionSigner(new LocalTransactionSigner());
        createTransientState();
    }

    private void createTransientState() {
        ignoreNextNewBlock = new HashSet<Sha256Hash>();
        txConfidenceListener = new TransactionConfidence.Listener() {
            @Override
            public void onConfidenceChanged(TransactionConfidence confidence, TransactionConfidence.Listener.ChangeReason reason) {
                // This will run on the user code thread so we shouldn't do anything too complicated here.
                // We only want to queue a wallet changed event and auto-save if the number of peers announcing
                // the transaction has changed, as that confidence change is made by the networking code which
                // doesn't necessarily know at that point which wallets contain which transactions, so it's up
                // to us to listen for that. Other types of confidence changes (type, etc) are triggered by us,
                // so we'll queue up a wallet change event in other parts of the code.
                if (reason == ChangeReason.SEEN_PEERS) {
                    lock.lock();
                    try {
                        checkBalanceFuturesLocked(null);
                        Transaction tx = getTransaction(confidence.getTransactionHash());
                        queueOnTransactionConfidenceChanged(tx);
                        maybeQueueOnWalletChanged();
                    } finally {
                        lock.unlock();
                    }
                }
            }
        };
        acceptRiskyTransactions = false;
    }

    public NetworkParameters getNetworkParameters() {
        return params;
    }

    /**
     * Gets the active keychain via {@link KeyChainGroup#getActiveKeyChain()}
     */
    public DeterministicKeyChain getActiveKeychain() {
        return keychain.getActiveKeyChain();
    }

    /**
     * <p>Adds given transaction signer to the list of signers. It will be added to the end of the signers list, so if
     * this wallet already has some signers added, given signer will be executed after all of them.</p>
     * <p>Transaction signer should be fully initialized before adding to the wallet, otherwise {@link IllegalStateException}
     * will be thrown</p>
     */
    public void addTransactionSigner(TransactionSigner signer) {
        lock.lock();
        try {
            if (signer.isReady())
                signers.add(signer);
            else
                throw new IllegalStateException("Signer instance is not ready to be added into Wallet: " + signer.getClass());
        } finally {
            lock.unlock();
        }
    }

    public List<TransactionSigner> getTransactionSigners() {
        lock.lock();
        try {
            return ImmutableList.copyOf(signers);
        } finally {
            lock.unlock();
        }
    }

    /******************************************************************************************************************/

    //region Key Management

    /**
     * Returns a key that hasn't been seen in a transaction yet, and which is suitable for displaying in a wallet
     * user interface as "a convenient key to receive funds on" when the purpose parameter is
     * {@link org.bitcoinj.wallet.KeyChain.KeyPurpose#RECEIVE_FUNDS}. The returned key is stable until
     * it's actually seen in a pending or confirmed transaction, at which point this method will start returning
     * a different key (for each purpose independently).
     */
    public DeterministicKey currentKey(KeyChain.KeyPurpose purpose) {
        keychainLock.lock();
        try {
            maybeUpgradeToHD();
            return keychain.currentKey(purpose);
        } finally {
            keychainLock.unlock();
        }
    }

    /**
     * An alias for calling {@link #currentKey(org.bitcoinj.wallet.KeyChain.KeyPurpose)} with
     * {@link org.bitcoinj.wallet.KeyChain.KeyPurpose#RECEIVE_FUNDS} as the parameter.
     */
    public DeterministicKey currentReceiveKey() {
        return currentKey(KeyChain.KeyPurpose.RECEIVE_FUNDS);
    }

    /**
     * Returns address for a {@link #currentKey(org.bitcoinj.wallet.KeyChain.KeyPurpose)}
     */
    public Address currentAddress(KeyChain.KeyPurpose purpose) {
        keychainLock.lock();
        try {
            maybeUpgradeToHD();
            return keychain.currentAddress(purpose);
        } finally {
            keychainLock.unlock();
        }
    }

    /**
     * An alias for calling {@link #currentAddress(org.bitcoinj.wallet.KeyChain.KeyPurpose)} with
     * {@link org.bitcoinj.wallet.KeyChain.KeyPurpose#RECEIVE_FUNDS} as the parameter.
     */
    public Address currentReceiveAddress() {
        return currentAddress(KeyChain.KeyPurpose.RECEIVE_FUNDS);
    }

    /**
     * Returns a key that has not been returned by this method before (fresh). You can think of this as being
     * a newly created key, although the notion of "create" is not really valid for a
     * {@link org.bitcoinj.wallet.DeterministicKeyChain}. When the parameter is
     * {@link org.bitcoinj.wallet.KeyChain.KeyPurpose#RECEIVE_FUNDS} the returned key is suitable for being put
     * into a receive coins wizard type UI. You should use this when the user is definitely going to hand this key out
     * to someone who wishes to send money.
     */
    public DeterministicKey freshKey(KeyChain.KeyPurpose purpose) {
        return freshKeys(purpose, 1).get(0);
    }

    /**
     * Returns a key/s that has not been returned by this method before (fresh). You can think of this as being
     * a newly created key/s, although the notion of "create" is not really valid for a
     * {@link org.bitcoinj.wallet.DeterministicKeyChain}. When the parameter is
     * {@link org.bitcoinj.wallet.KeyChain.KeyPurpose#RECEIVE_FUNDS} the returned key is suitable for being put
     * into a receive coins wizard type UI. You should use this when the user is definitely going to hand this key/s out
     * to someone who wishes to send money.
     */
    public List<DeterministicKey> freshKeys(KeyChain.KeyPurpose purpose, int numberOfKeys) {
        List<DeterministicKey> keys;
        keychainLock.lock();
        try {
            maybeUpgradeToHD();
            keys = keychain.freshKeys(purpose, numberOfKeys);
        } finally {
            keychainLock.unlock();
        }
        // Do we really need an immediate hard save? Arguably all this is doing is saving the 'current' key
        // and that's not quite so important, so we could coalesce for more performance.
        saveNow();
        return keys;
    }

    /**
     * An alias for calling {@link #freshKey(org.bitcoinj.wallet.KeyChain.KeyPurpose)} with
     * {@link org.bitcoinj.wallet.KeyChain.KeyPurpose#RECEIVE_FUNDS} as the parameter.
     */
    public DeterministicKey freshReceiveKey() {
        return freshKey(KeyChain.KeyPurpose.RECEIVE_FUNDS);
    }

    /**
     * Returns address for a {@link #freshKey(org.bitcoinj.wallet.KeyChain.KeyPurpose)}
     */
    public Address freshAddress(KeyChain.KeyPurpose purpose) {
        Address key;
        keychainLock.lock();
        try {
            key = keychain.freshAddress(purpose);
        } finally {
            keychainLock.unlock();
        }
        saveNow();
        return key;
    }

    /**
     * An alias for calling {@link #freshAddress(org.bitcoinj.wallet.KeyChain.KeyPurpose)} with
     * {@link org.bitcoinj.wallet.KeyChain.KeyPurpose#RECEIVE_FUNDS} as the parameter.
     */
    public Address freshReceiveAddress() {
        return freshAddress(KeyChain.KeyPurpose.RECEIVE_FUNDS);
    }

    /**
     * Returns only the keys that have been issued by {@link #freshReceiveKey()}, {@link #freshReceiveAddress()},
     * {@link #currentReceiveKey()} or {@link #currentReceiveAddress()}.
     */
    public List<ECKey> getIssuedReceiveKeys() {
        keychainLock.lock();
        try {
            return keychain.getActiveKeyChain().getIssuedReceiveKeys();
        } finally {
            keychainLock.unlock();
        }
    }

    /**
     * Returns only the addresses that have been issued by {@link #freshReceiveKey()}, {@link #freshReceiveAddress()},
     * {@link #currentReceiveKey()} or {@link #currentReceiveAddress()}.
     */
    public List<Address> getIssuedReceiveAddresses() {
        final List<ECKey> keys = getIssuedReceiveKeys();
        List<Address> addresses = new ArrayList<Address>(keys.size());
        for (ECKey key : keys)
            addresses.add(key.toAddress(getParams()));
        return addresses;
    }

    /**
     * Upgrades the wallet to be deterministic (BIP32). You should call this, possibly providing the users encryption
     * key, after loading a wallet produced by previous versions of bitcoinj. If the wallet is encrypted the key
     * <b>must</b> be provided, due to the way the seed is derived deterministically from private key bytes: failing
     * to do this will result in an exception being thrown. For non-encrypted wallets, the upgrade will be done for
     * you automatically the first time a new key is requested (this happens when spending due to the change address).
     */
    public void upgradeToDeterministic(@Nullable KeyParameter aesKey) throws DeterministicUpgradeRequiresPassword {
        keychainLock.lock();
        try {
            keychain.upgradeToDeterministic(vKeyRotationTimestamp, aesKey);
        } finally {
            keychainLock.unlock();
        }
    }

    /**
     * Returns true if the wallet contains random keys and no HD chains, in which case you should call
     * {@link #upgradeToDeterministic(org.spongycastle.crypto.params.KeyParameter)} before attempting to do anything
     * that would require a new address or key.
     */
    public boolean isDeterministicUpgradeRequired() {
        keychainLock.lock();
        try {
            return keychain.isDeterministicUpgradeRequired();
        } finally {
            keychainLock.unlock();
        }
    }

    private void maybeUpgradeToHD() throws DeterministicUpgradeRequiresPassword {
        maybeUpgradeToHD(null);
    }

    @GuardedBy("keychainLock")
    private void maybeUpgradeToHD(@Nullable KeyParameter aesKey) throws DeterministicUpgradeRequiresPassword {
        checkState(keychainLock.isHeldByCurrentThread());
        if (keychain.isDeterministicUpgradeRequired()) {
            log.info("Upgrade to HD wallets is required, attempting to do so.");
            try {
                upgradeToDeterministic(aesKey);
            } catch (DeterministicUpgradeRequiresPassword e) {
                log.error("Failed to auto upgrade due to encryption. You should call wallet.upgradeToDeterministic " +
                        "with the users AES key to avoid this error.");
                throw e;
            }
        }
    }

    /**
     * Returns a snapshot of the watched scripts. This view is not live.
     */
    public List<Script> getWatchedScripts() {
        keychainLock.lock();
        try {
            return new ArrayList<Script>(watchedScripts);
        } finally {
            keychainLock.unlock();
        }
    }

    /**
     * Removes the given key from the basicKeyChain. Be very careful with this - losing a private key <b>destroys the
     * money associated with it</b>.
     * @return Whether the key was removed or not.
     */
    public boolean removeKey(ECKey key) {
        keychainLock.lock();
        try {
            return keychain.removeImportedKey(key);
        } finally {
            keychainLock.unlock();
        }
    }

    /**
     * Returns the number of keys in the key chain, including lookahead keys.
     */
    public int getKeychainSize() {
        keychainLock.lock();
        try {
            return keychain.numKeys();
        } finally {
            keychainLock.unlock();
        }
    }

    /**
     * Returns a list of the non-deterministic keys that have been imported into the wallet, or the empty list if none.
     */
    public List<ECKey> getImportedKeys() {
        keychainLock.lock();
        try {
            return keychain.getImportedKeys();
        } finally {
            keychainLock.unlock();
        }
    }

    /** Returns the address used for change outputs. Note: this will probably go away in future. */
    public Address getChangeAddress() {
        return currentAddress(KeyChain.KeyPurpose.CHANGE);
    }

    /**
     * <p>Deprecated alias for {@link #importKey(ECKey)}.</p>
     *
     * <p><b>Replace with either {@link #freshReceiveKey()} if your call is addKey(new ECKey()), or with {@link #importKey(ECKey)}
     * which does the same thing this method used to, but with a better name.</b></p>
     */
    @Deprecated
    public boolean addKey(ECKey key) {
        return importKey(key);
    }

    /**
     * <p>Imports the given ECKey to the wallet.</p>
     *
     * <p>If the wallet is configured to auto save to a file, triggers a save immediately. Runs the onKeysAdded event
     * handler. If the key already exists in the wallet, does nothing and returns false.</p>
     */
    public boolean importKey(ECKey key) {
        return importKeys(Lists.newArrayList(key)) == 1;
    }

    /** Replace with {@link #importKeys(java.util.List)}, which does the same thing but with a better name. */
    @Deprecated
    public int addKeys(List<ECKey> keys) {
        return importKeys(keys);
    }

    /**
     * Imports the given keys to the wallet.
     * If {@link Wallet#autosaveToFile(java.io.File, long, java.util.concurrent.TimeUnit, org.bitcoinj.wallet.WalletFiles.Listener)}
     * has been called, triggers an auto save bypassing the normal coalescing delay and event handlers.
     * Returns the number of keys added, after duplicates are ignored. The onKeyAdded event will be called for each key
     * in the list that was not already present.
     */
    public int importKeys(final List<ECKey> keys) {
        // API usage check.
        checkNoDeterministicKeys(keys);
        int result;
        keychainLock.lock();
        try {
            result = keychain.importKeys(keys);
        } finally {
            keychainLock.unlock();
        }
        saveNow();
        return result;
    }

    private void checkNoDeterministicKeys(List<ECKey> keys) {
        // Watch out for someone doing wallet.importKey(wallet.freshReceiveKey()); or equivalent: we never tested this.
        for (ECKey key : keys)
            if (key instanceof DeterministicKey)
                throw new IllegalArgumentException("Cannot import HD keys back into the wallet");
    }

    /** Takes a list of keys and a password, then encrypts and imports them in one step using the current keycrypter. */
    public int importKeysAndEncrypt(final List<ECKey> keys, CharSequence password) {
        keychainLock.lock();
        try {
            checkNotNull(getKeyCrypter(), "Wallet is not encrypted");
            return importKeysAndEncrypt(keys, getKeyCrypter().deriveKey(password));
        } finally {
            keychainLock.unlock();
        }
    }

    /** Takes a list of keys and an AES key, then encrypts and imports them in one step using the current keycrypter. */
    public int importKeysAndEncrypt(final List<ECKey> keys, KeyParameter aesKey) {
        keychainLock.lock();
        try {
            checkNoDeterministicKeys(keys);
            return keychain.importKeysAndEncrypt(keys, aesKey);
        } finally {
            keychainLock.unlock();
<<<<<<< HEAD
        }
    }

    /**
     * <p>Alias for <code>addFollowingAccountKeys(followingAccountKeys, (followingAccountKeys.size() + 1) / 2 + 1)</code></p>
     * <p>Creates married wallet requiring majority of keys to spend (2-of-3, 3-of-5 and so on)</p>
     * <p>IMPORTANT: As of Bitcoin Core 0.9 all multisig transactions which require more than 3 public keys are
     * non-standard and such spends won't be processed by peers with default settings, essentially making such
     * transactions almost nonspendable</p>
     */
    public void addFollowingAccountKeys(List<DeterministicKey> followingAccountKeys) {
        keychainLock.lock();
        try {
            keychain.addFollowingAccountKeys(followingAccountKeys);
        } finally {
            keychainLock.unlock();
=======
>>>>>>> f8f9e9cd
        }
    }

    /**
     * Add a pre-configured keychain to the wallet.  Useful for setting up a complex keychain,
     * such as for a married wallet.  For example:
     * <pre>
     * MarriedKeyChain chain = MarriedKeyChain.builder()
     *     .random(new SecureRandom())
     *     .followingKeys(followingKeys)
     *     .threshold(2).build();
     * wallet.addAndActivateHDChain(chain);
     * </p>
     */
<<<<<<< HEAD
    public void addFollowingAccountKeys(List<DeterministicKey> followingAccountKeys, int threshold) {
=======
    public void addAndActivateHDChain(DeterministicKeyChain chain) {
>>>>>>> f8f9e9cd
        keychainLock.lock();
        try {
            keychain.addAndActivateHDChain(chain);
        } finally {
            keychainLock.unlock();
        }
    }

    /** See {@link org.bitcoinj.wallet.DeterministicKeyChain#setLookaheadSize(int)} for more info on this. */
    public void setKeychainLookaheadSize(int lookaheadSize) {
        keychainLock.lock();
        try {
            keychain.setLookaheadSize(lookaheadSize);
        } finally {
            keychainLock.unlock();
        }
    }

    /** See {@link org.bitcoinj.wallet.DeterministicKeyChain#setLookaheadSize(int)} for more info on this. */
    public int getKeychainLookaheadSize() {
        keychainLock.lock();
        try {
            return keychain.getLookaheadSize();
        } finally {
            keychainLock.unlock();
        }
    }

    /** See {@link org.bitcoinj.wallet.DeterministicKeyChain#setLookaheadThreshold(int)} for more info on this. */
    public void setKeychainLookaheadThreshold(int num) {
        keychainLock.lock();
        try {
            maybeUpgradeToHD();
            keychain.setLookaheadThreshold(num);
        } finally {
            keychainLock.unlock();
        }
    }

    /** See {@link org.bitcoinj.wallet.DeterministicKeyChain#setLookaheadThreshold(int)} for more info on this. */
    public int getKeychainLookaheadThreshold() {
        keychainLock.lock();
        try {
            maybeUpgradeToHD();
            return keychain.getLookaheadThreshold();
        } finally {
            keychainLock.unlock();
        }
    }

    /**
     * Returns a public-only DeterministicKey that can be used to set up a watching wallet: that is, a wallet that
     * can import transactions from the block chain just as the normal wallet can, but which cannot spend. Watching
     * wallets are very useful for things like web servers that accept payments. This key corresponds to the account
     * zero key in the recommended BIP32 hierarchy.
     */
    public DeterministicKey getWatchingKey() {
        keychainLock.lock();
        try {
            maybeUpgradeToHD();
            return keychain.getActiveKeyChain().getWatchingKey();
        } finally {
            keychainLock.unlock();
<<<<<<< HEAD
=======
        }
    }

    /**
     * Returns whether this wallet consists entirely of watching keys (unencrypted keys with no private part). Mixed
     * wallets are forbidden.
     * 
     * @throws IllegalStateException
     *             if there are no keys, or if there is a mix between watching and non-watching keys.
     */
    public boolean isWatching() {
        keychainLock.lock();
        try {
            maybeUpgradeToHD();
            return keychain.isWatching();
        } finally {
            keychainLock.unlock();
>>>>>>> f8f9e9cd
        }
    }

    /**
     * Return true if we are watching this address.
     */
    public boolean isAddressWatched(Address address) {
        Script script = ScriptBuilder.createOutputScript(address);
        return isWatchedScript(script);
    }

    /**
     * Same as {@link #addWatchedAddress(Address, long)} with the current time as the creation time.
     */
    public boolean addWatchedAddress(final Address address) {
        long now = Utils.currentTimeMillis() / 1000;
        return addWatchedAddresses(Lists.newArrayList(address), now) == 1;
    }

    /**
     * Adds the given address to the wallet to be watched. Outputs can be retrieved by {@link #getWatchedOutputs(boolean)}.
     *
     * @param creationTime creation time in seconds since the epoch, for scanning the blockchain
     * @return whether the address was added successfully (not already present)
     */
    public boolean addWatchedAddress(final Address address, long creationTime) {
        return addWatchedAddresses(Lists.newArrayList(address), creationTime) == 1;
    }

    /**
     * Adds the given address to the wallet to be watched. Outputs can be retrieved
     * by {@link #getWatchedOutputs(boolean)}.
     *
     * @return how many addresses were added successfully
     */
    public int addWatchedAddresses(final List<Address> addresses, long creationTime) {
        List<Script> scripts = Lists.newArrayList();

        for (Address address : addresses) {
            Script script = ScriptBuilder.createOutputScript(address);
            script.setCreationTimeSeconds(creationTime);
            scripts.add(script);
        }

        return addWatchedScripts(scripts);
    }

    /**
     * Adds the given output scripts to the wallet to be watched. Outputs can be retrieved by {@link #getWatchedOutputs(boolean)}.
     * If a script is already being watched, the object is replaced with the one in the given list. As {@link Script}
     * equality is defined in terms of program bytes only this lets you update metadata such as creation time. Note that
     * you should be careful not to add scripts with a creation time of zero (the default!) because otherwise it will
     * disable the important wallet checkpointing optimisation.
     *
     * @return how many scripts were added successfully
     */
    public int addWatchedScripts(final List<Script> scripts) {
        int added = 0;
        keychainLock.lock();
        try {
            for (final Script script : scripts) {
<<<<<<< HEAD
                if (watchedScripts.contains(script)) continue;
                watchedScripts.add(script);
                added++;
            }
=======
                // Script.equals/hashCode() only takes into account the program bytes, so this step lets the user replace
                // a script in the wallet with an incorrect creation time.
                if (watchedScripts.contains(script))
                    watchedScripts.remove(script);
                if (script.getCreationTimeSeconds() == 0)
                    log.warn("Adding a script to the wallet with a creation time of zero, this will disable the checkpointing optimization!    {}", script);
                watchedScripts.add(script);
                added++;
            }
        } finally {
            keychainLock.unlock();
        }
        if (added > 0) {
            queueOnScriptsChanged(scripts, true);
            saveNow();
        }
        return added;
    }

    /**
     * Removes the given output scripts from the wallet that were being watched.
     *
     * @return true if successful
     */
    public boolean removeWatchedAddress(final Address address) {
        return removeWatchedAddresses(ImmutableList.of(address));
    }

    /**
     * Removes the given output scripts from the wallet that were being watched.
     *
     * @return true if successful
     */
    public boolean removeWatchedAddresses(final List<Address> addresses) {
        List<Script> scripts = Lists.newArrayList();

        for (Address address : addresses) {
            Script script = ScriptBuilder.createOutputScript(address);
            scripts.add(script);
        }

        return removeWatchedScripts(scripts);
    }

    /**
     * Removes the given output scripts from the wallet that were being watched.
     *
     * @return true if successful
     */
    public boolean removeWatchedScripts(final List<Script> scripts) {
        lock.lock();
        try {
            for (final Script script : scripts) {
                if (!watchedScripts.contains(script))
                    continue;

                watchedScripts.remove(script);
            }

            queueOnScriptsChanged(scripts, false);
            saveNow();
            return true;
>>>>>>> f8f9e9cd
        } finally {
            keychainLock.unlock();
        }
        queueOnScriptsAdded(scripts);
        saveNow();
        return added;
    }

    /**
     * Returns all addresses watched by this wallet.
     */
    public List<Address> getWatchedAddresses() {
        keychainLock.lock();
        try {
            List<Address> addresses = new LinkedList<Address>();
            for (Script script : watchedScripts)
                if (script.isSentToAddress())
                    addresses.add(script.getToAddress(params));
            return addresses;
        } finally {
            keychainLock.unlock();
        }
    }

    /**
     * Locates a keypair from the basicKeyChain given the hash of the public key. This is needed when finding out which
     * key we need to use to redeem a transaction output.
     *
     * @return ECKey object or null if no such key was found.
     */
    @Override
    @Nullable
    public ECKey findKeyFromPubHash(byte[] pubkeyHash) {
        keychainLock.lock();
        try {
            return keychain.findKeyFromPubHash(pubkeyHash);
        } finally {
            keychainLock.unlock();
        }
    }

    /** Returns true if the given key is in the wallet, false otherwise. Currently an O(N) operation. */
    public boolean hasKey(ECKey key) {
        keychainLock.lock();
        try {
            return keychain.hasKey(key);
        } finally {
            keychainLock.unlock();
        }
    }

    /** {@inheritDoc} */
    @Override
    public boolean isPubKeyHashMine(byte[] pubkeyHash) {
        return findKeyFromPubHash(pubkeyHash) != null;
    }

    /** {@inheritDoc} */
    @Override
    public boolean isWatchedScript(Script script) {
        keychainLock.lock();
        try {
            return watchedScripts.contains(script);
        } finally {
            keychainLock.unlock();
        }
    }

    /**
     * Locates a keypair from the basicKeyChain given the raw public key bytes.
     * @return ECKey or null if no such key was found.
     */
    @Override
    @Nullable
    public ECKey findKeyFromPubKey(byte[] pubkey) {
        keychainLock.lock();
        try {
            return keychain.findKeyFromPubKey(pubkey);
        } finally {
            keychainLock.unlock();
        }
    }

    /** {@inheritDoc} */
    @Override
    public boolean isPubKeyMine(byte[] pubkey) {
        return findKeyFromPubKey(pubkey) != null;
    }

    /**
     * Locates a redeem data (redeem script and keys) from the keychain given the hash of the script.
     * Returns RedeemData object or null if no such data was found.
     */
    @Nullable
    @Override
    public RedeemData findRedeemDataFromScriptHash(byte[] payToScriptHash) {
        keychainLock.lock();
        try {
            return keychain.findRedeemDataFromScriptHash(payToScriptHash);
        } finally {
            keychainLock.unlock();
        }
    }

    /** {@inheritDoc} */
    @Override
    public boolean isPayToScriptHashMine(byte[] payToScriptHash) {
        return findRedeemDataFromScriptHash(payToScriptHash) != null;
    }

    /**
     * Marks all keys used in the transaction output as used in the wallet.
     * See {@link org.bitcoinj.wallet.DeterministicKeyChain#markKeyAsUsed(DeterministicKey)} for more info on this.
     */
    private void markKeysAsUsed(Transaction tx) {
        keychainLock.lock();
        try {
            for (TransactionOutput o : tx.getOutputs()) {
                try {
                    Script script = o.getScriptPubKey();
                    if (script.isSentToRawPubKey()) {
                        byte[] pubkey = script.getPubKey();
                        keychain.markPubKeyAsUsed(pubkey);
                    } else if (script.isSentToAddress()) {
                        byte[] pubkeyHash = script.getPubKeyHash();
                        keychain.markPubKeyHashAsUsed(pubkeyHash);
                    } else if (script.isPayToScriptHash() && keychain.isMarried()) {
                        Address a = Address.fromP2SHScript(tx.getParams(), script);
                        keychain.markP2SHAddressAsUsed(a);
                    }
                } catch (ScriptException e) {
                    // Just means we didn't understand the output of this transaction: ignore it.
                    log.warn("Could not parse tx output script: {}", e.toString());
                }
            }
        } finally {
            keychainLock.unlock();
        }
    }

    /**
     * Returns the immutable seed for the current active HD chain.
     * @throws org.bitcoinj.core.ECKey.MissingPrivateKeyException if the seed is unavailable (watching wallet)
     */
    public DeterministicSeed getKeyChainSeed() {
        keychainLock.lock();
        try {
            DeterministicSeed seed = keychain.getActiveKeyChain().getSeed();
            if (seed == null)
                throw new ECKey.MissingPrivateKeyException();
            return seed;
        } finally {
            keychainLock.unlock();
        }
    }

    /**
     * Returns a key for the given HD path, assuming it's already been derived. You normally shouldn't use this:
     * use currentReceiveKey/freshReceiveKey instead.
     */
    public DeterministicKey getKeyByPath(List<ChildNumber> path) {
        keychainLock.lock();
        try {
            maybeUpgradeToHD();
            return keychain.getActiveKeyChain().getKeyByPath(path, false);
        } finally {
            keychainLock.unlock();
        }
    }

    /**
     * Convenience wrapper around {@link Wallet#encrypt(org.bitcoinj.crypto.KeyCrypter,
     * org.spongycastle.crypto.params.KeyParameter)} which uses the default Scrypt key derivation algorithm and
     * parameters to derive a key from the given password.
     */
    public void encrypt(CharSequence password) {
        keychainLock.lock();
        try {
            final KeyCrypterScrypt scrypt = new KeyCrypterScrypt();
            keychain.encrypt(scrypt, scrypt.deriveKey(password));
        } finally {
            keychainLock.unlock();
        }
        saveNow();
    }

    /**
     * Encrypt the wallet using the KeyCrypter and the AES key. A good default KeyCrypter to use is
     * {@link org.bitcoinj.crypto.KeyCrypterScrypt}.
     *
     * @param keyCrypter The KeyCrypter that specifies how to encrypt/ decrypt a key
     * @param aesKey AES key to use (normally created using KeyCrypter#deriveKey and cached as it is time consuming to create from a password)
     * @throws KeyCrypterException Thrown if the wallet encryption fails. If so, the wallet state is unchanged.
     */
    public void encrypt(KeyCrypter keyCrypter, KeyParameter aesKey) {
        keychainLock.lock();
        try {
            keychain.encrypt(keyCrypter, aesKey);
        } finally {
            keychainLock.unlock();
        }
        saveNow();
    }

    /**
     * Decrypt the wallet with the wallets keyCrypter and password.
     * @throws KeyCrypterException Thrown if the wallet decryption fails. If so, the wallet state is unchanged.
     */
    public void decrypt(CharSequence password) {
        keychainLock.lock();
        try {
            final KeyCrypter crypter = keychain.getKeyCrypter();
            checkState(crypter != null, "Not encrypted");
            keychain.decrypt(crypter.deriveKey(password));
        } finally {
            keychainLock.unlock();
        }
        saveNow();
    }

    /**
     * Decrypt the wallet with the wallets keyCrypter and AES key.
     *
     * @param aesKey AES key to use (normally created using KeyCrypter#deriveKey and cached as it is time consuming to create from a password)
     * @throws KeyCrypterException Thrown if the wallet decryption fails. If so, the wallet state is unchanged.
     */
    public void decrypt(KeyParameter aesKey) {
        keychainLock.lock();
        try {
            keychain.decrypt(aesKey);
        } finally {
            keychainLock.unlock();
        }
        saveNow();
    }

    /**
     *  Check whether the password can decrypt the first key in the wallet.
     *  This can be used to check the validity of an entered password.
     *
     *  @return boolean true if password supplied can decrypt the first private key in the wallet, false otherwise.
     *  @throws IllegalStateException if the wallet is not encrypted.
     */
    public boolean checkPassword(CharSequence password) {
        keychainLock.lock();
        try {
            return keychain.checkPassword(password);
        } finally {
            keychainLock.unlock();
        }
    }

    /**
     *  Check whether the AES key can decrypt the first encrypted key in the wallet.
     *
     *  @return boolean true if AES key supplied can decrypt the first encrypted private key in the wallet, false otherwise.
     */
    public boolean checkAESKey(KeyParameter aesKey) {
        keychainLock.lock();
        try {
            return keychain.checkAESKey(aesKey);
        } finally {
            keychainLock.unlock();
        }
    }

    /**
     * Get the wallet's KeyCrypter, or null if the wallet is not encrypted.
     * (Used in encrypting/ decrypting an ECKey).
     */
    @Nullable
    public KeyCrypter getKeyCrypter() {
        keychainLock.lock();
        try {
            return keychain.getKeyCrypter();
        } finally {
            keychainLock.unlock();
        }
    }

    /**
     * Get the type of encryption used for this wallet.
     *
     * (This is a convenience method - the encryption type is actually stored in the keyCrypter).
     */
    public EncryptionType getEncryptionType() {
        keychainLock.lock();
        try {
            KeyCrypter crypter = keychain.getKeyCrypter();
            if (crypter != null)
                return crypter.getUnderstoodEncryptionType();
            else
                return EncryptionType.UNENCRYPTED;
        } finally {
            keychainLock.unlock();
        }
    }

    /** Returns true if the wallet is encrypted using any scheme, false if not. */
    public boolean isEncrypted() {
        return getEncryptionType() != EncryptionType.UNENCRYPTED;
    }

    /** Changes wallet encryption password, this is atomic operation. */
    public void changeEncryptionPassword(CharSequence currentPassword, CharSequence newPassword){
        keychainLock.lock();
        try {
            decrypt(currentPassword);
            encrypt(newPassword);
        } finally {
            keychainLock.unlock();
        }
    }

    /** Changes wallet AES encryption key, this is atomic operation. */
    public void changeEncryptionKey(KeyCrypter keyCrypter, KeyParameter currentAesKey, KeyParameter newAesKey){
        keychainLock.lock();
        try {
            decrypt(currentAesKey);
            encrypt(keyCrypter, newAesKey);
        } finally {
            keychainLock.unlock();
        }
    }

    //endregion

    /******************************************************************************************************************/

    //region Serialization support

    // TODO: Make this package private once the classes finish moving around.
    /** Internal use only. */
    public List<Protos.Key> serializeKeychainToProtobuf() {
        keychainLock.lock();
        try {
            return keychain.serializeToProtobuf();
        } finally {
            keychainLock.unlock();
        }
    }

    /** Saves the wallet first to the given temp file, then renames to the dest file. */
    public void saveToFile(File temp, File destFile) throws IOException {
        FileOutputStream stream = null;
        lock.lock();
        try {
            stream = new FileOutputStream(temp);
            saveToFileStream(stream);
            // Attempt to force the bits to hit the disk. In reality the OS or hard disk itself may still decide
            // to not write through to physical media for at least a few seconds, but this is the best we can do.
            stream.flush();
            stream.getFD().sync();
            stream.close();
            stream = null;
            if (Utils.isWindows()) {
                // Work around an issue on Windows whereby you can't rename over existing files.
                File canonical = destFile.getCanonicalFile();
                if (canonical.exists() && !canonical.delete())
                    throw new IOException("Failed to delete canonical wallet file for replacement with autosave");
                if (temp.renameTo(canonical))
                    return;  // else fall through.
                throw new IOException("Failed to rename " + temp + " to " + canonical);
            } else if (!temp.renameTo(destFile)) {
                throw new IOException("Failed to rename " + temp + " to " + destFile);
            }
        } catch (RuntimeException e) {
            log.error("Failed whilst saving wallet", e);
            throw e;
        } finally {
            lock.unlock();
            if (stream != null) {
                stream.close();
            }
            if (temp.exists()) {
                log.warn("Temp file still exists after failed save.");
            }
        }
    }

    /**
     * Uses protobuf serialization to save the wallet to the given file. To learn more about this file format, see
     * {@link WalletProtobufSerializer}. Writes out first to a temporary file in the same directory and then renames
     * once written.
     */
    public void saveToFile(File f) throws IOException {
        File directory = f.getAbsoluteFile().getParentFile();
        File temp = File.createTempFile("wallet", null, directory);
        saveToFile(temp, f);
    }

    /**
     * <p>Whether or not the wallet will ignore received pending transactions that fail the selected
     * {@link RiskAnalysis}. By default, if a transaction is considered risky then it won't enter the wallet
     * and won't trigger any event listeners. If you set this property to true, then all transactions will
     * be allowed in regardless of risk. Currently, the {@link DefaultRiskAnalysis} checks for non-finality of
     * transactions. You should not encounter these outside of special protocols.</p>
     *
     * <p>Note that this property is not serialized. You have to set it each time a Wallet object is constructed,
     * even if it's loaded from a protocol buffer.</p>
     */
    public void setAcceptRiskyTransactions(boolean acceptRiskyTransactions) {
        lock.lock();
        try {
            this.acceptRiskyTransactions = acceptRiskyTransactions;
        } finally {
            lock.unlock();
        }
    }

    /**
     * See {@link Wallet#setAcceptRiskyTransactions(boolean)} for an explanation of this property.
     */
    public boolean doesAcceptRiskyTransactions() {
        lock.lock();
        try {
            return acceptRiskyTransactions;
        } finally {
            lock.unlock();
        }
    }

    /**
     * Sets the {@link RiskAnalysis} implementation to use for deciding whether received pending transactions are risky
     * or not. If the analyzer says a transaction is risky, by default it will be dropped. You can customize this
     * behaviour with {@link #setAcceptRiskyTransactions(boolean)}.
     */
    public void setRiskAnalyzer(RiskAnalysis.Analyzer analyzer) {
        lock.lock();
        try {
            this.riskAnalyzer = checkNotNull(analyzer);
        } finally {
            lock.unlock();
        }
    }

    /**
     * Gets the current {@link RiskAnalysis} implementation. The default is {@link DefaultRiskAnalysis}.
     */
    public RiskAnalysis.Analyzer getRiskAnalyzer() {
        lock.lock();
        try {
            return riskAnalyzer;
        } finally {
            lock.unlock();
        }
    }

    /**
     * <p>Sets up the wallet to auto-save itself to the given file, using temp files with atomic renames to ensure
     * consistency. After connecting to a file, you no longer need to save the wallet manually, it will do it
     * whenever necessary. Protocol buffer serialization will be used.</p>
     *
     * <p>If delayTime is set, a background thread will be created and the wallet will only be saved to
     * disk every so many time units. If no changes have occurred for the given time period, nothing will be written.
     * In this way disk IO can be rate limited. It's a good idea to set this as otherwise the wallet can change very
     * frequently, eg if there are a lot of transactions in it or during block sync, and there will be a lot of redundant
     * writes. Note that when a new key is added, that always results in an immediate save regardless of
     * delayTime. <b>You should still save the wallet manually when your program is about to shut down as the JVM
     * will not wait for the background thread.</b></p>
     *
     * <p>An event listener can be provided. If a delay >0 was specified, it will be called on a background thread
     * with the wallet locked when an auto-save occurs. If delay is zero or you do something that always triggers
     * an immediate save, like adding a key, the event listener will be invoked on the calling threads.</p>
     *
     * @param f The destination file to save to.
     * @param delayTime How many time units to wait until saving the wallet on a background thread.
     * @param timeUnit the unit of measurement for delayTime.
     * @param eventListener callback to be informed when the auto-save thread does things, or null
     */
    public WalletFiles autosaveToFile(File f, long delayTime, TimeUnit timeUnit,
                                      @Nullable WalletFiles.Listener eventListener) {
        lock.lock();
        try {
            checkState(vFileManager == null, "Already auto saving this wallet.");
            WalletFiles manager = new WalletFiles(this, f, delayTime, timeUnit);
            if (eventListener != null)
                manager.setListener(eventListener);
            vFileManager = manager;
            return manager;
        } finally {
            lock.unlock();
        }
    }

    /**
     * <p>
     * Disables auto-saving, after it had been enabled with
     * {@link Wallet#autosaveToFile(java.io.File, long, java.util.concurrent.TimeUnit, org.bitcoinj.wallet.WalletFiles.Listener)}
     * before. This method blocks until finished.
     * </p>
     */
    public void shutdownAutosaveAndWait() {
        lock.lock();
        try {
            WalletFiles files = vFileManager;
            vFileManager = null;
            checkState(files != null, "Auto saving not enabled.");
            files.shutdownAndWait();
        } finally {
            lock.unlock();
        }
    }

    /** Requests an asynchronous save on a background thread */
    protected void saveLater() {
        WalletFiles files = vFileManager;
        if (files != null)
            files.saveLater();
    }

    /** If auto saving is enabled, do an immediate sync write to disk ignoring any delays. */
    protected void saveNow() {
        WalletFiles files = vFileManager;
        if (files != null) {
            try {
                files.saveNow();  // This calls back into saveToFile().
            } catch (IOException e) {
                // Can't really do much at this point, just let the API user know.
                log.error("Failed to save wallet to disk!", e);
                Thread.UncaughtExceptionHandler handler = Threading.uncaughtExceptionHandler;
                if (handler != null)
                    handler.uncaughtException(Thread.currentThread(), e);
            }
        }
    }

    /**
     * Uses protobuf serialization to save the wallet to the given file stream. To learn more about this file format, see
     * {@link WalletProtobufSerializer}.
     */
    public void saveToFileStream(OutputStream f) throws IOException {
        lock.lock();
        try {
            new WalletProtobufSerializer().writeWallet(this, f);
        } finally {
            lock.unlock();
        }
    }

    /** Returns the parameters this wallet was created with. */
    public NetworkParameters getParams() {
        return params;
    }

    /** Returns the API context that this wallet was created with. */
    public Context getContext() {
        return context;
    }

    /**
     * <p>Returns a wallet deserialized from the given file. Extensions previously saved with the wallet can be
     * deserialized by calling @{@link WalletExtension#deserializeWalletExtension(Wallet, byte[])}}</p>
     *
     * @param file the wallet file to read
     * @param walletExtensions extensions possibly added to the wallet.
     */
    public static Wallet loadFromFile(File file, @Nullable WalletExtension... walletExtensions) throws UnreadableWalletException {
        try {
            FileInputStream stream = null;
            try {
                stream = new FileInputStream(file);
                return loadFromFileStream(stream, walletExtensions);
            } finally {
                if (stream != null) stream.close();
            }
        } catch (IOException e) {
            throw new UnreadableWalletException("Could not open file", e);
        }
    }

    public boolean isConsistent() {
        lock.lock();
        try {
            boolean success = true;
            Set<Transaction> transactions = getTransactions(true);

            Set<Sha256Hash> hashes = new HashSet<Sha256Hash>();
            for (Transaction tx : transactions) {
                hashes.add(tx.getHash());
            }

            int size1 = transactions.size();

            if (size1 != hashes.size()) {
                log.error("Two transactions with same hash");
                success = false;
            }

            int size2 = unspent.size() + spent.size() + pending.size() + dead.size();
            if (size1 != size2) {
                log.error("Inconsistent wallet sizes: {} {}", size1, size2);
                success = false;
            }

            for (Transaction tx : unspent.values()) {
                if (!tx.isConsistent(this, false)) {
                    success = false;
                    log.error("Inconsistent unspent tx {}", tx.getHashAsString());
                }
            }

            for (Transaction tx : spent.values()) {
                if (!tx.isConsistent(this, true)) {
                    success = false;
                    log.error("Inconsistent spent tx {}", tx.getHashAsString());
                }
            }

            if (!success) {
                try {
                    log.error(toString());
                } catch (RuntimeException x) {
                    log.error("Printing inconsistent wallet failed", x);
                }
            }
            return success;
        } finally {
            lock.unlock();
        }
    }

    /** Returns a wallet deserialized from the given input stream and wallet extensions. */
    public static Wallet loadFromFileStream(InputStream stream, @Nullable WalletExtension... walletExtensions) throws UnreadableWalletException {
        Wallet wallet = new WalletProtobufSerializer().readWallet(stream, walletExtensions);
        if (!wallet.isConsistent()) {
            log.error("Loaded an inconsistent wallet");
        }
        return wallet;
    }

    private void readObject(ObjectInputStream in) throws IOException, ClassNotFoundException {
        in.defaultReadObject();
        createTransientState();
    }

    //endregion

    /******************************************************************************************************************/

    //region Inbound transaction reception and processing

    /**
     * Called by the {@link BlockChain} when we receive a new filtered block that contains a transactions previously
     * received by a call to {@link #receivePending}.<p>
     *
     * This is necessary for the internal book-keeping Wallet does. When a transaction is received that sends us
     * coins it is added to a pool so we can use it later to create spends. When a transaction is received that
     * consumes outputs they are marked as spent so they won't be used in future.<p>
     *
     * A transaction that spends our own coins can be received either because a spend we created was accepted by the
     * network and thus made it into a block, or because our keys are being shared between multiple instances and
     * some other node spent the coins instead. We still have to know about that to avoid accidentally trying to
     * double spend.<p>
     *
     * A transaction may be received multiple times if is included into blocks in parallel chains. The blockType
     * parameter describes whether the containing block is on the main/best chain or whether it's on a presently
     * inactive side chain. We must still record these transactions and the blocks they appear in because a future
     * block might change which chain is best causing a reorganize. A re-org can totally change our balance!
     */
    @Override
    public boolean notifyTransactionIsInBlock(Sha256Hash txHash, StoredBlock block,
                                              BlockChain.NewBlockType blockType,
                                              int relativityOffset) throws VerificationException {
        lock.lock();
        try {
            Transaction tx = transactions.get(txHash);
            if (tx == null) {
                tx = riskDropped.get(txHash);
                if (tx != null) {
                    // If this happens our risk analysis is probably wrong and should be improved.
                    log.info("Risk analysis dropped tx {} but was included in block anyway", tx.getHash());
                } else {
                    // False positive that was broadcast to us and ignored by us because it was irrelevant to our keys.
                    return false;
                }
            }
            receive(tx, block, blockType, relativityOffset);
            return true;
        } finally {
            lock.unlock();
        }
    }

    /**
     * <p>Called when we have found a transaction (via network broadcast or otherwise) that is relevant to this wallet
     * and want to record it. Note that we <b>cannot verify these transactions at all</b>, they may spend fictional
     * coins or be otherwise invalid. They are useful to inform the user about coins they can expect to receive soon,
     * and if you trust the sender of the transaction you can choose to assume they are in fact valid and will not
     * be double spent as an optimization.</p>
     *
     * <p>This is the same as {@link Wallet#receivePending(Transaction, java.util.List)} but allows you to override the
     * {@link Wallet#isPendingTransactionRelevant(Transaction)} sanity-check to keep track of transactions that are not
     * spendable or spend our coins. This can be useful when you want to keep track of transaction confidence on
     * arbitrary transactions. Note that transactions added in this way will still be relayed to peers and appear in
     * transaction lists like any other pending transaction (even when not relevant).</p>
     */
    public void receivePending(Transaction tx, @Nullable List<Transaction> dependencies, boolean overrideIsRelevant) throws VerificationException {
        // Can run in a peer thread. This method will only be called if a prior call to isPendingTransactionRelevant
        // returned true, so we already know by this point that it sends coins to or from our wallet, or is a double
        // spend against one of our other pending transactions.
        lock.lock();
        try {
            tx.verify();
            // Ignore it if we already know about this transaction. Receiving a pending transaction never moves it
            // between pools.
            EnumSet<Pool> containingPools = getContainingPools(tx);
            if (!containingPools.equals(EnumSet.noneOf(Pool.class))) {
                log.debug("Received tx we already saw in a block or created ourselves: " + tx.getHashAsString());
                return;
            }
            // Repeat the check of relevancy here, even though the caller may have already done so - this is to avoid
            // race conditions where receivePending may be being called in parallel.
            if (!overrideIsRelevant && !isPendingTransactionRelevant(tx))
                return;
            if (isTransactionRisky(tx, dependencies) && !acceptRiskyTransactions) {
                // isTransactionRisky already logged the reason.
                riskDropped.put(tx.getHash(), tx);
                log.warn("There are now {} risk dropped transactions being kept in memory", riskDropped.size());
                return;
            }
            Coin valueSentToMe = tx.getValueSentToMe(this);
            Coin valueSentFromMe = tx.getValueSentFromMe(this);
            if (log.isInfoEnabled()) {
                log.info(String.format("Received a pending transaction %s that spends %s from our own wallet," +
                        " and sends us %s", tx.getHashAsString(), valueSentFromMe.toFriendlyString(),
                        valueSentToMe.toFriendlyString()));
            }
            if (tx.getConfidence().getSource().equals(TransactionConfidence.Source.UNKNOWN)) {
                log.warn("Wallet received transaction with an unknown source. Consider tagging it!");
            }
            // If this tx spends any of our unspent outputs, mark them as spent now, then add to the pending pool. This
            // ensures that if some other client that has our keys broadcasts a spend we stay in sync. Also updates the
            // timestamp on the transaction and registers/runs event listeners.
            commitTx(tx);
        } finally {
            lock.unlock();
        }
        // maybeRotateKeys() will ignore pending transactions so we don't bother calling it here (see the comments
        // in that function for an explanation of why).
    }

    /**
     * Given a transaction and an optional list of dependencies (recursive/flattened), returns true if the given
     * transaction would be rejected by the analyzer, or false otherwise. The result of this call is independent
     * of the value of {@link #doesAcceptRiskyTransactions()}. Risky transactions yield a logged warning. If you
     * want to know the reason why a transaction is risky, create an instance of the {@link RiskAnalysis} yourself
     * using the factory returned by {@link #getRiskAnalyzer()} and use it directly.
     */
    public boolean isTransactionRisky(Transaction tx, @Nullable List<Transaction> dependencies) {
        lock.lock();
        try {
            if (dependencies == null)
                dependencies = ImmutableList.of();
            RiskAnalysis analysis = riskAnalyzer.create(this, tx, dependencies);
            RiskAnalysis.Result result = analysis.analyze();
            if (result != RiskAnalysis.Result.OK) {
                log.warn("Pending transaction was considered risky: {}\n{}", analysis, tx);
                return true;
            }
            return false;
        } finally {
            lock.unlock();
        }
    }

    /**
     * <p>Called when we have found a transaction (via network broadcast or otherwise) that is relevant to this wallet
     * and want to record it. Note that we <b>cannot verify these transactions at all</b>, they may spend fictional
     * coins or be otherwise invalid. They are useful to inform the user about coins they can expect to receive soon,
     * and if you trust the sender of the transaction you can choose to assume they are in fact valid and will not
     * be double spent as an optimization.</p>
     *
     * <p>Before this method is called, {@link Wallet#isPendingTransactionRelevant(Transaction)} should have been
     * called to decide whether the wallet cares about the transaction - if it does, then this method expects the
     * transaction and any dependencies it has which are still in the memory pool.</p>
     */
    public void receivePending(Transaction tx, @Nullable List<Transaction> dependencies) throws VerificationException {
        receivePending(tx, dependencies, false);
    }

    /**
     * This method is used by a {@link Peer} to find out if a transaction that has been announced is interesting,
     * that is, whether we should bother downloading its dependencies and exploring the transaction to decide how
     * risky it is. If this method returns true then {@link Wallet#receivePending(Transaction, java.util.List)}
     * will soon be called with the transactions dependencies as well.
     */
    public boolean isPendingTransactionRelevant(Transaction tx) throws ScriptException {
        lock.lock();
        try {
            // Ignore it if we already know about this transaction. Receiving a pending transaction never moves it
            // between pools.
            EnumSet<Pool> containingPools = getContainingPools(tx);
            if (!containingPools.equals(EnumSet.noneOf(Pool.class))) {
                log.debug("Received tx we already saw in a block or created ourselves: " + tx.getHashAsString());
                return false;
            }
            // We only care about transactions that:
            //   - Send us coins
            //   - Spend our coins
            if (!isTransactionRelevant(tx)) {
                log.debug("Received tx that isn't relevant to this wallet, discarding.");
                return false;
            }
            return true;
        } finally {
            lock.unlock();
        }
    }

    /**
     * <p>Returns true if the given transaction sends coins to any of our keys, or has inputs spending any of our outputs,
     * and also returns true if tx has inputs that are spending outputs which are
     * not ours but which are spent by pending transactions.</p>
     *
     * <p>Note that if the tx has inputs containing one of our keys, but the connected transaction is not in the wallet,
     * it will not be considered relevant.</p>
     */
    @Override
    public boolean isTransactionRelevant(Transaction tx) throws ScriptException {
        lock.lock();
        try {
            return tx.getValueSentFromMe(this).signum() > 0 ||
                   tx.getValueSentToMe(this).signum() > 0 ||
                   checkForDoubleSpendAgainstPending(tx, false);
        } finally {
            lock.unlock();
        }
    }

    /**
     * Checks if "tx" is spending any inputs of pending transactions. Not a general check, but it can work even if
     * the double spent inputs are not ours.
     */
    private boolean checkForDoubleSpendAgainstPending(Transaction tx, boolean takeAction) {
        checkState(lock.isHeldByCurrentThread());
        // Compile a set of outpoints that are spent by tx.
        HashSet<TransactionOutPoint> outpoints = new HashSet<TransactionOutPoint>();
        for (TransactionInput input : tx.getInputs()) {
            outpoints.add(input.getOutpoint());
        }
        // Now for each pending transaction, see if it shares any outpoints with this tx.
        LinkedList<Transaction> doubleSpentTxns = Lists.newLinkedList();
        for (Transaction p : pending.values()) {
            for (TransactionInput input : p.getInputs()) {
                // This relies on the fact that TransactionOutPoint equality is defined at the protocol not object
                // level - outpoints from two different inputs that point to the same output compare the same.
                TransactionOutPoint outpoint = input.getOutpoint();
                if (outpoints.contains(outpoint)) {
                    // It does, it's a double spend against the pending pool, which makes it relevant.
                    if (!doubleSpentTxns.isEmpty() && doubleSpentTxns.getLast() == p) continue;
                    doubleSpentTxns.add(p);
                }
            }
        }
        if (takeAction && !doubleSpentTxns.isEmpty()) {
            killTx(tx, doubleSpentTxns);
        }
        return !doubleSpentTxns.isEmpty();
    }

    /**
     * Called by the {@link BlockChain} when we receive a new block that sends coins to one of our addresses or
     * spends coins from one of our addresses (note that a single transaction can do both).<p>
     *
     * This is necessary for the internal book-keeping Wallet does. When a transaction is received that sends us
     * coins it is added to a pool so we can use it later to create spends. When a transaction is received that
     * consumes outputs they are marked as spent so they won't be used in future.<p>
     *
     * A transaction that spends our own coins can be received either because a spend we created was accepted by the
     * network and thus made it into a block, or because our keys are being shared between multiple instances and
     * some other node spent the coins instead. We still have to know about that to avoid accidentally trying to
     * double spend.<p>
     *
     * A transaction may be received multiple times if is included into blocks in parallel chains. The blockType
     * parameter describes whether the containing block is on the main/best chain or whether it's on a presently
     * inactive side chain. We must still record these transactions and the blocks they appear in because a future
     * block might change which chain is best causing a reorganize. A re-org can totally change our balance!
     */
    @Override
    public void receiveFromBlock(Transaction tx, StoredBlock block,
                                 BlockChain.NewBlockType blockType,
                                 int relativityOffset) throws VerificationException {
        lock.lock();
        try {
            receive(tx, block, blockType, relativityOffset);
        } finally {
            lock.unlock();
        }
    }

    private void receive(Transaction tx, StoredBlock block, BlockChain.NewBlockType blockType,
                         int relativityOffset) throws VerificationException {
        // Runs in a peer thread.
        checkState(lock.isHeldByCurrentThread());
        Coin prevBalance = getBalance();
        Sha256Hash txHash = tx.getHash();
        boolean bestChain = blockType == BlockChain.NewBlockType.BEST_CHAIN;
        boolean sideChain = blockType == BlockChain.NewBlockType.SIDE_CHAIN;

        Coin valueSentFromMe = tx.getValueSentFromMe(this);
        Coin valueSentToMe = tx.getValueSentToMe(this);
        Coin valueDifference = valueSentToMe.subtract(valueSentFromMe);

        log.info("Received tx{} for {}: {} [{}] in block {}", sideChain ? " on a side chain" : "",
                valueDifference.toFriendlyString(), tx.getHashAsString(), relativityOffset,
                block != null ? block.getHeader().getHash() : "(unit test)");

        // Inform the key chains that the issued keys were observed in a transaction, so they know to
        // calculate more keys for the next Bloom filters.
        markKeysAsUsed(tx);

        onWalletChangedSuppressions++;

        // If this transaction is already in the wallet we may need to move it into a different pool. At the very
        // least we need to ensure we're manipulating the canonical object rather than a duplicate.
        {
            Transaction tmp = transactions.get(tx.getHash());
            if (tmp != null)
                tx = tmp;
        }

        boolean wasPending = pending.remove(txHash) != null;
        if (wasPending)
            log.info("  <-pending");

        if (bestChain) {
            if (wasPending) {
                // Was pending and is now confirmed. Disconnect the outputs in case we spent any already: they will be
                // re-connected by processTxFromBestChain below.
                for (TransactionOutput output : tx.getOutputs()) {
                    final TransactionInput spentBy = output.getSpentBy();
                    if (spentBy != null) {
                        checkState(myUnspents.add(output));
                        spentBy.disconnect();
                    }
                }
            }
            processTxFromBestChain(tx, wasPending);
        } else {
            checkState(sideChain);
            // Transactions that appear in a side chain will have that appearance recorded below - we assume that
            // some miners are also trying to include the transaction into the current best chain too, so let's treat
            // it as pending, except we don't need to do any risk analysis on it.
            if (wasPending) {
                // Just put it back in without touching the connections or confidence.
                addWalletTransaction(Pool.PENDING, tx);
                log.info("  ->pending");
            } else {
                // Ignore the case where a tx appears on a side chain at the same time as the best chain (this is
                // quite normal and expected).
                Sha256Hash hash = tx.getHash();
                if (!unspent.containsKey(hash) && !spent.containsKey(hash)) {
                    // Otherwise put it (possibly back) into pending.
                    // Committing it updates the spent flags and inserts into the pool as well.
                    commitTx(tx);
                }
            }
        }

        if (block != null) {
            // Mark the tx as appearing in this block so we can find it later after a re-org. This also tells the tx
            // confidence object about the block and sets its depth appropriately.
            tx.setBlockAppearance(block, bestChain, relativityOffset);
            if (bestChain) {
                // Don't notify this tx of work done in notifyNewBestBlock which will be called immediately after
                // this method has been called by BlockChain for all relevant transactions. Otherwise we'd double
                // count.
                ignoreNextNewBlock.add(txHash);
            }
        }

        onWalletChangedSuppressions--;

        // Side chains don't affect confidence.
        if (bestChain) {
            // notifyNewBestBlock will be invoked next and will then call maybeQueueOnWalletChanged for us.
            confidenceChanged.put(tx, TransactionConfidence.Listener.ChangeReason.TYPE);
        } else {
            maybeQueueOnWalletChanged();
        }

        // Inform anyone interested that we have received or sent coins but only if:
        //  - This is not due to a re-org.
        //  - The coins appeared on the best chain.
        //  - We did in fact receive some new money.
        //  - We have not already informed the user about the coins when we received the tx broadcast, or for our
        //    own spends. If users want to know when a broadcast tx becomes confirmed, they need to use tx confidence
        //    listeners.
        if (!insideReorg && bestChain) {
            Coin newBalance = getBalance();  // This is slow.
            log.info("Balance is now: " + newBalance.toFriendlyString());
            if (!wasPending) {
                int diff = valueDifference.signum();
                // We pick one callback based on the value difference, though a tx can of course both send and receive
                // coins from the wallet.
                if (diff > 0) {
                    queueOnCoinsReceived(tx, prevBalance, newBalance);
                } else if (diff < 0) {
                    queueOnCoinsSent(tx, prevBalance, newBalance);
                }
            }
            checkBalanceFuturesLocked(newBalance);
        }

        informConfidenceListenersIfNotReorganizing();
        checkState(isConsistent());
        saveNow();
    }

    private void informConfidenceListenersIfNotReorganizing() {
        if (insideReorg)
            return;
        for (Map.Entry<Transaction, TransactionConfidence.Listener.ChangeReason> entry : confidenceChanged.entrySet()) {
            final Transaction tx = entry.getKey();
            tx.getConfidence().queueListeners(entry.getValue());
            queueOnTransactionConfidenceChanged(tx);
        }
        confidenceChanged.clear();
    }

    /**
     * <p>Called by the {@link BlockChain} when a new block on the best chain is seen, AFTER relevant wallet
     * transactions are extracted and sent to us UNLESS the new block caused a re-org, in which case this will
     * not be called (the {@link Wallet#reorganize(StoredBlock, java.util.List, java.util.List)} method will
     * call this one in that case).</p>
     * <p/>
     * <p>Used to update confidence data in each transaction and last seen block hash. Triggers auto saving.
     * Invokes the onWalletChanged event listener if there were any affected transactions.</p>
     */
    @Override
    public void notifyNewBestBlock(StoredBlock block) throws VerificationException {
        // Check to see if this block has been seen before.
        Sha256Hash newBlockHash = block.getHeader().getHash();
        if (newBlockHash.equals(getLastBlockSeenHash()))
            return;
        lock.lock();
        try {
            // Store the new block hash.
            setLastBlockSeenHash(newBlockHash);
            setLastBlockSeenHeight(block.getHeight());
            setLastBlockSeenTimeSecs(block.getHeader().getTimeSeconds());
            // Notify all the BUILDING transactions of the new block.
            // This is so that they can update their depth.
            Set<Transaction> transactions = getTransactions(true);
            for (Transaction tx : transactions) {
                if (ignoreNextNewBlock.contains(tx.getHash())) {
                    // tx was already processed in receive() due to it appearing in this block, so we don't want to
                    // increment the tx confidence depth twice, it'd result in miscounting.
                    ignoreNextNewBlock.remove(tx.getHash());
                } else {
                    TransactionConfidence confidence = tx.getConfidence();
                    if (confidence.getConfidenceType() == ConfidenceType.BUILDING) {
                        // Erase the set of seen peers once the tx is so deep that it seems unlikely to ever go
                        // pending again. We could clear this data the moment a tx is seen in the block chain, but
                        // in cases where the chain re-orgs, this would mean that wallets would perceive a newly
                        // pending tx has zero confidence at all, which would not be right: we expect it to be
                        // included once again. We could have a separate was-in-chain-and-now-isn't confidence type
                        // but this way is backwards compatible with existing software, and the new state probably
                        // wouldn't mean anything different to just remembering peers anyway.
                        if (confidence.incrementDepthInBlocks() > context.getEventHorizon())
                            confidence.clearBroadcastBy();
                        confidenceChanged.put(tx, TransactionConfidence.Listener.ChangeReason.DEPTH);
                    }
                }
            }

            informConfidenceListenersIfNotReorganizing();
            maybeQueueOnWalletChanged();
            // Coalesce writes to avoid throttling on disk access when catching up with the chain.
            saveLater();
        } finally {
            lock.unlock();
        }
    }

    /**
     * Handle when a transaction becomes newly active on the best chain, either due to receiving a new block or a
     * re-org. Places the tx into the right pool, handles coinbase transactions, handles double-spends and so on.
     */
    private void processTxFromBestChain(Transaction tx, boolean forceAddToPool) throws VerificationException {
        checkState(lock.isHeldByCurrentThread());
        checkState(!pending.containsKey(tx.getHash()));

        // This TX may spend our existing outputs even though it was not pending. This can happen in unit
        // tests, if keys are moved between wallets, if we're catching up to the chain given only a set of keys,
        // or if a dead coinbase transaction has moved back onto the main chain.
        boolean isDeadCoinbase = tx.isCoinBase() && dead.containsKey(tx.getHash());
        if (isDeadCoinbase) {
            // There is a dead coinbase tx being received on the best chain. A coinbase tx is made dead when it moves
            // to a side chain but it can be switched back on a reorg and resurrected back to spent or unspent.
            // So take it out of the dead pool. Note that we don't resurrect dependent transactions here, even though
            // we could. Bitcoin Core nodes on the network have deleted the dependent transactions from their mempools
            // entirely by this point. We could and maybe should rebroadcast them so the network remembers and tries
            // to confirm them again. But this is a deeply unusual edge case that due to the maturity rule should never
            // happen in practice, thus for simplicities sake we ignore it here.
            log.info("  coinbase tx <-dead: confidence {}", tx.getHashAsString(),
                    tx.getConfidence().getConfidenceType().name());
            dead.remove(tx.getHash());
        }

        // Update tx and other unspent/pending transactions by connecting inputs/outputs.
        updateForSpends(tx, true);

        // Now make sure it ends up in the right pool. Also, handle the case where this TX is double-spending
        // against our pending transactions. Note that a tx may double spend our pending transactions and also send
        // us money/spend our money.
        boolean hasOutputsToMe = tx.getValueSentToMe(this, true).signum() > 0;
        if (hasOutputsToMe) {
            // Needs to go into either unspent or spent (if the outputs were already spent by a pending tx).
            if (tx.isEveryOwnedOutputSpent(this)) {
                log.info("  tx {} ->spent (by pending)", tx.getHashAsString());
                addWalletTransaction(Pool.SPENT, tx);
            } else {
                log.info("  tx {} ->unspent", tx.getHashAsString());
                addWalletTransaction(Pool.UNSPENT, tx);
            }
        } else if (tx.getValueSentFromMe(this).signum() > 0) {
            // Didn't send us any money, but did spend some. Keep it around for record keeping purposes.
            log.info("  tx {} ->spent", tx.getHashAsString());
            addWalletTransaction(Pool.SPENT, tx);
        } else if (forceAddToPool) {
            // Was manually added to pending, so we should keep it to notify the user of confidence information
            log.info("  tx {} ->spent (manually added)", tx.getHashAsString());
            addWalletTransaction(Pool.SPENT, tx);
        }

        checkForDoubleSpendAgainstPending(tx, true);
    }

    /**
     * <p>Updates the wallet by checking if this TX spends any of our outputs, and marking them as spent if so. If
     * fromChain is true, also checks to see if any pending transaction spends outputs of this transaction and marks
     * the spent flags appropriately.</p>
     *
     * <p>It can be called in two contexts. One is when we receive a transaction on the best chain but it wasn't pending,
     * this most commonly happens when we have a set of keys but the wallet transactions were wiped and we are catching
     * up with the block chain. It can also happen if a block includes a transaction we never saw at broadcast time.
     * If this tx double spends, it takes precedence over our pending transactions and the pending tx goes dead.</p>
     *
     * <p>The other context it can be called is from {@link Wallet#receivePending(Transaction, java.util.List)},
     * ie we saw a tx be broadcast or one was submitted directly that spends our own coins. If this tx double spends
     * it does NOT take precedence because the winner will be resolved by the miners - we assume that our version will
     * win, if we are wrong then when a block appears the tx will go dead.</p>
     *
     * @param tx The transaction which is being updated.
     * @param fromChain If true, the tx appeared on the current best chain, if false it was pending.
     */
    private void updateForSpends(Transaction tx, boolean fromChain) throws VerificationException {
        checkState(lock.isHeldByCurrentThread());
        if (fromChain)
            checkState(!pending.containsKey(tx.getHash()));
        for (TransactionInput input : tx.getInputs()) {
            TransactionInput.ConnectionResult result = input.connect(unspent, TransactionInput.ConnectMode.ABORT_ON_CONFLICT);
            if (result == TransactionInput.ConnectionResult.NO_SUCH_TX) {
                // Not found in the unspent map. Try again with the spent map.
                result = input.connect(spent, TransactionInput.ConnectMode.ABORT_ON_CONFLICT);
                if (result == TransactionInput.ConnectionResult.NO_SUCH_TX) {
                    // Not found in the unspent and spent maps. Try again with the pending map.
                    result = input.connect(pending, TransactionInput.ConnectMode.ABORT_ON_CONFLICT);
                    if (result == TransactionInput.ConnectionResult.NO_SUCH_TX) {
                        // Doesn't spend any of our outputs or is coinbase.
                        continue;
                    }
                }
            }

            TransactionOutput output = checkNotNull(input.getConnectedOutput());
            if (result == TransactionInput.ConnectionResult.ALREADY_SPENT) {
                if (fromChain) {
                    // Can be:
                    // (1) We already marked this output as spent when we saw the pending transaction (most likely).
                    //     Now it's being confirmed of course, we cannot mark it as spent again.
                    // (2) A double spend from chain: this will be handled later by checkForDoubleSpendAgainstPending.
                    //
                    // In any case, nothing to do here.
                } else {
                    // We saw two pending transactions that double spend each other. We don't know which will win.
                    // This can happen in the case of bad network nodes that mutate transactions. Do a hex dump
                    // so the exact nature of the mutation can be examined.
                    log.warn("Saw two pending transactions double spend each other");
                    log.warn("  offending input is input {}", tx.getInputs().indexOf(input));
                    log.warn("{}: {}", tx.getHash(), Utils.HEX.encode(tx.unsafeBitcoinSerialize()));
                    Transaction other = output.getSpentBy().getParentTransaction();
                    log.warn("{}: {}", other.getHash(), Utils.HEX.encode(other.unsafeBitcoinSerialize()));
                }
            } else if (result == TransactionInput.ConnectionResult.SUCCESS) {
                // Otherwise we saw a transaction spend our coins, but we didn't try and spend them ourselves yet.
                // The outputs are already marked as spent by the connect call above, so check if there are any more for
                // us to use. Move if not.
                Transaction connected = checkNotNull(input.getOutpoint().fromTx);
                log.info("  marked {} as spent", input.getOutpoint());
                maybeMovePool(connected, "prevtx");
                // Just because it's connected doesn't mean it's actually ours: sometimes we have total visibility.
                if (output.isMineOrWatched(this)) {
                    checkState(myUnspents.remove(output));
                }
            }
        }
        // Now check each output and see if there is a pending transaction which spends it. This shouldn't normally
        // ever occur because we expect transactions to arrive in temporal order, but this assumption can be violated
        // when we receive a pending transaction from the mempool that is relevant to us, which spends coins that we
        // didn't see arrive on the best chain yet. For instance, because of a chain replay or because of our keys were
        // used by another wallet somewhere else. Also, unconfirmed transactions can arrive from the mempool in more or
        // less random order.
        for (Transaction pendingTx : pending.values()) {
            for (TransactionInput input : pendingTx.getInputs()) {
                TransactionInput.ConnectionResult result = input.connect(tx, TransactionInput.ConnectMode.ABORT_ON_CONFLICT);
                if (fromChain) {
                    // This TX is supposed to have just appeared on the best chain, so its outputs should not be marked
                    // as spent yet. If they are, it means something is happening out of order.
                    checkState(result != TransactionInput.ConnectionResult.ALREADY_SPENT);
                }
                if (result == TransactionInput.ConnectionResult.SUCCESS) {
                    log.info("Connected pending tx input {}:{}",
                            pendingTx.getHashAsString(), pendingTx.getInputs().indexOf(input));
                    // The unspents map might not have it if we never saw this tx until it was included in the chain
                    // and thus becomes spent the moment we become aware of it.
                    if (myUnspents.remove(input.getConnectedOutput()))
                        log.info("Removed from UNSPENTS: {}", input.getConnectedOutput());
                }
            }
        }
        if (!fromChain) {
            maybeMovePool(tx, "pendingtx");
        } else {
            // If the transactions outputs are now all spent, it will be moved into the spent pool by the
            // processTxFromBestChain method.
        }
    }

    // Updates the wallet when a double spend occurs. overridingTx can be null for the case of coinbases
    private void killTx(@Nullable Transaction overridingTx, List<Transaction> killedTx) {
        LinkedList<Transaction> work = new LinkedList<Transaction>(killedTx);
        while (!work.isEmpty()) {
            final Transaction tx = work.poll();
            log.warn("TX {} killed{}", tx.getHashAsString(),
                    overridingTx != null ? " by " + overridingTx.getHashAsString() : "");
            log.warn("Disconnecting each input and moving connected transactions.");
            // TX could be pending (finney attack), or in unspent/spent (coinbase killed by reorg).
            pending.remove(tx.getHash());
            unspent.remove(tx.getHash());
            spent.remove(tx.getHash());
            addWalletTransaction(Pool.DEAD, tx);
            for (TransactionInput deadInput : tx.getInputs()) {
                Transaction connected = deadInput.getOutpoint().fromTx;
                if (connected == null) continue;
                if (connected.getConfidence().getConfidenceType() != ConfidenceType.DEAD) {
                    checkState(myUnspents.add(deadInput.getConnectedOutput()));
                    log.info("Added to UNSPENTS: {} in {}", deadInput.getConnectedOutput(), deadInput.getConnectedOutput().getParentTransaction().getHash());
                }
                deadInput.disconnect();
                maybeMovePool(connected, "kill");
            }
            tx.getConfidence().setOverridingTransaction(overridingTx);
            confidenceChanged.put(tx, TransactionConfidence.Listener.ChangeReason.TYPE);
            // Now kill any transactions we have that depended on this one.
            for (TransactionOutput deadOutput : tx.getOutputs()) {
                if (myUnspents.remove(deadOutput))
                    log.info("XX Removed from UNSPENTS: {}", deadOutput);
                TransactionInput connected = deadOutput.getSpentBy();
                if (connected == null) continue;
                final Transaction parentTransaction = connected.getParentTransaction();
                log.info("This death invalidated dependent tx {}", parentTransaction.getHash());
                work.push(parentTransaction);
            }
        }
        if (overridingTx == null)
            return;
        log.warn("Now attempting to connect the inputs of the overriding transaction.");
        for (TransactionInput input : overridingTx.getInputs()) {
            TransactionInput.ConnectionResult result = input.connect(unspent, TransactionInput.ConnectMode.DISCONNECT_ON_CONFLICT);
            if (result == TransactionInput.ConnectionResult.SUCCESS) {
                maybeMovePool(input.getOutpoint().fromTx, "kill");
                myUnspents.remove(input.getConnectedOutput());
                log.info("Removing from UNSPENTS: {}", input.getConnectedOutput());
            } else {
                result = input.connect(spent, TransactionInput.ConnectMode.DISCONNECT_ON_CONFLICT);
                if (result == TransactionInput.ConnectionResult.SUCCESS) {
                    maybeMovePool(input.getOutpoint().fromTx, "kill");
                    myUnspents.remove(input.getConnectedOutput());
                    log.info("Removing from UNSPENTS: {}", input.getConnectedOutput());
                }
            }
        }
    }

    /**
     * If the transactions outputs are all marked as spent, and it's in the unspent map, move it.
     * If the owned transactions outputs are not all marked as spent, and it's in the spent map, move it.
     */
    private void maybeMovePool(Transaction tx, String context) {
        checkState(lock.isHeldByCurrentThread());
        if (tx.isEveryOwnedOutputSpent(this)) {
            // There's nothing left I can spend in this transaction.
            if (unspent.remove(tx.getHash()) != null) {
                if (log.isInfoEnabled()) {
                    log.info("  {} {} <-unspent ->spent", tx.getHashAsString(), context);
                }
                spent.put(tx.getHash(), tx);
            }
        } else {
            if (spent.remove(tx.getHash()) != null) {
                if (log.isInfoEnabled()) {
                    log.info("  {} {} <-spent ->unspent", tx.getHashAsString(), context);
                }
                unspent.put(tx.getHash(), tx);
            }
        }
    }

    /**
     * Calls {@link Wallet#commitTx} if tx is not already in the pending pool
     *
     * @return true if the tx was added to the wallet, or false if it was already in the pending pool
     */
    public boolean maybeCommitTx(Transaction tx) throws VerificationException {
        tx.verify();
        lock.lock();
        try {
            if (pending.containsKey(tx.getHash()))
                return false;
            log.info("commitTx of {}", tx.getHashAsString());
            Coin balance = getBalance();
            tx.setUpdateTime(Utils.now());
            // Put any outputs that are sending money back to us into the unspents map, and calculate their total value.
            Coin valueSentToMe = Coin.ZERO;
            for (TransactionOutput o : tx.getOutputs()) {
                if (!o.isMineOrWatched(this)) continue;
                valueSentToMe = valueSentToMe.add(o.getValue());
            }
            // Mark the outputs we're spending as spent so we won't try and use them in future creations. This will also
            // move any transactions that are now fully spent to the spent map so we can skip them when creating future
            // spends.
            updateForSpends(tx, false);
            // Add to the pending pool. It'll be moved out once we receive this transaction on the best chain.
            // This also registers txConfidenceListener so wallet listeners get informed.
            log.info("->pending: {}", tx.getHashAsString());
            tx.getConfidence().setConfidenceType(ConfidenceType.PENDING);
            confidenceChanged.put(tx, TransactionConfidence.Listener.ChangeReason.TYPE);
            addWalletTransaction(Pool.PENDING, tx);
            // Mark any keys used in the outputs as "used", this allows wallet UI's to auto-advance the current key
            // they are showing to the user in qr codes etc.
            markKeysAsUsed(tx);
            try {
                Coin valueSentFromMe = tx.getValueSentFromMe(this);
                Coin newBalance = balance.add(valueSentToMe).subtract(valueSentFromMe);
                if (valueSentToMe.signum() > 0) {
                    checkBalanceFuturesLocked(null);
                    queueOnCoinsReceived(tx, balance, newBalance);
                }
                if (valueSentFromMe.signum() > 0)
                    queueOnCoinsSent(tx, balance, newBalance);

                maybeQueueOnWalletChanged();
            } catch (ScriptException e) {
                // Cannot happen as we just created this transaction ourselves.
                throw new RuntimeException(e);
            }

            checkState(isConsistent());
            informConfidenceListenersIfNotReorganizing();
            saveNow();
        } finally {
            lock.unlock();
        }
        return true;
    }

    /**
     * <p>Updates the wallet with the given transaction: puts it into the pending pool, sets the spent flags and runs
     * the onCoinsSent/onCoinsReceived event listener. Used in two situations:</p>
     *
     * <ol>
     *     <li>When we have just successfully transmitted the tx we created to the network.</li>
     *     <li>When we receive a pending transaction that didn't appear in the chain yet, and we did not create it.</li>
     * </ol>
     *
     * <p>Triggers an auto save.</p>
     */
    public void commitTx(Transaction tx) throws VerificationException {
        checkArgument(maybeCommitTx(tx), "commitTx called on the same transaction twice");
    }

    //endregion

    /******************************************************************************************************************/

    //region Event listeners

    /**
     * Adds an event listener object. Methods on this object are called when something interesting happens,
     * like receiving money. Runs the listener methods in the user thread.
     */
    public void addEventListener(WalletEventListener listener) {
        addEventListener(listener, Threading.USER_THREAD);
    }

    /**
     * Adds an event listener object. Methods on this object are called when something interesting happens,
     * like receiving money. The listener is executed by the given executor.
     */
    public void addEventListener(WalletEventListener listener, Executor executor) {
        // This is thread safe, so we don't need to take the lock.
        eventListeners.add(new ListenerRegistration<WalletEventListener>(listener, executor));
        keychain.addEventListener(listener, executor);
    }

    /**
     * Removes the given event listener object. Returns true if the listener was removed, false if that listener
     * was never added.
     */
    public boolean removeEventListener(WalletEventListener listener) {
        keychain.removeEventListener(listener);
        return ListenerRegistration.removeFromList(listener, eventListeners);
    }

    private void queueOnTransactionConfidenceChanged(final Transaction tx) {
        checkState(lock.isHeldByCurrentThread());
        for (final ListenerRegistration<WalletEventListener> registration : eventListeners) {
            if (registration.executor == Threading.SAME_THREAD) {
                registration.listener.onTransactionConfidenceChanged(this, tx);
            } else {
                registration.executor.execute(new Runnable() {
                    @Override
                    public void run() {
                        registration.listener.onTransactionConfidenceChanged(Wallet.this, tx);
                    }
                });
            }
        }
    }

    protected void maybeQueueOnWalletChanged() {
        // Don't invoke the callback in some circumstances, eg, whilst we are re-organizing or fiddling with
        // transactions due to a new block arriving. It will be called later instead.
        checkState(lock.isHeldByCurrentThread());
        checkState(onWalletChangedSuppressions >= 0);
        if (onWalletChangedSuppressions > 0) return;
        for (final ListenerRegistration<WalletEventListener> registration : eventListeners) {
            registration.executor.execute(new Runnable() {
                @Override
                public void run() {
                    registration.listener.onWalletChanged(Wallet.this);
                }
            });
        }
    }

    protected void queueOnCoinsReceived(final Transaction tx, final Coin balance, final Coin newBalance) {
        checkState(lock.isHeldByCurrentThread());
        for (final ListenerRegistration<WalletEventListener> registration : eventListeners) {
            registration.executor.execute(new Runnable() {
                @Override
                public void run() {
                    registration.listener.onCoinsReceived(Wallet.this, tx, balance, newBalance);
                }
            });
        }
    }

    protected void queueOnCoinsSent(final Transaction tx, final Coin prevBalance, final Coin newBalance) {
        checkState(lock.isHeldByCurrentThread());
        for (final ListenerRegistration<WalletEventListener> registration : eventListeners) {
            registration.executor.execute(new Runnable() {
                @Override
                public void run() {
                    registration.listener.onCoinsSent(Wallet.this, tx, prevBalance, newBalance);
                }
            });
        }
    }

    protected void queueOnReorganize() {
        checkState(lock.isHeldByCurrentThread());
        checkState(insideReorg);
        for (final ListenerRegistration<WalletEventListener> registration : eventListeners) {
            registration.executor.execute(new Runnable() {
                @Override
                public void run() {
                    registration.listener.onReorganize(Wallet.this);
                }
            });
        }
    }

<<<<<<< HEAD
    protected void queueOnScriptsAdded(final List<Script> scripts) {
=======
    protected void queueOnScriptsChanged(final List<Script> scripts, final boolean isAddingScripts) {
>>>>>>> f8f9e9cd
        for (final ListenerRegistration<WalletEventListener> registration : eventListeners) {
            registration.executor.execute(new Runnable() {
                @Override
                public void run() {
                    registration.listener.onScriptsChanged(Wallet.this, scripts, isAddingScripts);
                }
            });
        }
    }

    //endregion

    /******************************************************************************************************************/

    //region Vending transactions and other internal state

    /**
     * Returns a set of all transactions in the wallet.
     * @param includeDead     If true, transactions that were overridden by a double spend are included.
     */
    public Set<Transaction> getTransactions(boolean includeDead) {
        lock.lock();
        try {
            Set<Transaction> all = new HashSet<Transaction>();
            all.addAll(unspent.values());
            all.addAll(spent.values());
            all.addAll(pending.values());
            if (includeDead)
                all.addAll(dead.values());
            return all;
        } finally {
            lock.unlock();
        }
    }

    /**
     * Returns a set of all WalletTransactions in the wallet.
     */
    public Iterable<WalletTransaction> getWalletTransactions() {
        lock.lock();
        try {
            Set<WalletTransaction> all = new HashSet<WalletTransaction>();
            addWalletTransactionsToSet(all, Pool.UNSPENT, unspent.values());
            addWalletTransactionsToSet(all, Pool.SPENT, spent.values());
            addWalletTransactionsToSet(all, Pool.DEAD, dead.values());
            addWalletTransactionsToSet(all, Pool.PENDING, pending.values());
            return all;
        } finally {
            lock.unlock();
        }
    }

    private static void addWalletTransactionsToSet(Set<WalletTransaction> txs,
                                                   Pool poolType, Collection<Transaction> pool) {
        for (Transaction tx : pool) {
            txs.add(new WalletTransaction(poolType, tx));
        }
    }

    /**
     * Adds a transaction that has been associated with a particular wallet pool. This is intended for usage by
     * deserialization code, such as the {@link WalletProtobufSerializer} class. It isn't normally useful for
     * applications. It does not trigger auto saving.
     */
    public void addWalletTransaction(WalletTransaction wtx) {
        lock.lock();
        try {
            addWalletTransaction(wtx.getPool(), wtx.getTransaction());
        } finally {
            lock.unlock();
        }
    }

    /**
     * Adds the given transaction to the given pools and registers a confidence change listener on it.
     */
    private void addWalletTransaction(Pool pool, Transaction tx) {
        checkState(lock.isHeldByCurrentThread());
        transactions.put(tx.getHash(), tx);
        switch (pool) {
        case UNSPENT:
            checkState(unspent.put(tx.getHash(), tx) == null);
            break;
        case SPENT:
            checkState(spent.put(tx.getHash(), tx) == null);
            break;
        case PENDING:
            checkState(pending.put(tx.getHash(), tx) == null);
            break;
        case DEAD:
            checkState(dead.put(tx.getHash(), tx) == null);
            break;
        default:
            throw new RuntimeException("Unknown wallet transaction type " + pool);
        }
        if (pool == Pool.UNSPENT || pool == Pool.PENDING) {
            for (TransactionOutput output : tx.getOutputs()) {
                if (output.isAvailableForSpending() && output.isMineOrWatched(this))
                    myUnspents.add(output);
            }
        }
        // This is safe even if the listener has been added before, as TransactionConfidence ignores duplicate
        // registration requests. That makes the code in the wallet simpler.
        tx.getConfidence().addEventListener(txConfidenceListener, Threading.SAME_THREAD);
    }

    /**
     * Returns all non-dead, active transactions ordered by recency.
     */
    public List<Transaction> getTransactionsByTime() {
        return getRecentTransactions(0, false);
    }

    /**
     * Returns an list of N transactions, ordered by increasing age. Transactions on side chains are not included.
     * Dead transactions (overridden by double spends) are optionally included. <p>
     * <p/>
     * Note: the current implementation is O(num transactions in wallet). Regardless of how many transactions are
     * requested, the cost is always the same. In future, requesting smaller numbers of transactions may be faster
     * depending on how the wallet is implemented (eg if backed by a database).
     */
    public List<Transaction> getRecentTransactions(int numTransactions, boolean includeDead) {
        lock.lock();
        try {
            checkArgument(numTransactions >= 0);
            // Firstly, put all transactions into an array.
            int size = getPoolSize(Pool.UNSPENT) +
                    getPoolSize(Pool.SPENT) +
                    getPoolSize(Pool.PENDING);
            if (numTransactions > size || numTransactions == 0) {
                numTransactions = size;
            }
            ArrayList<Transaction> all = new ArrayList<Transaction>(getTransactions(includeDead));
            // Order by update time.
            Collections.sort(all, Transaction.SORT_TX_BY_UPDATE_TIME);
            if (numTransactions == all.size()) {
                return all;
            } else {
                all.subList(numTransactions, all.size()).clear();
                return all;
            }
        } finally {
            lock.unlock();
        }
    }

    /**
     * Returns a transaction object given its hash, if it exists in this wallet, or null otherwise.
     */
    @Nullable
    public Transaction getTransaction(Sha256Hash hash) {
        lock.lock();
        try {
            return transactions.get(hash);
        } finally {
            lock.unlock();
        }
    }

    /** {@inheritDoc} */
    @Override
    public Map<Sha256Hash, Transaction> getTransactionPool(Pool pool) {
        lock.lock();
        try {
            switch (pool) {
                case UNSPENT:
                    return unspent;
                case SPENT:
                    return spent;
                case PENDING:
                    return pending;
                case DEAD:
                    return dead;
                default:
                    throw new RuntimeException("Unknown wallet transaction type " + pool);
            }
        } finally {
            lock.unlock();
        }
    }

    /**
     * Prepares the wallet for a blockchain replay. Removes all transactions (as they would get in the way of the
     * replay) and makes the wallet think it has never seen a block. {@link WalletEventListener#onWalletChanged} will
     * be fired.
     */
    public void reset() {
        lock.lock();
        try {
            clearTransactions();
            lastBlockSeenHash = null;
            lastBlockSeenHeight = -1; // Magic value for 'never'.
            lastBlockSeenTimeSecs = 0;
            saveLater();
            maybeQueueOnWalletChanged();
        } finally {
            lock.unlock();
        }
    }

    /**
     * Deletes transactions which appeared above the given block height from the wallet, but does not touch the keys.
     * This is useful if you have some keys and wish to replay the block chain into the wallet in order to pick them up.
     * Triggers auto saving.
     */
    public void clearTransactions(int fromHeight) {
        lock.lock();
        try {
            if (fromHeight == 0) {
                clearTransactions();
                saveLater();
            } else {
                throw new UnsupportedOperationException();
            }
        } finally {
            lock.unlock();
        }
    }

    private void clearTransactions() {
        unspent.clear();
        spent.clear();
        pending.clear();
        dead.clear();
        transactions.clear();
        myUnspents.clear();
    }

    /**
     * Returns all the outputs that match addresses or scripts added via {@link #addWatchedAddress(Address)} or
     * {@link #addWatchedScripts(java.util.List)}.
     * @param excludeImmatureCoinbases Whether to ignore outputs that are unspendable due to being immature.
     */
    public List<TransactionOutput> getWatchedOutputs(boolean excludeImmatureCoinbases) {
        lock.lock();
        keychainLock.lock();
        try {
            LinkedList<TransactionOutput> candidates = Lists.newLinkedList();
            for (Transaction tx : Iterables.concat(unspent.values(), pending.values())) {
                if (excludeImmatureCoinbases && !tx.isMature()) continue;
                for (TransactionOutput output : tx.getOutputs()) {
                    if (!output.isAvailableForSpending()) continue;
                    try {
                        Script scriptPubKey = output.getScriptPubKey();
                        if (!watchedScripts.contains(scriptPubKey)) continue;
                        candidates.add(output);
                    } catch (ScriptException e) {
                        // Ignore
                    }
                }
            }
            return candidates;
        } finally {
            keychainLock.unlock();
            lock.unlock();
        }
    }

    /**
     * Clean up the wallet. Currently, it only removes risky pending transaction from the wallet and only if their
     * outputs have not been spent.
     */
    public void cleanup() {
        lock.lock();
        try {
            boolean dirty = false;
            for (Iterator<Transaction> i = pending.values().iterator(); i.hasNext();) {
                Transaction tx = i.next();
                if (isTransactionRisky(tx, null) && !acceptRiskyTransactions) {
                    log.debug("Found risky transaction {} in wallet during cleanup.", tx.getHashAsString());
                    if (!tx.isAnyOutputSpent()) {
                        // Sync myUnspents with the change.
                        for (TransactionInput input : tx.getInputs()) {
                            TransactionOutput output = input.getConnectedOutput();
                            if (output == null) continue;
                            myUnspents.add(output);
                            input.disconnect();
                        }
                        for (TransactionOutput output : tx.getOutputs())
                            myUnspents.remove(output);

                        i.remove();
                        transactions.remove(tx.getHash());
                        dirty = true;
                        log.info("Removed transaction {} from pending pool during cleanup.", tx.getHashAsString());
                    } else {
                        log.info(
                                "Cannot remove transaction {} from pending pool during cleanup, as it's already spent partially.",
                                tx.getHashAsString());
                    }
                }
            }
            if (dirty) {
                checkState(isConsistent());
                saveLater();
            }
        } finally {
            lock.unlock();
        }
    }

    EnumSet<Pool> getContainingPools(Transaction tx) {
        lock.lock();
        try {
            EnumSet<Pool> result = EnumSet.noneOf(Pool.class);
            Sha256Hash txHash = tx.getHash();
            if (unspent.containsKey(txHash)) {
                result.add(Pool.UNSPENT);
            }
            if (spent.containsKey(txHash)) {
                result.add(Pool.SPENT);
            }
            if (pending.containsKey(txHash)) {
                result.add(Pool.PENDING);
            }
            if (dead.containsKey(txHash)) {
                result.add(Pool.DEAD);
            }
            return result;
        } finally {
            lock.unlock();
        }
    }

    int getPoolSize(WalletTransaction.Pool pool) {
        lock.lock();
        try {
            switch (pool) {
                case UNSPENT:
                    return unspent.size();
                case SPENT:
                    return spent.size();
                case PENDING:
                    return pending.size();
                case DEAD:
                    return dead.size();
            }
            throw new RuntimeException("Unreachable");
        } finally {
            lock.unlock();
        }
    }

    /** Returns a copy of the internal unspent outputs list */
    List<TransactionOutput> getUnspents() {
        lock.lock();
        try {
            return new ArrayList<TransactionOutput>(myUnspents);
        } finally {
            lock.unlock();
        }
    }

    @Override
    public String toString() {
        return toString(false, true, true, null);
    }


    /**
     * Formats the wallet as a human readable piece of text. Intended for debugging, the format is not meant to be
     * stable or human readable.
     * @param includePrivateKeys Whether raw private key data should be included.
     * @param includeTransactions Whether to print transaction data.
     * @param includeExtensions Whether to print extension data.
     * @param chain If set, will be used to estimate lock times for block timelocked transactions.
     */
    public String toString(boolean includePrivateKeys, boolean includeTransactions, boolean includeExtensions,
                           @Nullable AbstractBlockChain chain) {
        lock.lock();
        keychainLock.lock();
        try {
            StringBuilder builder = new StringBuilder();
            Coin estimatedBalance = getBalance(BalanceType.ESTIMATED);
            Coin availableBalance = getBalance(BalanceType.AVAILABLE_SPENDABLE);
            builder.append(String.format("Wallet containing %s BTC (spendable: %s BTC) in:%n",
                    estimatedBalance.toPlainString(), availableBalance.toPlainString()));
            builder.append(String.format("  %d pending transactions%n", pending.size()));
            builder.append(String.format("  %d unspent transactions%n", unspent.size()));
            builder.append(String.format("  %d spent transactions%n", spent.size()));
            builder.append(String.format("  %d dead transactions%n", dead.size()));
            final Date lastBlockSeenTime = getLastBlockSeenTime();
            final String lastBlockSeenTimeStr = lastBlockSeenTime == null ? "time unknown" : lastBlockSeenTime.toString();
            builder.append(String.format("Last seen best block: %d (%s): %s%n",
                    getLastBlockSeenHeight(), lastBlockSeenTimeStr, getLastBlockSeenHash()));
            final KeyCrypter crypter = keychain.getKeyCrypter();
            if (crypter != null)
                builder.append(String.format("Encryption: %s%n", crypter));
            if (isWatching())
                builder.append("Wallet is watching.\n");

            // Do the keys.
            builder.append("\nKeys:\n");
            final long keyRotationTime = vKeyRotationTimestamp * 1000;
            if (keyRotationTime > 0)
                builder.append(String.format("Key rotation time: %s\n", Utils.dateTimeFormat(keyRotationTime)));
            builder.append(keychain.toString(includePrivateKeys));

            if (!watchedScripts.isEmpty()) {
                builder.append("\nWatched scripts:\n");
                for (Script script : watchedScripts) {
                    builder.append("  ").append(script).append("\n");
                }
            }

            if (includeTransactions) {
                // Print the transactions themselves
                if (pending.size() > 0) {
                    builder.append("\n>>> PENDING:\n");
                    toStringHelper(builder, pending, chain, Transaction.SORT_TX_BY_UPDATE_TIME);
                }
                if (unspent.size() > 0) {
                    builder.append("\n>>> UNSPENT:\n");
                    toStringHelper(builder, unspent, chain, Transaction.SORT_TX_BY_HEIGHT);
                }
                if (spent.size() > 0) {
                    builder.append("\n>>> SPENT:\n");
                    toStringHelper(builder, spent, chain, Transaction.SORT_TX_BY_HEIGHT);
                }
                if (dead.size() > 0) {
                    builder.append("\n>>> DEAD:\n");
                    toStringHelper(builder, dead, chain, Transaction.SORT_TX_BY_UPDATE_TIME);
                }
            }
            if (includeExtensions && extensions.size() > 0) {
                builder.append("\n>>> EXTENSIONS:\n");
                for (WalletExtension extension : extensions.values()) {
                    builder.append(extension).append("\n\n");
                }
            }
            return builder.toString();
        } finally {
            keychainLock.unlock();
            lock.unlock();
        }
    }

    private void toStringHelper(StringBuilder builder, Map<Sha256Hash, Transaction> transactionMap,
                                @Nullable AbstractBlockChain chain, @Nullable Comparator<Transaction> sortOrder) {
        checkState(lock.isHeldByCurrentThread());

        final Collection<Transaction> txns;
        if (sortOrder != null) {
            txns = new TreeSet<Transaction>(sortOrder);
            txns.addAll(transactionMap.values());
        } else {
            txns = transactionMap.values();
        }

        for (Transaction tx : txns) {
            try {
                builder.append("Sends ");
                builder.append(tx.getValueSentFromMe(this).toFriendlyString());
                builder.append(" and receives ");
                builder.append(tx.getValueSentToMe(this).toFriendlyString());
                builder.append(", total value ");
                builder.append(tx.getValue(this).toFriendlyString());
                final Purpose purpose = tx.getPurpose();
                if (purpose != null)
                    builder.append(", purpose: ").append(purpose);
                builder.append(".\n");
            } catch (ScriptException e) {
                // Ignore and don't print this line.
            }
            builder.append(tx.toString(chain));
        }
    }

    /**
     * Returns an immutable view of the transactions currently waiting for network confirmations.
     */
    public Collection<Transaction> getPendingTransactions() {
        lock.lock();
        try {
            return Collections.unmodifiableCollection(pending.values());
        } finally {
            lock.unlock();
        }
    }

    /**
     * Returns the earliest creation time of keys or watched scripts in this wallet, in seconds since the epoch, ie the min
     * of {@link org.bitcoinj.core.ECKey#getCreationTimeSeconds()}. This can return zero if at least one key does
     * not have that data (was created before key timestamping was implemented). <p>
     *
     * This method is most often used in conjunction with {@link PeerGroup#setFastCatchupTimeSecs(long)} in order to
     * optimize chain download for new users of wallet apps. Backwards compatibility notice: if you get zero from this
     * method, you can instead use the time of the first release of your software, as it's guaranteed no users will
     * have wallets pre-dating this time. <p>
     *
     * If there are no keys in the wallet, the current time is returned.
     */
    @Override
    public long getEarliestKeyCreationTime() {
        keychainLock.lock();
        try {
            long earliestTime = keychain.getEarliestKeyCreationTime();
            for (Script script : watchedScripts)
                earliestTime = Math.min(script.getCreationTimeSeconds(), earliestTime);
            if (earliestTime == Long.MAX_VALUE)
                return Utils.currentTimeSeconds();
            return earliestTime;
        } finally {
            keychainLock.unlock();
        }
    }

    /** Returns the hash of the last seen best-chain block, or null if the wallet is too old to store this data. */
    @Nullable
    public Sha256Hash getLastBlockSeenHash() {
        lock.lock();
        try {
            return lastBlockSeenHash;
        } finally {
            lock.unlock();
        }
    }

    public void setLastBlockSeenHash(@Nullable Sha256Hash lastBlockSeenHash) {
        lock.lock();
        try {
            this.lastBlockSeenHash = lastBlockSeenHash;
        } finally {
            lock.unlock();
        }
    }

    public void setLastBlockSeenHeight(int lastBlockSeenHeight) {
        lock.lock();
        try {
            this.lastBlockSeenHeight = lastBlockSeenHeight;
        } finally {
            lock.unlock();
        }
    }

    public void setLastBlockSeenTimeSecs(long timeSecs) {
        lock.lock();
        try {
            lastBlockSeenTimeSecs = timeSecs;
        } finally {
            lock.unlock();
        }
    }

    /**
     * Returns the UNIX time in seconds since the epoch extracted from the last best seen block header. This timestamp
     * is <b>not</b> the local time at which the block was first observed by this application but rather what the block
     * (i.e. miner) self declares. It is allowed to have some significant drift from the real time at which the block
     * was found, although most miners do use accurate times. If this wallet is old and does not have a recorded
     * time then this method returns zero.
     */
    public long getLastBlockSeenTimeSecs() {
        lock.lock();
        try {
            return lastBlockSeenTimeSecs;
        } finally {
            lock.unlock();
        }
    }

    /**
     * Returns a {@link Date} representing the time extracted from the last best seen block header. This timestamp
     * is <b>not</b> the local time at which the block was first observed by this application but rather what the block
     * (i.e. miner) self declares. It is allowed to have some significant drift from the real time at which the block
     * was found, although most miners do use accurate times. If this wallet is old and does not have a recorded
     * time then this method returns null.
     */
    @Nullable
    public Date getLastBlockSeenTime() {
        final long secs = getLastBlockSeenTimeSecs();
        if (secs == 0)
            return null;
        else
            return new Date(secs * 1000);
    }

    /**
     * Returns the height of the last seen best-chain block. Can be 0 if a wallet is brand new or -1 if the wallet
     * is old and doesn't have that data.
     */
    public int getLastBlockSeenHeight() {
        lock.lock();
        try {
            return lastBlockSeenHeight;
        } finally {
            lock.unlock();
        }
    }

    /**
     * Get the version of the Wallet.
     * This is an int you can use to indicate which versions of wallets your code understands,
     * and which come from the future (and hence cannot be safely loaded).
     */
    public int getVersion() {
        return version;
    }

    /**
     * Set the version number of the wallet. See {@link Wallet#getVersion()}.
     */
    public void setVersion(int version) {
        this.version = version;
    }

    /**
     * Set the description of the wallet.
     * This is a Unicode encoding string typically entered by the user as descriptive text for the wallet.
     */
    public void setDescription(String description) {
        this.description = description;
    }

    /**
     * Get the description of the wallet. See {@link Wallet#setDescription(String))}
     */
    public String getDescription() {
        return description;
    }

    //endregion

    /******************************************************************************************************************/

    //region Balance and balance futures

    /**
     * <p>It's possible to calculate a wallets balance from multiple points of view. This enum selects which
     * {@link #getBalance(BalanceType)} should use.</p>
     *
     * <p>Consider a real-world example: you buy a snack costing $5 but you only have a $10 bill. At the start you have
     * $10 viewed from every possible angle. After you order the snack you hand over your $10 bill. From the
     * perspective of your wallet you have zero dollars (AVAILABLE). But you know in a few seconds the shopkeeper
     * will give you back $5 change so most people in practice would say they have $5 (ESTIMATED).</p>
     *
     * <p>The fact that the wallet can track transactions which are not spendable by itself ("watching wallets") adds
     * another type of balance to the mix. Although the wallet won't do this by default, advanced use cases that
     * override the relevancy checks can end up with a mix of spendable and unspendable transactions.</p>
     */
    public enum BalanceType {
        /**
         * Balance calculated assuming all pending transactions are in fact included into the best chain by miners.
         * This includes the value of immature coinbase transactions.
         */
        ESTIMATED,

        /**
         * Balance that could be safely used to create new spends, if we had all the needed private keys. This is
         * whatever the default coin selector would make available, which by default means transaction outputs with at
         * least 1 confirmation and pending transactions created by our own wallet which have been propagated across
         * the network. Whether we <i>actually</i> have the private keys or not is irrelevant for this balance type.
         */
        AVAILABLE,

        /** Same as ESTIMATED but only for outputs we have the private keys for and can sign ourselves. */
        ESTIMATED_SPENDABLE,
        /** Same as AVAILABLE but only for outputs we have the private keys for and can sign ourselves. */
        AVAILABLE_SPENDABLE
    }

    /** @deprecated Use {@link #getBalance()} instead as including watched balances is now the default behaviour */
    @Deprecated
    public Coin getWatchedBalance() {
        return getBalance();
    }

    /** @deprecated Use {@link #getBalance(CoinSelector)} instead as including watched balances is now the default behaviour */
    @Deprecated
    public Coin getWatchedBalance(CoinSelector selector) {
        return getBalance(selector);
    }

    /**
     * Returns the AVAILABLE balance of this wallet. See {@link BalanceType#AVAILABLE} for details on what this
     * means.
     */
    public Coin getBalance() {
        return getBalance(BalanceType.AVAILABLE);
    }

    /**
     * Returns the balance of this wallet as calculated by the provided balanceType.
     */
    public Coin getBalance(BalanceType balanceType) {
        lock.lock();
        try {
            if (balanceType == BalanceType.AVAILABLE || balanceType == BalanceType.AVAILABLE_SPENDABLE) {
                List<TransactionOutput> candidates = calculateAllSpendCandidates(true, balanceType == BalanceType.AVAILABLE_SPENDABLE);
                CoinSelection selection = coinSelector.select(NetworkParameters.MAX_MONEY, candidates);
                return selection.valueGathered;
            } else if (balanceType == BalanceType.ESTIMATED || balanceType == BalanceType.ESTIMATED_SPENDABLE) {
                List<TransactionOutput> all = calculateAllSpendCandidates(false, balanceType == BalanceType.ESTIMATED_SPENDABLE);
                Coin value = Coin.ZERO;
                for (TransactionOutput out : all) value = value.add(out.getValue());
                return value;
            } else {
                throw new AssertionError("Unknown balance type");  // Unreachable.
            }
        } finally {
            lock.unlock();
        }
    }

    /**
     * Returns the balance that would be considered spendable by the given coin selector, including watched outputs
     * (i.e. balance includes outputs we don't have the private keys for). Just asks it to select as many coins as
     * possible and returns the total.
     */
    public Coin getBalance(CoinSelector selector) {
        lock.lock();
        try {
            checkNotNull(selector);
            List<TransactionOutput> candidates = calculateAllSpendCandidates(true, false);
            CoinSelection selection = selector.select(params.getMaxMoney(), candidates);
            return selection.valueGathered;
        } finally {
            lock.unlock();
        }
    }

    private static class BalanceFutureRequest {
        public SettableFuture<Coin> future;
        public Coin value;
        public BalanceType type;
    }
    @GuardedBy("lock") private List<BalanceFutureRequest> balanceFutureRequests = Lists.newLinkedList();

    /**
     * <p>Returns a future that will complete when the balance of the given type has becom equal or larger to the given
     * value. If the wallet already has a large enough balance the future is returned in a pre-completed state. Note
     * that this method is not blocking, if you want to actually wait immediately, you have to call .get() on
     * the result.</p>
     *
     * <p>Also note that by the time the future completes, the wallet may have changed yet again if something else
     * is going on in parallel, so you should treat the returned balance as advisory and be prepared for sending
     * money to fail! Finally please be aware that any listeners on the future will run either on the calling thread
     * if it completes immediately, or eventually on a background thread if the balance is not yet at the right
     * level. If you do something that means you know the balance should be sufficient to trigger the future,
     * you can use {@link org.bitcoinj.utils.Threading#waitForUserCode()} to block until the future had a
     * chance to be updated.</p>
     */
    public ListenableFuture<Coin> getBalanceFuture(final Coin value, final BalanceType type) {
        lock.lock();
        try {
            final SettableFuture<Coin> future = SettableFuture.create();
            final Coin current = getBalance(type);
            if (current.compareTo(value) >= 0) {
                // Already have enough.
                future.set(current);
            } else {
                // Will be checked later in checkBalanceFutures. We don't just add an event listener for ourselves
                // here so that running getBalanceFuture().get() in the user code thread works - generally we must
                // avoid giving the user back futures that require the user code thread to be free.
                BalanceFutureRequest req = new BalanceFutureRequest();
                req.future = future;
                req.value = value;
                req.type = type;
                balanceFutureRequests.add(req);
            }
            return future;
        } finally {
            lock.unlock();
        }
    }

    // Runs any balance futures in the user code thread.
    @SuppressWarnings("FieldAccessNotGuarded")
    private void checkBalanceFuturesLocked(@Nullable Coin avail) {
        checkState(lock.isHeldByCurrentThread());
        Coin estimated = null;
        final ListIterator<BalanceFutureRequest> it = balanceFutureRequests.listIterator();
        while (it.hasNext()) {
            final BalanceFutureRequest req = it.next();
            Coin val = null;
            if (req.type == BalanceType.AVAILABLE) {
                if (avail == null) avail = getBalance(BalanceType.AVAILABLE);
                if (avail.compareTo(req.value) < 0) continue;
                val = avail;
            } else if (req.type == BalanceType.ESTIMATED) {
                if (estimated == null) estimated = getBalance(BalanceType.ESTIMATED);
                if (estimated.compareTo(req.value) < 0) continue;
                val = estimated;
            }
            // Found one that's finished.
            it.remove();
            final Coin v = checkNotNull(val);
            // Don't run any user-provided future listeners with our lock held.
            Threading.USER_THREAD.execute(new Runnable() {
                @Override public void run() {
                    req.future.set(v);
                }
            });
        }
    }

    //endregion

    /******************************************************************************************************************/

    //region Creating and sending transactions

    /** A SendResult is returned to you as part of sending coins to a recipient. */
    public static class SendResult {
        /** The Bitcoin transaction message that moves the money. */
        public Transaction tx;
        /** A future that will complete once the tx message has been successfully broadcast to the network. This is just the result of calling broadcast.future() */
        public ListenableFuture<Transaction> broadcastComplete;
        /** The broadcast object returned by the linked TransactionBroadcaster */
        public TransactionBroadcast broadcast;
    }

    /**
     * Enumerates possible resolutions for missing signatures.
     */
    public enum MissingSigsMode {
        /** Input script will have OP_0 instead of missing signatures */
        USE_OP_ZERO,
        /**
         * Missing signatures will be replaced by dummy sigs. This is useful when you'd like to know the fee for
         * a transaction without knowing the user's password, as fee depends on size.
         */
        USE_DUMMY_SIG,
        /**
         * If signature is missing, {@link org.bitcoinj.signers.TransactionSigner.MissingSignatureException}
         * will be thrown for P2SH and {@link ECKey.MissingPrivateKeyException} for other tx types.
         */
        THROW
    }

    /**
     * A SendRequest gives the wallet information about precisely how to send money to a recipient or set of recipients.
     * Static methods are provided to help you create SendRequests and there are a few helper methods on the wallet that
     * just simplify the most common use cases. You may wish to customize a SendRequest if you want to attach a fee or
     * modify the change address.
     */
    public static class SendRequest {
        /**
         * <p>A transaction, probably incomplete, that describes the outline of what you want to do. This typically will
         * mean it has some outputs to the intended destinations, but no inputs or change address (and therefore no
         * fees) - the wallet will calculate all that for you and update tx later.</p>
         *
         * <p>Be careful when adding outputs that you check the min output value
         * ({@link TransactionOutput#getMinNonDustValue(Coin)}) to avoid the whole transaction being rejected
         * because one output is dust.</p>
         *
         * <p>If there are already inputs to the transaction, make sure their out point has a connected output,
         * otherwise their value will be added to fee.  Also ensure they are either signed or are spendable by a wallet
         * key, otherwise the behavior of {@link Wallet#completeTx(Wallet.SendRequest)} is undefined (likely
         * RuntimeException).</p>
         */
        public Transaction tx;

        /**
         * When emptyWallet is set, all coins selected by the coin selector are sent to the first output in tx
         * (its value is ignored and set to {@link org.bitcoinj.core.Wallet#getBalance()} - the fees required
         * for the transaction). Any additional outputs are removed.
         */
        public boolean emptyWallet = false;

        /**
         * "Change" means the difference between the value gathered by a transactions inputs (the size of which you
         * don't really control as it depends on who sent you money), and the value being sent somewhere else. The
         * change address should be selected from this wallet, normally. <b>If null this will be chosen for you.</b>
         */
        public Address changeAddress = null;

        /**
         * <p>A transaction can have a fee attached, which is defined as the difference between the input values
         * and output values. Any value taken in that is not provided to an output can be claimed by a miner. This
         * is how mining is incentivized in later years of the Bitcoin system when inflation drops. It also provides
         * a way for people to prioritize their transactions over others and is used as a way to make denial of service
         * attacks expensive.</p>
         *
         * <p>This is a constant fee (in satoshis) which will be added to the transaction. It is recommended that it be
         * at least {@link Transaction#REFERENCE_DEFAULT_MIN_TX_FEE} if it is set, as default reference clients will
         * otherwise simply treat the transaction as if there were no fee at all.</p>
         *
         * <p>You might also consider adding a {@link SendRequest#feePerKb} to set the fee per kb of transaction size
         * (rounded down to the nearest kb) as that is how transactions are sorted when added to a block by miners.</p>
         */
        public Coin fee = null;

        /**
         * <p>A transaction can have a fee attached, which is defined as the difference between the input values
         * and output values. Any value taken in that is not provided to an output can be claimed by a miner. This
         * is how mining is incentivized in later years of the Bitcoin system when inflation drops. It also provides
         * a way for people to prioritize their transactions over others and is used as a way to make denial of service
         * attacks expensive.</p>
         *
         * <p>This is a dynamic fee (in satoshis) which will be added to the transaction for each kilobyte in size
         * including the first. This is useful as as miners usually sort pending transactions by their fee per unit size
         * when choosing which transactions to add to a block. Note that, to keep this equivalent to the reference
         * client definition, a kilobyte is defined as 1000 bytes, not 1024.</p>
         *
         * <p>You might also consider using a {@link SendRequest#fee} to set the fee added for the first kb of size.</p>
         */
        public Coin feePerKb = DEFAULT_FEE_PER_KB;

        /**
         * If you want to modify the default fee for your entire app without having to change each SendRequest you make,
         * you can do it here. This is primarily useful for unit tests.
         */
        public static Coin DEFAULT_FEE_PER_KB = Transaction.REFERENCE_DEFAULT_MIN_TX_FEE;

        /**
         * <p>Requires that there be enough fee for a default reference client to at least relay the transaction.
         * (ie ensure the transaction will not be outright rejected by the network). Defaults to true, you should
         * only set this to false if you know what you're doing.</p>
         *
         * <p>Note that this does not enforce certain fee rules that only apply to transactions which are larger than
         * 26,000 bytes. If you get a transaction which is that large, you should set a fee and feePerKb of at least
         * {@link Transaction#REFERENCE_DEFAULT_MIN_TX_FEE}.</p>
         */
        public boolean ensureMinRequiredFee = true;

        /**
         * If true (the default), the inputs will be signed.
         */
        public boolean signInputs = true;

        /**
         * The AES key to use to decrypt the private keys before signing.
         * If null then no decryption will be performed and if decryption is required an exception will be thrown.
         * You can get this from a password by doing wallet.getKeyCrypter().deriveKey(password).
         */
        public KeyParameter aesKey = null;

        /**
         * If not null, the {@link org.bitcoinj.wallet.CoinSelector} to use instead of the wallets default. Coin selectors are
         * responsible for choosing which transaction outputs (coins) in a wallet to use given the desired send value
         * amount.
         */
        public CoinSelector coinSelector = null;

        /**
         * If true (the default), the outputs will be shuffled during completion to randomize the location of the change
         * output, if any. This is normally what you want for privacy reasons but in unit tests it can be annoying
         * so it can be disabled here.
         */
        public boolean shuffleOutputs = true;

        /**
         * Specifies what to do with missing signatures left after completing this request. Default strategy is to
         * throw an exception on missing signature ({@link MissingSigsMode#THROW}).
         * @see MissingSigsMode
         */
        public MissingSigsMode missingSigsMode = MissingSigsMode.THROW;

        /**
         * If not null, this exchange rate is recorded with the transaction during completion.
         */
        public ExchangeRate exchangeRate = null;

        /**
         * If not null, this memo is recorded with the transaction during completion. It can be used to record the memo
         * of the payment request that initiated the transaction.
         */
        public String memo = null;

        // Tracks if this has been passed to wallet.completeTx already: just a safety check.
        private boolean completed;

        private SendRequest() {}

        /**
         * <p>Creates a new SendRequest to the given address for the given value.</p>
         *
         * <p>Be very careful when value is smaller than {@link Transaction#MIN_NONDUST_OUTPUT} as the transaction will
         * likely be rejected by the network in this case.</p>
         */
        public static SendRequest to(Address destination, Coin value) {
            SendRequest req = new SendRequest();
            final NetworkParameters parameters = destination.getParameters();
            checkNotNull(parameters, "Address is for an unknown network");
            req.tx = new Transaction(parameters);
            req.tx.addOutput(value, destination);
            return req;
        }

        /**
         * <p>Creates a new SendRequest to the given pubkey for the given value.</p>
         *
         * <p>Be careful to check the output's value is reasonable using
         * {@link TransactionOutput#getMinNonDustValue(Coin)} afterwards or you risk having the transaction
         * rejected by the network. Note that using {@link SendRequest#to(Address, Coin)} will result
         * in a smaller output, and thus the ability to use a smaller output value without rejection.</p>
         */
        public static SendRequest to(NetworkParameters params, ECKey destination, Coin value) {
            SendRequest req = new SendRequest();
            req.tx = new Transaction(params);
            req.tx.addOutput(value, destination);
            return req;
        }

        /** Simply wraps a pre-built incomplete transaction provided by you. */
        public static SendRequest forTx(Transaction tx) {
            SendRequest req = new SendRequest();
            req.tx = tx;
            return req;
        }

        public static SendRequest emptyWallet(Address destination) {
            SendRequest req = new SendRequest();
            final NetworkParameters parameters = destination.getParameters();
            checkNotNull(parameters, "Address is for an unknown network");
            req.tx = new Transaction(parameters);
            req.tx.addOutput(Coin.ZERO, destination);
            req.emptyWallet = true;
            return req;
        }

        /** Copy data from payment request. */
        public SendRequest fromPaymentDetails(PaymentDetails paymentDetails) {
            if (paymentDetails.hasMemo())
                this.memo = paymentDetails.getMemo();
            return this;
        }

        @Override
        public String toString() {
            // print only the user-settable fields
            ToStringHelper helper = Objects.toStringHelper(this).omitNullValues();
            helper.add("emptyWallet", emptyWallet);
            helper.add("changeAddress", changeAddress);
            helper.add("fee", fee);
            helper.add("feePerKb", feePerKb);
            helper.add("ensureMinRequiredFee", ensureMinRequiredFee);
            helper.add("signInputs", signInputs);
            helper.add("aesKey", aesKey != null ? "set" : null); // careful to not leak the key
            helper.add("coinSelector", coinSelector);
            helper.add("shuffleOutputs", shuffleOutputs);
            return helper.toString();
        }
    }

    /**
     * <p>Statelessly creates a transaction that sends the given value to address. The change is sent to
     * {@link Wallet#getChangeAddress()}, so you must have added at least one key.</p>
     *
     * <p>If you just want to send money quickly, you probably want
     * {@link Wallet#sendCoins(TransactionBroadcaster, Address, Coin)} instead. That will create the sending
     * transaction, commit to the wallet and broadcast it to the network all in one go. This method is lower level
     * and lets you see the proposed transaction before anything is done with it.</p>
     *
     * <p>This is a helper method that is equivalent to using {@link Wallet.SendRequest#to(Address, Coin)}
     * followed by {@link Wallet#completeTx(Wallet.SendRequest)} and returning the requests transaction object.
     * Note that this means a fee may be automatically added if required, if you want more control over the process,
     * just do those two steps yourself.</p>
     *
     * <p>IMPORTANT: This method does NOT update the wallet. If you call createSend again you may get two transactions
     * that spend the same coins. You have to call {@link Wallet#commitTx(Transaction)} on the created transaction to
     * prevent this, but that should only occur once the transaction has been accepted by the network. This implies
     * you cannot have more than one outstanding sending tx at once.</p>
     *
     * <p>You MUST ensure that the value is not smaller than {@link Transaction#MIN_NONDUST_OUTPUT} or the transaction
     * will almost certainly be rejected by the network as dust.</p>
     *
     * @param address The Bitcoin address to send the money to.
     * @param value How much currency to send.
     * @return either the created Transaction or null if there are insufficient coins.
     * coins as spent until commitTx is called on the result.
     * @throws InsufficientMoneyException if the request could not be completed due to not enough balance.
     * @throws DustySendRequested if the resultant transaction would violate the dust rules (an output that's too small to be worthwhile)
     * @throws CouldNotAdjustDownwards if emptying the wallet was requested and the output can't be shrunk for fees without violating a protocol rule.
     * @throws ExceededMaxTransactionSize if the resultant transaction is too big for Bitcoin to process (try breaking up the amounts of value)
     */
    public Transaction createSend(Address address, Coin value) throws InsufficientMoneyException {
        SendRequest req = SendRequest.to(address, value);
        if (params.getId().equals(NetworkParameters.ID_UNITTESTNET))
            req.shuffleOutputs = false;
        completeTx(req);
        return req.tx;
    }

    /**
     * Sends coins to the given address but does not broadcast the resulting pending transaction. It is still stored
     * in the wallet, so when the wallet is added to a {@link PeerGroup} or {@link Peer} the transaction will be
     * announced to the network. The given {@link SendRequest} is completed first using
     * {@link Wallet#completeTx(Wallet.SendRequest)} to make it valid.
     *
     * @return the Transaction that was created
     * @throws InsufficientMoneyException if the request could not be completed due to not enough balance.
     * @throws IllegalArgumentException if you try and complete the same SendRequest twice
     * @throws DustySendRequested if the resultant transaction would violate the dust rules (an output that's too small to be worthwhile)
     * @throws CouldNotAdjustDownwards if emptying the wallet was requested and the output can't be shrunk for fees without violating a protocol rule.
     * @throws ExceededMaxTransactionSize if the resultant transaction is too big for Bitcoin to process (try breaking up the amounts of value)
     */
    public Transaction sendCoinsOffline(SendRequest request) throws InsufficientMoneyException {
        lock.lock();
        try {
            completeTx(request);
            commitTx(request.tx);
            return request.tx;
        } finally {
            lock.unlock();
        }
    }

    /**
     * <p>Sends coins to the given address, via the given {@link PeerGroup}. Change is returned to
     * {@link Wallet#getChangeAddress()}. Note that a fee may be automatically added if one may be required for the
     * transaction to be confirmed.</p>
     *
     * <p>The returned object provides both the transaction, and a future that can be used to learn when the broadcast
     * is complete. Complete means, if the PeerGroup is limited to only one connection, when it was written out to
     * the socket. Otherwise when the transaction is written out and we heard it back from a different peer.</p>
     *
     * <p>Note that the sending transaction is committed to the wallet immediately, not when the transaction is
     * successfully broadcast. This means that even if the network hasn't heard about your transaction you won't be
     * able to spend those same coins again.</p>
     *
     * <p>You MUST ensure that value is not smaller than {@link Transaction#MIN_NONDUST_OUTPUT} or the transaction will
     * almost certainly be rejected by the network as dust.</p>
     *
     * @param broadcaster a {@link TransactionBroadcaster} to use to send the transactions out.
     * @param to Which address to send coins to.
     * @param value How much value to send.
     * @return An object containing the transaction that was created, and a future for the broadcast of it.
     * @throws InsufficientMoneyException if the request could not be completed due to not enough balance.
     * @throws DustySendRequested if the resultant transaction would violate the dust rules (an output that's too small to be worthwhile)
     * @throws CouldNotAdjustDownwards if emptying the wallet was requested and the output can't be shrunk for fees without violating a protocol rule.
     * @throws ExceededMaxTransactionSize if the resultant transaction is too big for Bitcoin to process (try breaking up the amounts of value)
     */
    public SendResult sendCoins(TransactionBroadcaster broadcaster, Address to, Coin value) throws InsufficientMoneyException {
        SendRequest request = SendRequest.to(to, value);
        return sendCoins(broadcaster, request);
    }

    /**
     * <p>Sends coins according to the given request, via the given {@link TransactionBroadcaster}.</p>
     *
     * <p>The returned object provides both the transaction, and a future that can be used to learn when the broadcast
     * is complete. Complete means, if the PeerGroup is limited to only one connection, when it was written out to
     * the socket. Otherwise when the transaction is written out and we heard it back from a different peer.</p>
     *
     * <p>Note that the sending transaction is committed to the wallet immediately, not when the transaction is
     * successfully broadcast. This means that even if the network hasn't heard about your transaction you won't be
     * able to spend those same coins again.</p>
     *
     * @param broadcaster the target to use for broadcast.
     * @param request the SendRequest that describes what to do, get one using static methods on SendRequest itself.
     * @return An object containing the transaction that was created, and a future for the broadcast of it.
     * @throws InsufficientMoneyException if the request could not be completed due to not enough balance.
     * @throws IllegalArgumentException if you try and complete the same SendRequest twice
     * @throws DustySendRequested if the resultant transaction would violate the dust rules (an output that's too small to be worthwhile)
     * @throws CouldNotAdjustDownwards if emptying the wallet was requested and the output can't be shrunk for fees without violating a protocol rule.
     * @throws ExceededMaxTransactionSize if the resultant transaction is too big for Bitcoin to process (try breaking up the amounts of value)
     */
    public SendResult sendCoins(TransactionBroadcaster broadcaster, SendRequest request) throws InsufficientMoneyException {
        // Should not be locked here, as we're going to call into the broadcaster and that might want to hold its
        // own lock. sendCoinsOffline handles everything that needs to be locked.
        checkState(!lock.isHeldByCurrentThread());

        // Commit the TX to the wallet immediately so the spent coins won't be reused.
        // TODO: We should probably allow the request to specify tx commit only after the network has accepted it.
        Transaction tx = sendCoinsOffline(request);
        SendResult result = new SendResult();
        result.tx = tx;
        // The tx has been committed to the pending pool by this point (via sendCoinsOffline -> commitTx), so it has
        // a txConfidenceListener registered. Once the tx is broadcast the peers will update the memory pool with the
        // count of seen peers, the memory pool will update the transaction confidence object, that will invoke the
        // txConfidenceListener which will in turn invoke the wallets event listener onTransactionConfidenceChanged
        // method.
        result.broadcast = broadcaster.broadcastTransaction(tx);
        result.broadcastComplete = result.broadcast.future();
        return result;
    }

    /**
     * Satisfies the given {@link SendRequest} using the default transaction broadcaster configured either via
     * {@link PeerGroup#addWallet(Wallet)} or directly with {@link #setTransactionBroadcaster(TransactionBroadcaster)}.
     *
     * @param request the SendRequest that describes what to do, get one using static methods on SendRequest itself.
     * @return An object containing the transaction that was created, and a future for the broadcast of it.
     * @throws IllegalStateException if no transaction broadcaster has been configured.
     * @throws InsufficientMoneyException if the request could not be completed due to not enough balance.
     * @throws IllegalArgumentException if you try and complete the same SendRequest twice
     * @throws DustySendRequested if the resultant transaction would violate the dust rules (an output that's too small to be worthwhile)
     * @throws CouldNotAdjustDownwards if emptying the wallet was requested and the output can't be shrunk for fees without violating a protocol rule.
     * @throws ExceededMaxTransactionSize if the resultant transaction is too big for Bitcoin to process (try breaking up the amounts of value)
     */
    public SendResult sendCoins(SendRequest request) throws InsufficientMoneyException {
        TransactionBroadcaster broadcaster = vTransactionBroadcaster;
        checkState(broadcaster != null, "No transaction broadcaster is configured");
        return sendCoins(broadcaster, request);
    }

    /**
     * Sends coins to the given address, via the given {@link Peer}. Change is returned to {@link Wallet#getChangeAddress()}.
     * If an exception is thrown by {@link Peer#sendMessage(Message)} the transaction is still committed, so the
     * pending transaction must be broadcast <b>by you</b> at some other time. Note that a fee may be automatically added
     * if one may be required for the transaction to be confirmed.
     *
     * @return The {@link Transaction} that was created or null if there was insufficient balance to send the coins.
     * @throws InsufficientMoneyException if the request could not be completed due to not enough balance.
     * @throws IllegalArgumentException if you try and complete the same SendRequest twice
     * @throws DustySendRequested if the resultant transaction would violate the dust rules (an output that's too small to be worthwhile)
     * @throws CouldNotAdjustDownwards if emptying the wallet was requested and the output can't be shrunk for fees without violating a protocol rule.
     * @throws ExceededMaxTransactionSize if the resultant transaction is too big for Bitcoin to process (try breaking up the amounts of value)
     */
    public Transaction sendCoins(Peer peer, SendRequest request) throws InsufficientMoneyException {
        Transaction tx = sendCoinsOffline(request);
        peer.sendMessage(tx);
        return tx;
    }

    public static class CompletionException extends RuntimeException {}
    public static class DustySendRequested extends CompletionException {}
    public static class MultipleOpReturnRequested extends CompletionException {}

    /**
     * Thrown when we were trying to empty the wallet, and the total amount of money we were trying to empty after
     * being reduced for the fee was smaller than the min payment. Note that the missing field will be null in this
     * case.
     */
    public static class CouldNotAdjustDownwards extends CompletionException {}
    public static class ExceededMaxTransactionSize extends CompletionException {}

    /**
     * Given a spend request containing an incomplete transaction, makes it valid by adding outputs and signed inputs
     * according to the instructions in the request. The transaction in the request is modified by this method.
     *
     * @param req a SendRequest that contains the incomplete transaction and details for how to make it valid.
     * @throws InsufficientMoneyException if the request could not be completed due to not enough balance.
     * @throws IllegalArgumentException if you try and complete the same SendRequest twice
     * @throws DustySendRequested if the resultant transaction would violate the dust rules (an output that's too small to be worthwhile)
     * @throws CouldNotAdjustDownwards if emptying the wallet was requested and the output can't be shrunk for fees without violating a protocol rule.
     * @throws ExceededMaxTransactionSize if the resultant transaction is too big for Bitcoin to process (try breaking up the amounts of value)
     */
    public void completeTx(SendRequest req) throws InsufficientMoneyException {
        lock.lock();
        try {
            checkArgument(!req.completed, "Given SendRequest has already been completed.");
            // Calculate the amount of value we need to import.
            Coin value = Coin.ZERO;
            for (TransactionOutput output : req.tx.getOutputs()) {
                value = value.add(output.getValue());
            }

            log.info("Completing send tx with {} outputs totalling {} (not including fees)",
                    req.tx.getOutputs().size(), value.toFriendlyString());

            // If any inputs have already been added, we don't need to get their value from wallet
            Coin totalInput = Coin.ZERO;
            for (TransactionInput input : req.tx.getInputs())
                if (input.getConnectedOutput() != null)
                    totalInput = totalInput.add(input.getConnectedOutput().getValue());
                else
                    log.warn("SendRequest transaction already has inputs but we don't know how much they are worth - they will be added to fee.");
            value = value.subtract(totalInput);

            List<TransactionInput> originalInputs = new ArrayList<TransactionInput>(req.tx.getInputs());
            int opReturnCount = 0;

            // We need to know if we need to add an additional fee because one of our values are smaller than 0.01 BTC
            boolean needAtLeastReferenceFee = false;
            if (req.ensureMinRequiredFee && !req.emptyWallet) { // Min fee checking is handled later for emptyWallet.
                for (TransactionOutput output : req.tx.getOutputs()) {
                    if (output.getValue().compareTo(Coin.CENT) < 0) {
                        needAtLeastReferenceFee = true;
                        if (output.getValue().compareTo(output.getMinNonDustValue()) < 0) { // Is transaction a "dust".
                            if (output.getScriptPubKey().isOpReturn()) { // Transactions that are OP_RETURN can't be dust regardless of their value.
                                ++opReturnCount;
                                continue;
                            } else {
                                throw new DustySendRequested();
                            }
                        }
                        break;
                    }
                }
            }

            if (opReturnCount > 1) { // Only 1 OP_RETURN per transaction allowed.
                throw new MultipleOpReturnRequested();
            }

            // Calculate a list of ALL potential candidates for spending and then ask a coin selector to provide us
            // with the actual outputs that'll be used to gather the required amount of value. In this way, users
            // can customize coin selection policies. The call below will ignore immature coinbases and outputs
            // we don't have the keys for.
            List<TransactionOutput> candidates = calculateAllSpendCandidates(true, req.missingSigsMode == MissingSigsMode.THROW);

            CoinSelection bestCoinSelection;
            TransactionOutput bestChangeOutput = null;
            if (!req.emptyWallet) {
                // This can throw InsufficientMoneyException.
                FeeCalculation feeCalculation;
                feeCalculation = calculateFee(req, value, originalInputs, needAtLeastReferenceFee, candidates);
                bestCoinSelection = feeCalculation.bestCoinSelection;
                bestChangeOutput = feeCalculation.bestChangeOutput;
            } else {
                // We're being asked to empty the wallet. What this means is ensuring "tx" has only a single output
                // of the total value we can currently spend as determined by the selector, and then subtracting the fee.
                checkState(req.tx.getOutputs().size() == 1, "Empty wallet TX must have a single output only.");
                CoinSelector selector = req.coinSelector == null ? coinSelector : req.coinSelector;
                bestCoinSelection = selector.select(params.getMaxMoney(), candidates);
                candidates = null;  // Selector took ownership and might have changed candidates. Don't access again.
                req.tx.getOutput(0).setValue(bestCoinSelection.valueGathered);
                log.info("  emptying {}", bestCoinSelection.valueGathered.toFriendlyString());
            }

            for (TransactionOutput output : bestCoinSelection.gathered)
                req.tx.addInput(output);

            if (req.ensureMinRequiredFee && req.emptyWallet) {
                final Coin baseFee = req.fee == null ? Coin.ZERO : req.fee;
                final Coin feePerKb = req.feePerKb == null ? Coin.ZERO : req.feePerKb;
                Transaction tx = req.tx;
                if (!adjustOutputDownwardsForFee(tx, bestCoinSelection, baseFee, feePerKb))
                    throw new CouldNotAdjustDownwards();
            }

            if (bestChangeOutput != null) {
                req.tx.addOutput(bestChangeOutput);
                log.info("  with {} change", bestChangeOutput.getValue().toFriendlyString());
            }

            // Now shuffle the outputs to obfuscate which is the change.
            if (req.shuffleOutputs)
                req.tx.shuffleOutputs();

            // Now sign the inputs, thus proving that we are entitled to redeem the connected outputs.
            if (req.signInputs)
                signTransaction(req);

            // Check size.
            int size = req.tx.bitcoinSerialize().length;
            if (size > Transaction.MAX_STANDARD_TX_SIZE)
                throw new ExceededMaxTransactionSize();

            final Coin calculatedFee = req.tx.getFee();
<<<<<<< HEAD
            if (calculatedFee != null) {
                log.info("  with a fee of {}", calculatedFee.toFriendlyString());
            }
=======
            if (calculatedFee != null)
                log.info("  with a fee of {}", calculatedFee.toFriendlyString());
>>>>>>> f8f9e9cd

            // Label the transaction as being self created. We can use this later to spend its change output even before
            // the transaction is confirmed. We deliberately won't bother notifying listeners here as there's not much
            // point - the user isn't interested in a confidence transition they made themselves.
            req.tx.getConfidence().setSource(TransactionConfidence.Source.SELF);
            // Label the transaction as being a user requested payment. This can be used to render GUI wallet
            // transaction lists more appropriately, especially when the wallet starts to generate transactions itself
            // for internal purposes.
            req.tx.setPurpose(Transaction.Purpose.USER_PAYMENT);
            // Record the exchange rate that was valid when the transaction was completed.
            req.tx.setExchangeRate(req.exchangeRate);
            req.tx.setMemo(req.memo);
            req.completed = true;
            req.fee = calculatedFee;
            log.info("  completed: {}", req.tx);
        } finally {
            lock.unlock();
        }
    }

    /**
     * <p>Given a send request containing transaction, attempts to sign it's inputs. This method expects transaction
     * to have all necessary inputs connected or they will be ignored.</p>
     * <p>Actual signing is done by pluggable {@link #signers} and it's not guaranteed that
     * transaction will be complete in the end.</p>
     */
    public void signTransaction(SendRequest req) {
        lock.lock();
        try {
            Transaction tx = req.tx;
            List<TransactionInput> inputs = tx.getInputs();
            List<TransactionOutput> outputs = tx.getOutputs();
            checkState(inputs.size() > 0);
            checkState(outputs.size() > 0);

            KeyBag maybeDecryptingKeyBag = new DecryptingKeyBag(this, req.aesKey);

            int numInputs = tx.getInputs().size();
            for (int i = 0; i < numInputs; i++) {
                TransactionInput txIn = tx.getInput(i);
                if (txIn.getConnectedOutput() == null) {
                    // Missing connected output, assuming already signed.
                    continue;
                }

                try {
                    // We assume if its already signed, its hopefully got a SIGHASH type that will not invalidate when
                    // we sign missing pieces (to check this would require either assuming any signatures are signing
                    // standard output types or a way to get processed signatures out of script execution)
                    txIn.getScriptSig().correctlySpends(tx, i, txIn.getConnectedOutput().getScriptPubKey());
                    log.warn("Input {} already correctly spends output, assuming SIGHASH type used will be safe and skipping signing.", i);
                    continue;
                } catch (ScriptException e) {
                    // Expected.
                }

                Script scriptPubKey = txIn.getConnectedOutput().getScriptPubKey();
                RedeemData redeemData = txIn.getConnectedRedeemData(maybeDecryptingKeyBag);
                checkNotNull(redeemData, "Transaction exists in wallet that we cannot redeem: %s", txIn.getOutpoint().getHash());
                txIn.setScriptSig(scriptPubKey.createEmptyInputScript(redeemData.keys.get(0), redeemData.redeemScript));
            }

            TransactionSigner.ProposedTransaction proposal = new TransactionSigner.ProposedTransaction(tx);
            for (TransactionSigner signer : signers) {
                if (!signer.signInputs(proposal, maybeDecryptingKeyBag))
                    log.info("{} returned false for the tx", signer.getClass().getName());
            }

            // resolve missing sigs if any
            new MissingSigResolutionSigner(req.missingSigsMode).signInputs(proposal, maybeDecryptingKeyBag);
        } finally {
            lock.unlock();
        }
    }

    /** Reduce the value of the first output of a transaction to pay the given feePerKb as appropriate for its size. */
    private boolean adjustOutputDownwardsForFee(Transaction tx, CoinSelection coinSelection, Coin baseFee, Coin feePerKb) {
        TransactionOutput output = tx.getOutput(0);
        // Check if we need additional fee due to the transaction's size
        int size = tx.bitcoinSerialize().length;
        size += estimateBytesForSigning(coinSelection);
        Coin fee = baseFee.add(feePerKb.multiply((size / 1000) + 1));
        output.setValue(output.getValue().subtract(fee));
        // Check if we need additional fee due to the output's value
        if (output.getValue().compareTo(Coin.CENT) < 0 && fee.compareTo(Transaction.REFERENCE_DEFAULT_MIN_TX_FEE) < 0)
            output.setValue(output.getValue().subtract(Transaction.REFERENCE_DEFAULT_MIN_TX_FEE.subtract(fee)));
        return output.getMinNonDustValue().compareTo(output.getValue()) <= 0;
    }

    /**
     * Returns a list of the outputs that can potentially be spent, i.e. that we have the keys for and are unspent
     * according to our knowledge of the block chain.
     */
    public List<TransactionOutput> calculateAllSpendCandidates() {
        return calculateAllSpendCandidates(true, true);
    }

    /** @deprecated Use {@link #calculateAllSpendCandidates(boolean, boolean)} or the zero-parameter form instead. */
    @Deprecated
    public List<TransactionOutput> calculateAllSpendCandidates(boolean excludeImmatureCoinbases) {
        return calculateAllSpendCandidates(excludeImmatureCoinbases, true);
    }

    /**
     * Returns a list of all outputs that are being tracked by this wallet either from the {@link UTXOProvider}
     * (in this case the existence or not of private keys is ignored), or the wallets internal storage (the default)
     * taking into account the flags.
     *
     * @param excludeImmatureCoinbases Whether to ignore coinbase outputs that we will be able to spend in future once they mature.
     * @param excludeUnsignable Whether to ignore outputs that we are tracking but don't have the keys to sign for.
     */
    public List<TransactionOutput> calculateAllSpendCandidates(boolean excludeImmatureCoinbases, boolean excludeUnsignable) {
        lock.lock();
        try {
            List<TransactionOutput> candidates;
            if (vUTXOProvider == null) {
                candidates = new ArrayList<TransactionOutput>(myUnspents.size());
                for (TransactionOutput output : myUnspents) {
                    if (excludeUnsignable && !canSignFor(output.getScriptPubKey())) continue;
                    Transaction transaction = checkNotNull(output.getParentTransaction());
                    if (excludeImmatureCoinbases && !transaction.isMature())
                        continue;
                    candidates.add(output);
                }
            } else {
                candidates = calculateAllSpendCandidatesFromUTXOProvider(excludeImmatureCoinbases);
            }
            return candidates;
        } finally {
            lock.unlock();
        }
    }

    /**
     * Returns true if this wallet has at least one of the private keys needed to sign for this scriptPubKey. Returns
     * false if the form of the script is not known or if the script is OP_RETURN.
     */
    public boolean canSignFor(Script script) {
        if (script.isSentToRawPubKey()) {
            byte[] pubkey = script.getPubKey();
            ECKey key = findKeyFromPubKey(pubkey);
            return key != null && (key.isEncrypted() || key.hasPrivKey());
        } if (script.isPayToScriptHash()) {
            RedeemData data = findRedeemDataFromScriptHash(script.getPubKeyHash());
            return data != null && canSignFor(data.redeemScript);
        } else if (script.isSentToAddress()) {
            ECKey key = findKeyFromPubHash(script.getPubKeyHash());
            return key != null && (key.isEncrypted() || key.hasPrivKey());
        } else if (script.isSentToMultiSig()) {
            for (ECKey pubkey : script.getPubKeys()) {
                ECKey key = findKeyFromPubKey(pubkey.getPubKey());
                if (key != null && (key.isEncrypted() || key.hasPrivKey()))
                    return true;
            }
        }
        return false;
    }

    /**
     * Returns the spendable candidates from the {@link UTXOProvider} based on keys that the wallet contains.
     * @return The list of candidates.
     */
    protected LinkedList<TransactionOutput> calculateAllSpendCandidatesFromUTXOProvider(boolean excludeImmatureCoinbases) {
        checkState(lock.isHeldByCurrentThread());
        UTXOProvider utxoProvider = checkNotNull(vUTXOProvider, "No UTXO provider has been set");
        LinkedList<TransactionOutput> candidates = Lists.newLinkedList();
        try {
            int chainHeight = utxoProvider.getChainHeadHeight();
            for (UTXO output : getStoredOutputsFromUTXOProvider()) {
                boolean coinbase = output.isCoinbase();
                int depth = chainHeight - output.getHeight() + 1; // the current depth of the output (1 = same as head).
                // Do not try and spend coinbases that were mined too recently, the protocol forbids it.
                if (!excludeImmatureCoinbases || !coinbase || depth >= params.getSpendableCoinbaseDepth()) {
                    candidates.add(new FreeStandingTransactionOutput(params, output, chainHeight));
                }
            }
        } catch (UTXOProviderException e) {
            throw new RuntimeException("UTXO provider error", e);
        }
        // We need to handle the pending transactions that we know about.
        for (Transaction tx : pending.values()) {
            // Remove the spent outputs.
            for (TransactionInput input : tx.getInputs()) {
                if (input.getConnectedOutput().isMine(this)) {
                    candidates.remove(input.getConnectedOutput());
                }
            }
            // Add change outputs. Do not try and spend coinbases that were mined too recently, the protocol forbids it.
            if (!excludeImmatureCoinbases || tx.isMature()) {
                for (TransactionOutput output : tx.getOutputs()) {
                    if (output.isAvailableForSpending() && output.isMine(this)) {
                        candidates.add(output);
                    }
                }
            }
        }
        return candidates;
    }

    /**
     * Get all the {@link UTXO}'s from the {@link UTXOProvider} based on keys that the
     * wallet contains.
     * @return The list of stored outputs.
     */
    protected List<UTXO> getStoredOutputsFromUTXOProvider() throws UTXOProviderException {
        UTXOProvider utxoProvider = checkNotNull(vUTXOProvider, "No UTXO provider has been set");
        List<UTXO> candidates = new ArrayList<UTXO>();
        List<ECKey> keys = getImportedKeys();
        keys.addAll(getActiveKeychain().getLeafKeys());
        List<Address> addresses = new ArrayList<Address>();
        for (ECKey key : keys) {
            Address address = new Address(params, key.getPubKeyHash());
            addresses.add(address);
        }
        candidates.addAll(utxoProvider.getOpenTransactionOutputs(addresses));
        return candidates;
    }

    /** Returns the {@link CoinSelector} object which controls which outputs can be spent by this wallet. */
    public CoinSelector getCoinSelector() {
        lock.lock();
        try {
            return coinSelector;
        } finally {
            lock.unlock();
        }
    }

    /**
     * A coin selector is responsible for choosing which outputs to spend when creating transactions. The default
     * selector implements a policy of spending transactions that appeared in the best chain and pending transactions
     * that were created by this wallet, but not others. You can override the coin selector for any given send
     * operation by changing {@link Wallet.SendRequest#coinSelector}.
     */
    public void setCoinSelector(CoinSelector coinSelector) {
        lock.lock();
        try {
            this.coinSelector = checkNotNull(coinSelector);
        } finally {
            lock.unlock();
        }
    }

    /**
     * Convenience wrapper for <tt>setCoinSelector(Wallet.AllowUnconfirmedCoinSelector.get())</tt>. If this method
     * is called on the wallet then transactions will be used for spending regardless of their confidence. This can
     * be dangerous - only use this if you absolutely know what you're doing!
     */
    public void allowSpendingUnconfirmedTransactions() {
        setCoinSelector(AllowUnconfirmedCoinSelector.get());
    }

    /**
     * Get the {@link UTXOProvider}.
     * @return The UTXO provider.
     */
    @Nullable public UTXOProvider getUTXOProvider() {
        lock.lock();
        try {
            return vUTXOProvider;
        } finally {
            lock.unlock();
        }
    }

    /**
     * Set the {@link UTXOProvider}.
     *
     * <p>The wallet will query the provider for spendable candidates, i.e. outputs controlled exclusively
     * by private keys contained in the wallet.</p>
     *
     * <p>Note that the associated provider must be reattached after a wallet is loaded from disk.
     * The association is not serialized.</p>
     */
    public void setUTXOProvider(@Nullable UTXOProvider provider) {
        lock.lock();
        try {
            checkArgument(provider == null || provider.getParams().equals(params));
            this.vUTXOProvider = provider;
        } finally {
            lock.unlock();
        }
    }

    //endregion

    /******************************************************************************************************************/

    /**
     * A custom {@link TransactionOutput} that is free standing. This contains all the information
     * required for spending without actually having all the linked data (i.e parent tx).
     *
     */
    private class FreeStandingTransactionOutput extends TransactionOutput {
        private UTXO output;
        private int chainHeight;

        /**
         * Construct a free standing Transaction Output.
         * @param params The network parameters.
         * @param output The stored output (free standing).
         */
        public FreeStandingTransactionOutput(NetworkParameters params, UTXO output, int chainHeight) {
            super(params, null, output.getValue(), output.getScript().getProgram());
            this.output = output;
            this.chainHeight = chainHeight;
        }

        /**
         * Get the {@link UTXO}.
         * @return The stored output.
         */
        public UTXO getUTXO() {
            return output;
        }

        /**
         * Get the depth withing the chain of the parent tx, depth is 1 if it the output height is the height of
         * the latest block.
         * @return The depth.
         */
        @Override
        public int getParentTransactionDepthInBlocks() {
            return chainHeight - output.getHeight() + 1;
        }

        @Override
        public int getIndex() {
            return (int) output.getIndex();
        }

        @Override
        public Sha256Hash getParentTransactionHash() {
            return output.getHash();
        }
    }

    /******************************************************************************************************************/


    /******************************************************************************************************************/

    private static class TxOffsetPair implements Comparable<TxOffsetPair> {
        public final Transaction tx;
        public final int offset;

        public TxOffsetPair(Transaction tx, int offset) {
            this.tx = tx;
            this.offset = offset;
        }

        @Override public int compareTo(TxOffsetPair o) {
            return Ints.compare(offset, o.offset);
        }
    }

    //region Reorganisations

    /**
     * <p>Don't call this directly. It's not intended for API users.</p>
     *
     * <p>Called by the {@link BlockChain} when the best chain (representing total work done) has changed. This can
     * cause the number of confirmations of a transaction to go higher, lower, drop to zero and can even result in
     * a transaction going dead (will never confirm) due to a double spend.</p>
     *
     * <p>The oldBlocks/newBlocks lists are ordered height-wise from top first to bottom last.</p>
     */
    @Override
    public void reorganize(StoredBlock splitPoint, List<StoredBlock> oldBlocks, List<StoredBlock> newBlocks) throws VerificationException {
        lock.lock();
        try {
            // This runs on any peer thread with the block chain locked.
            //
            // The reorganize functionality of the wallet is tested in ChainSplitTest.java
            //
            // receive() has been called on the block that is triggering the re-org before this is called, with type
            // of SIDE_CHAIN.
            //
            // Note that this code assumes blocks are not invalid - if blocks contain duplicated transactions,
            // transactions that double spend etc then we can calculate the incorrect result. This could open up
            // obscure DoS attacks if someone successfully mines a throwaway invalid block and feeds it to us, just
            // to try and corrupt the internal data structures. We should try harder to avoid this but it's tricky
            // because there are so many ways the block can be invalid.

            // Avoid spuriously informing the user of wallet/tx confidence changes whilst we're re-organizing.
            checkState(confidenceChanged.size() == 0);
            checkState(!insideReorg);
            insideReorg = true;
            checkState(onWalletChangedSuppressions == 0);
            onWalletChangedSuppressions++;

            // Map block hash to transactions that appear in it. We ensure that the map values are sorted according
            // to their relative position within those blocks.
            ArrayListMultimap<Sha256Hash, TxOffsetPair> mapBlockTx = ArrayListMultimap.create();
            for (Transaction tx : getTransactions(true)) {
                Map<Sha256Hash, Integer> appearsIn = tx.getAppearsInHashes();
                if (appearsIn == null) continue;  // Pending.
                for (Map.Entry<Sha256Hash, Integer> block : appearsIn.entrySet())
                    mapBlockTx.put(block.getKey(), new TxOffsetPair(tx, block.getValue()));
            }
            for (Sha256Hash blockHash : mapBlockTx.keySet())
                Collections.sort(mapBlockTx.get(blockHash));

            List<Sha256Hash> oldBlockHashes = new ArrayList<Sha256Hash>(oldBlocks.size());
            log.info("Old part of chain (top to bottom):");
            for (StoredBlock b : oldBlocks) {
                log.info("  {}", b.getHeader().getHashAsString());
                oldBlockHashes.add(b.getHeader().getHash());
            }
            log.info("New part of chain (top to bottom):");
            for (StoredBlock b : newBlocks) {
                log.info("  {}", b.getHeader().getHashAsString());
            }

            Collections.reverse(newBlocks);  // Need bottom-to-top but we get top-to-bottom.

            // For each block in the old chain, disconnect the transactions in reverse order.
            LinkedList<Transaction> oldChainTxns = Lists.newLinkedList();
            for (Sha256Hash blockHash : oldBlockHashes) {
                for (TxOffsetPair pair : mapBlockTx.get(blockHash)) {
                    Transaction tx = pair.tx;
                    final Sha256Hash txHash = tx.getHash();
                    if (tx.isCoinBase()) {
                        // All the transactions that we have in our wallet which spent this coinbase are now invalid
                        // and will never confirm. Hopefully this should never happen - that's the point of the maturity
                        // rule that forbids spending of coinbase transactions for 100 blocks.
                        //
                        // This could be recursive, although of course because we don't have the full transaction
                        // graph we can never reliably kill all transactions we might have that were rooted in
                        // this coinbase tx. Some can just go pending forever, like the Satoshi client. However we
                        // can do our best.
                        log.warn("Coinbase killed by re-org: {}", tx.getHashAsString());
                        killTx(null, ImmutableList.of(tx));
                    } else {
                        for (TransactionOutput output : tx.getOutputs()) {
                            TransactionInput input = output.getSpentBy();
                            if (input != null) {
                                if (output.isMineOrWatched(this))
                                    checkState(myUnspents.add(output));
                                input.disconnect();
                            }
                        }
                        oldChainTxns.add(tx);
                        unspent.remove(txHash);
                        spent.remove(txHash);
                        checkState(!pending.containsKey(txHash));
                        checkState(!dead.containsKey(txHash));
                    }
                }
            }

            // Put all the disconnected transactions back into the pending pool and re-connect them.
            for (Transaction tx : oldChainTxns) {
                // Coinbase transactions on the old part of the chain are dead for good and won't come back unless
                // there's another re-org.
                if (tx.isCoinBase()) continue;
                log.info("  ->pending {}", tx.getHash());
                tx.getConfidence().setConfidenceType(ConfidenceType.PENDING);  // Wipe height/depth/work data.
                confidenceChanged.put(tx, TransactionConfidence.Listener.ChangeReason.TYPE);
                addWalletTransaction(Pool.PENDING, tx);
                updateForSpends(tx, false);
            }

            // Note that dead transactions stay dead. Consider a chain that Finney attacks T1 and replaces it with
            // T2, so we move T1 into the dead pool. If there's now a re-org to a chain that doesn't include T2, it
            // doesn't matter - the miners deleted T1 from their mempool, will resurrect T2 and put that into the
            // mempool and so T1 is still seen as a losing double spend.

            // The old blocks have contributed to the depth for all the transactions in the
            // wallet that are in blocks up to and including the chain split block.
            // The total depth is calculated here and then subtracted from the appropriate transactions.
            int depthToSubtract = oldBlocks.size();
            log.info("depthToSubtract = " + depthToSubtract);
            // Remove depthToSubtract from all transactions in the wallet except for pending.
            subtractDepth(depthToSubtract, spent.values());
            subtractDepth(depthToSubtract, unspent.values());
            subtractDepth(depthToSubtract, dead.values());

            // The effective last seen block is now the split point so set the lastSeenBlockHash.
            setLastBlockSeenHash(splitPoint.getHeader().getHash());

            // For each block in the new chain, work forwards calling receive() and notifyNewBestBlock().
            // This will pull them back out of the pending pool, or if the tx didn't appear in the old chain and
            // does appear in the new chain, will treat it as such and possibly kill pending transactions that
            // conflict.
            for (StoredBlock block : newBlocks) {
                log.info("Replaying block {}", block.getHeader().getHashAsString());
                for (TxOffsetPair pair : mapBlockTx.get(block.getHeader().getHash())) {
                    log.info("  tx {}", pair.tx.getHash());
                    try {
                        receive(pair.tx, block, BlockChain.NewBlockType.BEST_CHAIN, pair.offset);
                    } catch (ScriptException e) {
                        throw new RuntimeException(e);  // Cannot happen as these blocks were already verified.
                    }
                }
                notifyNewBestBlock(block);
            }
            checkState(isConsistent());
            final Coin balance = getBalance();
            log.info("post-reorg balance is {}", balance.toFriendlyString());
            // Inform event listeners that a re-org took place.
            queueOnReorganize();
            insideReorg = false;
            onWalletChangedSuppressions--;
            maybeQueueOnWalletChanged();
            checkBalanceFuturesLocked(balance);
            informConfidenceListenersIfNotReorganizing();
            saveLater();
        } finally {
            lock.unlock();
        }
    }

    /**
     * Subtract the supplied depth from the given transactions.
     */
    private void subtractDepth(int depthToSubtract, Collection<Transaction> transactions) {
        for (Transaction tx : transactions) {
            if (tx.getConfidence().getConfidenceType() == ConfidenceType.BUILDING) {
                tx.getConfidence().setDepthInBlocks(tx.getConfidence().getDepthInBlocks() - depthToSubtract);
                confidenceChanged.put(tx, TransactionConfidence.Listener.ChangeReason.DEPTH);
            }
        }
    }

    //endregion

    /******************************************************************************************************************/

    //region Bloom filtering

    private final ArrayList<TransactionOutPoint> bloomOutPoints = Lists.newArrayList();
    // Used to track whether we must automatically begin/end a filter calculation and calc outpoints/take the locks.
    private final AtomicInteger bloomFilterGuard = new AtomicInteger(0);

    @Override
    public void beginBloomFilterCalculation() {
        if (bloomFilterGuard.incrementAndGet() > 1)
            return;
        lock.lock();
        keychainLock.lock();
        //noinspection FieldAccessNotGuarded
        calcBloomOutPointsLocked();
    }

    private void calcBloomOutPointsLocked() {
        // TODO: This could be done once and then kept up to date.
        bloomOutPoints.clear();
        Set<Transaction> all = new HashSet<Transaction>();
        all.addAll(unspent.values());
        all.addAll(spent.values());
        all.addAll(pending.values());
        for (Transaction tx : all) {
            for (TransactionOutput out : tx.getOutputs()) {
                try {
                    if (isTxOutputBloomFilterable(out))
                        bloomOutPoints.add(out.getOutPointFor());
                } catch (ScriptException e) {
                    // If it is ours, we parsed the script correctly, so this shouldn't happen.
                    throw new RuntimeException(e);
                }
            }
        }
    }

    @Override @GuardedBy("keychainLock")
    public void endBloomFilterCalculation() {
        if (bloomFilterGuard.decrementAndGet() > 0)
            return;
        bloomOutPoints.clear();
        keychainLock.unlock();
        lock.unlock();
    }

    /**
     * Returns the number of distinct data items (note: NOT keys) that will be inserted into a bloom filter, when it
     * is constructed.
     */
    @Override
    public int getBloomFilterElementCount() {
<<<<<<< HEAD
        int size = 0;
        for (Transaction tx : getTransactions(false)) {
            for (TransactionOutput out : tx.getOutputs()) {
                try {
                    if (isTxOutputBloomFilterable(out))
                        size++;
                } catch (ScriptException e) {
                    // If it is ours, we parsed the script correctly, so this shouldn't happen.
                    throw new RuntimeException(e);
                }
            }
        }
        keychainLock.lock();
        try {
=======
        beginBloomFilterCalculation();
        try {
            int size = bloomOutPoints.size();
>>>>>>> f8f9e9cd
            size += keychain.getBloomFilterElementCount();
            // Some scripts may have more than one bloom element.  That should normally be okay, because under-counting
            // just increases false-positive rate.
            size += watchedScripts.size();
            return size;
        } finally {
<<<<<<< HEAD
            keychainLock.unlock();
=======
            endBloomFilterCalculation();
>>>>>>> f8f9e9cd
        }
    }

    /**
     * If we are watching any scripts, the bloom filter must update on peers whenever an output is
     * identified.  This is because we don't necessarily have the associated pubkey, so we can't
     * watch for it on spending transactions.
     */
    @Override
    public boolean isRequiringUpdateAllBloomFilter() {
        // This is typically called by the PeerGroup, in which case it will have already explicitly taken the lock
        // before calling, but because this is public API we must still lock again regardless.
        keychainLock.lock();
        try {
            return !watchedScripts.isEmpty();
        } finally {
            keychainLock.unlock();
        }
    }

    /**
     * Gets a bloom filter that contains all of the public keys from this wallet, and which will provide the given
     * false-positive rate. See the docs for {@link BloomFilter} for a brief explanation of anonymity when using filters.
     */
    public BloomFilter getBloomFilter(double falsePositiveRate) {
        beginBloomFilterCalculation();
        try {
            return getBloomFilter(getBloomFilterElementCount(), falsePositiveRate, (long) (Math.random() * Long.MAX_VALUE));
        } finally {
            endBloomFilterCalculation();
        }
    }

    /**
     * <p>Gets a bloom filter that contains all of the public keys from this wallet, and which will provide the given
     * false-positive rate if it has size elements. Keep in mind that you will get 2 elements in the bloom filter for
     * each key in the wallet, for the public key and the hash of the public key (address form).</p>
     * 
     * <p>This is used to generate a BloomFilter which can be {@link BloomFilter#merge(BloomFilter)}d with another.
     * It could also be used if you have a specific target for the filter's size.</p>
     * 
     * <p>See the docs for {@link BloomFilter(int, double)} for a brief explanation of anonymity when using bloom
     * filters.</p>
     */
    @Override @GuardedBy("keychainLock")
    public BloomFilter getBloomFilter(int size, double falsePositiveRate, long nTweak) {
<<<<<<< HEAD
        // This is typically called by the PeerGroup, in which case it will have already explicitly taken the lock
        // before calling, but because this is public API we must still lock again regardless.
        lock.lock();
        keychainLock.lock();
=======
        beginBloomFilterCalculation();
>>>>>>> f8f9e9cd
        try {
            BloomFilter filter = keychain.getBloomFilter(size, falsePositiveRate, nTweak);
            for (Script script : watchedScripts) {
                for (ScriptChunk chunk : script.getChunks()) {
                    // Only add long (at least 64 bit) data to the bloom filter.
                    // If any long constants become popular in scripts, we will need logic
                    // here to exclude them.
                    if (!chunk.isOpCode() && chunk.data.length >= MINIMUM_BLOOM_DATA_LENGTH) {
                        filter.insert(chunk.data);
                    }
                }
            }
            for (TransactionOutPoint point : bloomOutPoints)
                filter.insert(point.bitcoinSerialize());
            return filter;
        } finally {
<<<<<<< HEAD
            keychainLock.unlock();
            lock.unlock();
=======
            endBloomFilterCalculation();
>>>>>>> f8f9e9cd
        }
    }

    // Returns true if the output is one that won't be selected by a data element matching in the scriptSig.
    private boolean isTxOutputBloomFilterable(TransactionOutput out) {
<<<<<<< HEAD
        boolean isScriptTypeSupported = out.getScriptPubKey().isSentToRawPubKey() || out.getScriptPubKey().isPayToScriptHash();
        return (out.isMine(this) && isScriptTypeSupported) ||
                out.isWatched(this);
=======
        Script script = out.getScriptPubKey();
        boolean isScriptTypeSupported = script.isSentToRawPubKey() || script.isPayToScriptHash();
        return (isScriptTypeSupported && myUnspents.contains(out)) || watchedScripts.contains(script);
>>>>>>> f8f9e9cd
    }

    /**
     * Used by {@link Peer} to decide whether or not to discard this block and any blocks building upon it, in case
     * the Bloom filter used to request them may be exhausted, that is, not have sufficient keys in the deterministic
     * sequence within it to reliably find relevant transactions.
     */
    public boolean checkForFilterExhaustion(FilteredBlock block) {
        keychainLock.lock();
        try {
            int epoch = keychain.getCombinedKeyLookaheadEpochs();
            for (Transaction tx : block.getAssociatedTransactions().values()) {
                markKeysAsUsed(tx);
            }
            int newEpoch = keychain.getCombinedKeyLookaheadEpochs();
            checkState(newEpoch >= epoch);
            // If the key lookahead epoch has advanced, there was a call to addKeys and the PeerGroup already has a
            // pending request to recalculate the filter queued up on another thread. The calling Peer should abandon
            // block at this point and await a new filter before restarting the download.
            return newEpoch > epoch;
        } finally {
            keychainLock.unlock();
        }
    }

    //endregion

    /******************************************************************************************************************/

    //region Extensions to the wallet format.

    /**
     * By providing an object implementing the {@link WalletExtension} interface, you can save and load arbitrary
     * additional data that will be stored with the wallet. Each extension is identified by an ID, so attempting to
     * add the same extension twice (or two different objects that use the same ID) will throw an IllegalStateException.
     */
    public void addExtension(WalletExtension extension) {
        String id = checkNotNull(extension).getWalletExtensionID();
        lock.lock();
        try {
            if (extensions.containsKey(id))
                throw new IllegalStateException("Cannot add two extensions with the same ID: " + id);
            extensions.put(id, extension);
            saveNow();
        } finally {
            lock.unlock();
        }
    }

    /**
     * Atomically adds extension or returns an existing extension if there is one with the same id already present.
     */
    public WalletExtension addOrGetExistingExtension(WalletExtension extension) {
        String id = checkNotNull(extension).getWalletExtensionID();
        lock.lock();
        try {
            WalletExtension previousExtension = extensions.get(id);
            if (previousExtension != null)
                return previousExtension;
            extensions.put(id, extension);
            saveNow();
            return extension;
        } finally {
            lock.unlock();
        }
    }

    /**
     * Either adds extension as a new extension or replaces the existing extension if one already exists with the same
     * id. This also triggers wallet auto-saving, so may be useful even when called with the same extension as is
     * already present.
     */
    public void addOrUpdateExtension(WalletExtension extension) {
        String id = checkNotNull(extension).getWalletExtensionID();
        lock.lock();
        try {
            extensions.put(id, extension);
            saveNow();
        } finally {
            lock.unlock();
        }
    }

    /** Returns a snapshot of all registered extension objects. The extensions themselves are not copied. */
    public Map<String, WalletExtension> getExtensions() {
        lock.lock();
        try {
            return ImmutableMap.copyOf(extensions);
        } finally {
            lock.unlock();
        }
    }

    /**
     * Deserialize the wallet extension with the supplied data and then install it, replacing any existing extension
     * that may have existed with the same ID. If an exception is thrown then the extension is removed from the wallet,
     * if already present.
     */
    public void deserializeExtension(WalletExtension extension, byte[] data) throws Exception {
        lock.lock();
        keychainLock.lock();
        try {
            // This method exists partly to establish a lock ordering of wallet > extension.
            extension.deserializeWalletExtension(this, data);
            extensions.put(extension.getWalletExtensionID(), extension);
        } catch (Throwable throwable) {
            log.error("Error during extension deserialization", throwable);
            extensions.remove(extension.getWalletExtensionID());
            Throwables.propagate(throwable);
        } finally {
            keychainLock.unlock();
            lock.unlock();
        }
    }

    @Override
    public void setTag(String tag, ByteString value) {
        super.setTag(tag, value);
        saveNow();
    }

    //endregion

    /******************************************************************************************************************/

    private static class FeeCalculation {
        public CoinSelection bestCoinSelection;
        public TransactionOutput bestChangeOutput;
    }

    //region Fee calculation code

    public FeeCalculation calculateFee(SendRequest req, Coin value, List<TransactionInput> originalInputs,
                                       boolean needAtLeastReferenceFee, List<TransactionOutput> candidates) throws InsufficientMoneyException {
        checkState(lock.isHeldByCurrentThread());
        FeeCalculation result = new FeeCalculation();
        // There are 3 possibilities for what adding change might do:
        // 1) No effect
        // 2) Causes increase in fee (change < 0.01 COINS)
        // 3) Causes the transaction to have a dust output or change < fee increase (ie change will be thrown away)
        // If we get either of the last 2, we keep note of what the inputs looked like at the time and try to
        // add inputs as we go up the list (keeping track of minimum inputs for each category).  At the end, we pick
        // the best input set as the one which generates the lowest total fee.
        Coin additionalValueForNextCategory = null;
        CoinSelection selection3 = null;
        CoinSelection selection2 = null;
        TransactionOutput selection2Change = null;
        CoinSelection selection1 = null;
        TransactionOutput selection1Change = null;
        // We keep track of the last size of the transaction we calculated but only if the act of adding inputs and
        // change resulted in the size crossing a 1000 byte boundary. Otherwise it stays at zero.
        int lastCalculatedSize = 0;
        Coin valueNeeded, valueMissing = null;
        while (true) {
            resetTxInputs(req, originalInputs);

            Coin fees = req.fee == null ? Coin.ZERO : req.fee;
            if (lastCalculatedSize > 0) {
                // If the size is exactly 1000 bytes then we'll over-pay, but this should be rare.
                fees = fees.add(req.feePerKb.multiply((lastCalculatedSize / 1000) + 1));
            } else {
                fees = fees.add(req.feePerKb);  // First time around the loop.
            }
            if (needAtLeastReferenceFee && fees.compareTo(Transaction.REFERENCE_DEFAULT_MIN_TX_FEE) < 0)
                fees = Transaction.REFERENCE_DEFAULT_MIN_TX_FEE;

            valueNeeded = value.add(fees);
            if (additionalValueForNextCategory != null)
                valueNeeded = valueNeeded.add(additionalValueForNextCategory);
            Coin additionalValueSelected = additionalValueForNextCategory;

            // Of the coins we could spend, pick some that we actually will spend.
            CoinSelector selector = req.coinSelector == null ? coinSelector : req.coinSelector;
            // selector is allowed to modify candidates list.
            CoinSelection selection = selector.select(valueNeeded, new LinkedList<TransactionOutput>(candidates));
            // Can we afford this?
            if (selection.valueGathered.compareTo(valueNeeded) < 0) {
                valueMissing = valueNeeded.subtract(selection.valueGathered);
                break;
            }
            checkState(selection.gathered.size() > 0 || originalInputs.size() > 0);

            // We keep track of an upper bound on transaction size to calculate fees that need to be added.
            // Note that the difference between the upper bound and lower bound is usually small enough that it
            // will be very rare that we pay a fee we do not need to.
            //
            // We can't be sure a selection is valid until we check fee per kb at the end, so we just store
            // them here temporarily.
            boolean eitherCategory2Or3 = false;
            boolean isCategory3 = false;

            Coin change = selection.valueGathered.subtract(valueNeeded);
            if (additionalValueSelected != null)
                change = change.add(additionalValueSelected);

            // If change is < 0.01 BTC, we will need to have at least minfee to be accepted by the network
            if (req.ensureMinRequiredFee && !change.equals(Coin.ZERO) &&
                    change.compareTo(Coin.CENT) < 0 && fees.compareTo(Transaction.REFERENCE_DEFAULT_MIN_TX_FEE) < 0) {
                // This solution may fit into category 2, but it may also be category 3, we'll check that later
                eitherCategory2Or3 = true;
                additionalValueForNextCategory = Coin.CENT;
                // If the change is smaller than the fee we want to add, this will be negative
                change = change.subtract(Transaction.REFERENCE_DEFAULT_MIN_TX_FEE.subtract(fees));
            }

            int size = 0;
            TransactionOutput changeOutput = null;
            if (change.signum() > 0) {
                // The value of the inputs is greater than what we want to send. Just like in real life then,
                // we need to take back some coins ... this is called "change". Add another output that sends the change
                // back to us. The address comes either from the request or getChangeAddress() as a default.
                Address changeAddress = req.changeAddress;
                if (changeAddress == null)
                    changeAddress = getChangeAddress();
                changeOutput = new TransactionOutput(params, req.tx, change, changeAddress);
                // If the change output would result in this transaction being rejected as dust, just drop the change and make it a fee
                if (req.ensureMinRequiredFee && Transaction.MIN_NONDUST_OUTPUT.compareTo(change) >= 0) {
                    // This solution definitely fits in category 3
                    isCategory3 = true;
                    additionalValueForNextCategory = Transaction.REFERENCE_DEFAULT_MIN_TX_FEE.add(
                                                     Transaction.MIN_NONDUST_OUTPUT.add(Coin.SATOSHI));
                } else {
                    size += changeOutput.bitcoinSerialize().length + VarInt.sizeOf(req.tx.getOutputs().size()) - VarInt.sizeOf(req.tx.getOutputs().size() - 1);
                    // This solution is either category 1 or 2
                    if (!eitherCategory2Or3) // must be category 1
                        additionalValueForNextCategory = null;
                }
            } else {
                if (eitherCategory2Or3) {
                    // This solution definitely fits in category 3 (we threw away change because it was smaller than MIN_TX_FEE)
                    isCategory3 = true;
                    additionalValueForNextCategory = Transaction.REFERENCE_DEFAULT_MIN_TX_FEE.add(Coin.SATOSHI);
                }
            }

            // Now add unsigned inputs for the selected coins.
            for (TransactionOutput output : selection.gathered) {
                TransactionInput input = req.tx.addInput(output);
                // If the scriptBytes don't default to none, our size calculations will be thrown off.
                checkState(input.getScriptBytes().length == 0);
            }

            // Estimate transaction size and loop again if we need more fee per kb. The serialized tx doesn't
            // include things we haven't added yet like input signatures/scripts or the change output.
            size += req.tx.bitcoinSerialize().length;
            size += estimateBytesForSigning(selection);
            if (size/1000 > lastCalculatedSize/1000 && req.feePerKb.signum() > 0) {
                lastCalculatedSize = size;
                // We need more fees anyway, just try again with the same additional value
                additionalValueForNextCategory = additionalValueSelected;
                continue;
            }

            if (isCategory3) {
                if (selection3 == null)
                    selection3 = selection;
            } else if (eitherCategory2Or3) {
                // If we are in selection2, we will require at least CENT additional. If we do that, there is no way
                // we can end up back here because CENT additional will always get us to 1
                checkState(selection2 == null);
                checkState(additionalValueForNextCategory.equals(Coin.CENT));
                selection2 = selection;
                selection2Change = checkNotNull(changeOutput); // If we get no change in category 2, we are actually in category 3
            } else {
                // Once we get a category 1 (change kept), we should break out of the loop because we can't do better
                checkState(selection1 == null);
                checkState(additionalValueForNextCategory == null);
                selection1 = selection;
                selection1Change = changeOutput;
            }

            if (additionalValueForNextCategory != null) {
                if (additionalValueSelected != null)
                    checkState(additionalValueForNextCategory.compareTo(additionalValueSelected) > 0);
                continue;
            }
            break;
        }

        resetTxInputs(req, originalInputs);

        if (selection3 == null && selection2 == null && selection1 == null) {
            checkNotNull(valueMissing);
            log.warn("Insufficient value in wallet for send: needed {} more", valueMissing.toFriendlyString());
            throw new InsufficientMoneyException(valueMissing);
        }

        Coin lowestFee = null;
        result.bestCoinSelection = null;
        result.bestChangeOutput = null;
        if (selection1 != null) {
            if (selection1Change != null)
                lowestFee = selection1.valueGathered.subtract(selection1Change.getValue());
            else
                lowestFee = selection1.valueGathered;
            result.bestCoinSelection = selection1;
            result.bestChangeOutput = selection1Change;
        }

        if (selection2 != null) {
            Coin fee = selection2.valueGathered.subtract(checkNotNull(selection2Change).getValue());
            if (lowestFee == null || fee.compareTo(lowestFee) < 0) {
                lowestFee = fee;
                result.bestCoinSelection = selection2;
                result.bestChangeOutput = selection2Change;
            }
        }

        if (selection3 != null) {
            if (lowestFee == null || selection3.valueGathered.compareTo(lowestFee) < 0) {
                result.bestCoinSelection = selection3;
                result.bestChangeOutput = null;
            }
        }
        return result;
    }

    private void resetTxInputs(SendRequest req, List<TransactionInput> originalInputs) {
        req.tx.clearInputs();
        for (TransactionInput input : originalInputs)
            req.tx.addInput(input);
    }

    private int estimateBytesForSigning(CoinSelection selection) {
        int size = 0;
        for (TransactionOutput output : selection.gathered) {
            try {
                Script script = output.getScriptPubKey();
                ECKey key = null;
                Script redeemScript = null;
                if (script.isSentToAddress()) {
                    key = findKeyFromPubHash(script.getPubKeyHash());
                    checkNotNull(key, "Coin selection includes unspendable outputs");
                } else if (script.isPayToScriptHash()) {
                    redeemScript = findRedeemDataFromScriptHash(script.getPubKeyHash()).redeemScript;
                    checkNotNull(redeemScript, "Coin selection includes unspendable outputs");
                }
                size += script.getNumberOfBytesRequiredToSpend(key, redeemScript);
            } catch (ScriptException e) {
                // If this happens it means an output script in a wallet tx could not be understood. That should never
                // happen, if it does it means the wallet has got into an inconsistent state.
                throw new IllegalStateException(e);
            }
        }
        return size;
    }

    //endregion

    /******************************************************************************************************************/

    //region Wallet maintenance transactions

    // Wallet maintenance transactions. These transactions may not be directly connected to a payment the user is
    // making. They may be instead key rotation transactions for when old keys are suspected to be compromised,
    // de/re-fragmentation transactions for when our output sizes are inappropriate or suboptimal, privacy transactions
    // and so on. Because these transactions may require user intervention in some way (e.g. entering their password)
    // the wallet application is expected to poll the Wallet class to get SendRequests. Ideally security systems like
    // hardware wallets or risk analysis providers are programmed to auto-approve transactions that send from our own
    // keys back to our own keys.

    /**
     * <p>Specifies that the given {@link TransactionBroadcaster}, typically a {@link PeerGroup}, should be used for
     * sending transactions to the Bitcoin network by default. Some sendCoins methods let you specify a broadcaster
     * explicitly, in that case, they don't use this broadcaster. If null is specified then the wallet won't attempt
     * to broadcast transactions itself.</p>
     *
     * <p>You don't normally need to call this. A {@link PeerGroup} will automatically set itself as the wallets
     * broadcaster when you use {@link PeerGroup#addWallet(Wallet)}. A wallet can use the broadcaster when you ask
     * it to send money, but in future also at other times to implement various features that may require asynchronous
     * re-organisation of the wallet contents on the block chain. For instance, in future the wallet may choose to
     * optimise itself to reduce fees or improve privacy.</p>
     */
    public void setTransactionBroadcaster(@Nullable org.bitcoinj.core.TransactionBroadcaster broadcaster) {
        Transaction[] toBroadcast = {};
        lock.lock();
        try {
            if (vTransactionBroadcaster == broadcaster)
                return;
            vTransactionBroadcaster = broadcaster;
            if (broadcaster == null)
                return;
            toBroadcast = pending.values().toArray(toBroadcast);
        } finally {
            lock.unlock();
        }
        // Now use it to upload any pending transactions we have that are marked as not being seen by any peers yet.
        // Don't hold the wallet lock whilst doing this, so if the broadcaster accesses the wallet at some point there
        // is no inversion.
        for (Transaction tx : toBroadcast) {
            checkState(tx.getConfidence().getConfidenceType() == ConfidenceType.PENDING);
            // Re-broadcast even if it's marked as already seen for two reasons
            // 1) Old wallets may have transactions marked as broadcast by 1 peer when in reality the network
            //    never saw it, due to bugs.
            // 2) It can't really hurt.
            log.info("New broadcaster so uploading waiting tx {}", tx.getHash());
            broadcaster.broadcastTransaction(tx);
        }
    }

    /**
     * When a key rotation time is set, and money controlled by keys created before the given timestamp T will be
     * automatically respent to any key that was created after T. This can be used to recover from a situation where
     * a set of keys is believed to be compromised. Once the time is set transactions will be created and broadcast
     * immediately. New coins that come in after calling this method will be automatically respent immediately. The
     * rotation time is persisted to the wallet. You can stop key rotation by calling this method again with zero
     * as the argument.
     */
    public void setKeyRotationTime(Date time) {
        setKeyRotationTime(time.getTime() / 1000);
    }

    /**
     * Returns a UNIX time since the epoch in seconds, or zero if unconfigured.
     */
    public Date getKeyRotationTime() {
        return new Date(vKeyRotationTimestamp * 1000);
    }

    /**
     * <p>When a key rotation time is set, any money controlled by keys created before the given timestamp T will be
     * automatically respent to any key that was created after T. This can be used to recover from a situation where
     * a set of keys is believed to be compromised. You can stop key rotation by calling this method again with zero
     * as the argument. Once set up, calling {@link #doMaintenance(org.spongycastle.crypto.params.KeyParameter, boolean)}
     * will create and possibly send rotation transactions: but it won't be done automatically (because you might have
     * to ask for the users password).</p>
     *
     * <p>The given time cannot be in the future.</p>
     */
    public void setKeyRotationTime(long unixTimeSeconds) {
        checkArgument(unixTimeSeconds <= Utils.currentTimeSeconds(), "Given time (%s) cannot be in the future.",
                Utils.dateTimeFormat(unixTimeSeconds * 1000));
        vKeyRotationTimestamp = unixTimeSeconds;
        saveNow();
    }

    /** Returns whether the keys creation time is before the key rotation time, if one was set. */
    public boolean isKeyRotating(ECKey key) {
        long time = vKeyRotationTimestamp;
        return time != 0 && key.getCreationTimeSeconds() < time;
    }

    /** @deprecated Renamed to doMaintenance */
    @Deprecated
    public ListenableFuture<List<Transaction>> maybeDoMaintenance(@Nullable KeyParameter aesKey, boolean andSend) throws DeterministicUpgradeRequiresPassword {
        return doMaintenance(aesKey, andSend);
    }

    /**
     * A wallet app should call this from time to time in order to let the wallet craft and send transactions needed
     * to re-organise coins internally. A good time to call this would be after receiving coins for an unencrypted
     * wallet, or after sending money for an encrypted wallet. If you have an encrypted wallet and just want to know
     * if some maintenance needs doing, call this method with andSend set to false and look at the returned list of
     * transactions. Maintenance might also include internal changes that involve some processing or work but
     * which don't require making transactions - these will happen automatically unless the password is required
     * in which case an exception will be thrown.
     *
     * @param aesKey the users password, if any.
     * @param signAndSend if true, send the transactions via the tx broadcaster and return them, if false just return them.
     * @return A list of transactions that the wallet just made/will make for internal maintenance. Might be empty.
     * @throws org.bitcoinj.wallet.DeterministicUpgradeRequiresPassword if key rotation requires the users password.
     */
    public ListenableFuture<List<Transaction>> doMaintenance(@Nullable KeyParameter aesKey, boolean signAndSend) throws DeterministicUpgradeRequiresPassword {
        List<Transaction> txns;
        lock.lock();
        keychainLock.lock();
        try {
            txns = maybeRotateKeys(aesKey, signAndSend);
            if (!signAndSend)
                return Futures.immediateFuture(txns);
        } finally {
            keychainLock.unlock();
            lock.unlock();
        }
        checkState(!lock.isHeldByCurrentThread());
        ArrayList<ListenableFuture<Transaction>> futures = new ArrayList<ListenableFuture<Transaction>>(txns.size());
        TransactionBroadcaster broadcaster = vTransactionBroadcaster;
        for (Transaction tx : txns) {
            try {
                final ListenableFuture<Transaction> future = broadcaster.broadcastTransaction(tx).future();
                futures.add(future);
                Futures.addCallback(future, new FutureCallback<Transaction>() {
                    @Override
                    public void onSuccess(Transaction transaction) {
                        log.info("Successfully broadcast key rotation tx: {}", transaction);
                    }

                    @Override
                    public void onFailure(Throwable throwable) {
                        log.error("Failed to broadcast key rotation tx", throwable);
                    }
                });
            } catch (Exception e) {
                log.error("Failed to broadcast rekey tx", e);
            }
        }
        return Futures.allAsList(futures);
    }

    // Checks to see if any coins are controlled by rotating keys and if so, spends them.
    @GuardedBy("keychainLock")
    private List<Transaction> maybeRotateKeys(@Nullable KeyParameter aesKey, boolean sign) throws DeterministicUpgradeRequiresPassword {
        checkState(lock.isHeldByCurrentThread());
        checkState(keychainLock.isHeldByCurrentThread());
        List<Transaction> results = Lists.newLinkedList();
        // TODO: Handle chain replays here.
<<<<<<< HEAD
        long keyRotationTimestamp = vKeyRotationTimestamp;
=======
        final long keyRotationTimestamp = vKeyRotationTimestamp;
>>>>>>> f8f9e9cd
        if (keyRotationTimestamp == 0) return results;  // Nothing to do.

        // We might have to create a new HD hierarchy if the previous ones are now rotating.
        boolean allChainsRotating = true;
        for (DeterministicKeyChain chain : keychain.getDeterministicKeyChains()) {
<<<<<<< HEAD
            if (chain.getEarliestKeyCreationTime() >= vKeyRotationTimestamp) {
=======
            if (chain.getEarliestKeyCreationTime() >= keyRotationTimestamp) {
>>>>>>> f8f9e9cd
                allChainsRotating = false;
                break;
            }
        }
        if (allChainsRotating) {
            try {
                if (keychain.getImportedKeys().isEmpty()) {
                    log.info("All HD chains are currently rotating and we have no random keys, creating fresh HD chain ...");
                    keychain.createAndActivateNewHDChain();
                } else {
                    log.info("All HD chains are currently rotating, attempting to create a new one from the next oldest non-rotating key material ...");
                    keychain.upgradeToDeterministic(keyRotationTimestamp, aesKey);
                    log.info(" ... upgraded to HD again, based on next best oldest key.");
                }
            } catch (AllRandomKeysRotating rotating) {
                log.info(" ... no non-rotating random keys available, generating entirely new HD tree: backup required after this.");
                keychain.createAndActivateNewHDChain();
            }
            saveNow();
        }

        // Because transactions are size limited, we might not be able to re-key the entire wallet in one go. So
        // loop around here until we no longer produce transactions with the max number of inputs. That means we're
        // fully done, at least for now (we may still get more transactions later and this method will be reinvoked).
        Transaction tx;
        do {
            tx = rekeyOneBatch(keyRotationTimestamp, aesKey, results, sign);
            if (tx != null) results.add(tx);
        } while (tx != null && tx.getInputs().size() == KeyTimeCoinSelector.MAX_SIMULTANEOUS_INPUTS);
        return results;
    }

    @Nullable
    private Transaction rekeyOneBatch(long timeSecs, @Nullable KeyParameter aesKey, List<Transaction> others, boolean sign) {
        lock.lock();
        try {
            // Build the transaction using some custom logic for our special needs. Last parameter to
            // KeyTimeCoinSelector is whether to ignore pending transactions or not.
            //
            // We ignore pending outputs because trying to rotate these is basically racing an attacker, and
            // we're quite likely to lose and create stuck double spends. Also, some users who have 0.9 wallets
            // have already got stuck double spends in their wallet due to the Bloom-filtering block reordering
            // bug that was fixed in 0.10, thus, making a re-key transaction depend on those would cause it to
            // never confirm at all.
            CoinSelector keyTimeSelector = new KeyTimeCoinSelector(this, timeSecs, true);
            FilteringCoinSelector selector = new FilteringCoinSelector(keyTimeSelector);
            for (Transaction other : others)
                selector.excludeOutputsSpentBy(other);
            // TODO: Make this use the standard SendRequest.
            CoinSelection toMove = selector.select(Coin.ZERO, calculateAllSpendCandidates());
            if (toMove.valueGathered.equals(Coin.ZERO)) return null;  // Nothing to do.
            maybeUpgradeToHD(aesKey);
            Transaction rekeyTx = new Transaction(params);
            for (TransactionOutput output : toMove.gathered) {
                rekeyTx.addInput(output);
            }
            // When not signing, don't waste addresses.
            rekeyTx.addOutput(toMove.valueGathered, sign ? freshReceiveAddress() : currentReceiveAddress());
            if (!adjustOutputDownwardsForFee(rekeyTx, toMove, Coin.ZERO, Transaction.REFERENCE_DEFAULT_MIN_TX_FEE)) {
                log.error("Failed to adjust rekey tx for fees.");
                return null;
            }
            rekeyTx.getConfidence().setSource(TransactionConfidence.Source.SELF);
            rekeyTx.setPurpose(Transaction.Purpose.KEY_ROTATION);
            SendRequest req = SendRequest.forTx(rekeyTx);
            req.aesKey = aesKey;
            if (sign)
                signTransaction(req);
            // KeyTimeCoinSelector should never select enough inputs to push us oversize.
            checkState(rekeyTx.bitcoinSerialize().length < Transaction.MAX_STANDARD_TX_SIZE);
            return rekeyTx;
        } catch (VerificationException e) {
            throw new RuntimeException(e);  // Cannot happen.
        } finally {
            lock.unlock();
        }
    }
    //endregion
<<<<<<< HEAD

    /**
     * Returns the wallet lock under which most operations happen. This is here to satisfy the
     * {@link org.bitcoinj.core.PeerFilterProvider} interface and generally should not be used directly by apps.
     * In particular, do <b>not</b> hold this lock if you're display a send confirm screen to the user or for any other
     * long length of time, as it may cause processing holdups elsewhere. Instead, for the "confirm payment screen"
     * use case you should complete a candidate transaction, present it to the user (e.g. for fee purposes) and then
     * when they confirm - which may be quite some time later - recalculate the transaction and check if it's the same.
     * If not, redisplay the confirm window and try again.
     */
    @Override
    public Lock getLock() {
        return new Lock() {
            @Override
            public void lock() {
                lock.lock();
                keychainLock.lock();
            }

            @Override
            public void lockInterruptibly() throws InterruptedException {
                throw new UnsupportedOperationException();
            }

            @Override
            public boolean tryLock() {
                throw new UnsupportedOperationException();
            }

            @Override
            public boolean tryLock(long l, TimeUnit unit) throws InterruptedException {
                throw new UnsupportedOperationException();
            }

            @Override
            public void unlock() {
                keychainLock.unlock();
                lock.unlock();
            }

            @Override
            public Condition newCondition() {
                throw new UnsupportedOperationException();
            }
        };
    }
=======
>>>>>>> f8f9e9cd
}<|MERGE_RESOLUTION|>--- conflicted
+++ resolved
@@ -17,53 +17,6 @@
 
 package org.bitcoinj.core;
 
-<<<<<<< HEAD
-import com.google.common.annotations.VisibleForTesting;
-import com.google.common.base.Objects;
-import com.google.common.base.Objects.ToStringHelper;
-import com.google.common.collect.*;
-import com.google.common.primitives.Ints;
-import com.google.common.util.concurrent.FutureCallback;
-import com.google.common.util.concurrent.Futures;
-import com.google.common.util.concurrent.ListenableFuture;
-import com.google.common.util.concurrent.SettableFuture;
-import com.google.protobuf.ByteString;
-import net.jcip.annotations.GuardedBy;
-import org.bitcoin.protocols.payments.Protos.PaymentDetails;
-import org.bitcoinj.core.TransactionConfidence.ConfidenceType;
-import org.bitcoinj.crypto.*;
-import org.bitcoinj.params.UnitTestParams;
-import org.bitcoinj.script.Script;
-import org.bitcoinj.script.ScriptBuilder;
-import org.bitcoinj.script.ScriptChunk;
-import org.bitcoinj.signers.LocalTransactionSigner;
-import org.bitcoinj.signers.MissingSigResolutionSigner;
-import org.bitcoinj.signers.TransactionSigner;
-import org.bitcoinj.store.UnreadableWalletException;
-import org.bitcoinj.store.WalletProtobufSerializer;
-import org.bitcoinj.utils.BaseTaggableObject;
-import org.bitcoinj.utils.ExchangeRate;
-import org.bitcoinj.utils.ListenerRegistration;
-import org.bitcoinj.utils.Threading;
-import org.bitcoinj.wallet.*;
-import org.bitcoinj.wallet.Protos.Wallet.EncryptionType;
-import org.bitcoinj.wallet.WalletTransaction.Pool;
-import org.slf4j.Logger;
-import org.slf4j.LoggerFactory;
-import org.spongycastle.crypto.params.KeyParameter;
-
-import javax.annotation.Nullable;
-
-import java.io.*;
-import java.util.*;
-import java.util.concurrent.CopyOnWriteArrayList;
-import java.util.concurrent.Executor;
-import java.util.concurrent.TimeUnit;
-import java.util.concurrent.locks.Condition;
-import java.util.concurrent.locks.Lock;
-import java.util.concurrent.locks.ReentrantLock;
-import java.util.concurrent.locks.ReentrantReadWriteLock;
-=======
 import com.google.common.annotations.*;
 import com.google.common.base.*;
 import com.google.common.base.Objects;
@@ -94,7 +47,7 @@
 import java.util.concurrent.*;
 import java.util.concurrent.atomic.*;
 import java.util.concurrent.locks.*;
->>>>>>> f8f9e9cd
+
 
 import static com.google.common.base.Preconditions.*;
 
@@ -719,25 +672,6 @@
             return keychain.importKeysAndEncrypt(keys, aesKey);
         } finally {
             keychainLock.unlock();
-<<<<<<< HEAD
-        }
-    }
-
-    /**
-     * <p>Alias for <code>addFollowingAccountKeys(followingAccountKeys, (followingAccountKeys.size() + 1) / 2 + 1)</code></p>
-     * <p>Creates married wallet requiring majority of keys to spend (2-of-3, 3-of-5 and so on)</p>
-     * <p>IMPORTANT: As of Bitcoin Core 0.9 all multisig transactions which require more than 3 public keys are
-     * non-standard and such spends won't be processed by peers with default settings, essentially making such
-     * transactions almost nonspendable</p>
-     */
-    public void addFollowingAccountKeys(List<DeterministicKey> followingAccountKeys) {
-        keychainLock.lock();
-        try {
-            keychain.addFollowingAccountKeys(followingAccountKeys);
-        } finally {
-            keychainLock.unlock();
-=======
->>>>>>> f8f9e9cd
         }
     }
 
@@ -752,11 +686,7 @@
      * wallet.addAndActivateHDChain(chain);
      * </p>
      */
-<<<<<<< HEAD
-    public void addFollowingAccountKeys(List<DeterministicKey> followingAccountKeys, int threshold) {
-=======
     public void addAndActivateHDChain(DeterministicKeyChain chain) {
->>>>>>> f8f9e9cd
         keychainLock.lock();
         try {
             keychain.addAndActivateHDChain(chain);
@@ -820,8 +750,6 @@
             return keychain.getActiveKeyChain().getWatchingKey();
         } finally {
             keychainLock.unlock();
-<<<<<<< HEAD
-=======
         }
     }
 
@@ -839,7 +767,6 @@
             return keychain.isWatching();
         } finally {
             keychainLock.unlock();
->>>>>>> f8f9e9cd
         }
     }
 
@@ -901,12 +828,6 @@
         keychainLock.lock();
         try {
             for (final Script script : scripts) {
-<<<<<<< HEAD
-                if (watchedScripts.contains(script)) continue;
-                watchedScripts.add(script);
-                added++;
-            }
-=======
                 // Script.equals/hashCode() only takes into account the program bytes, so this step lets the user replace
                 // a script in the wallet with an incorrect creation time.
                 if (watchedScripts.contains(script))
@@ -969,13 +890,9 @@
             queueOnScriptsChanged(scripts, false);
             saveNow();
             return true;
->>>>>>> f8f9e9cd
-        } finally {
-            keychainLock.unlock();
-        }
-        queueOnScriptsAdded(scripts);
-        saveNow();
-        return added;
+        } finally {
+            lock.unlock();
+        }
     }
 
     /**
@@ -2456,11 +2373,7 @@
         }
     }
 
-<<<<<<< HEAD
-    protected void queueOnScriptsAdded(final List<Script> scripts) {
-=======
     protected void queueOnScriptsChanged(final List<Script> scripts, final boolean isAddingScripts) {
->>>>>>> f8f9e9cd
         for (final ListenerRegistration<WalletEventListener> registration : eventListeners) {
             registration.executor.execute(new Runnable() {
                 @Override
@@ -3794,14 +3707,8 @@
                 throw new ExceededMaxTransactionSize();
 
             final Coin calculatedFee = req.tx.getFee();
-<<<<<<< HEAD
-            if (calculatedFee != null) {
-                log.info("  with a fee of {}", calculatedFee.toFriendlyString());
-            }
-=======
             if (calculatedFee != null)
                 log.info("  with a fee of {}", calculatedFee.toFriendlyString());
->>>>>>> f8f9e9cd
 
             // Label the transaction as being self created. We can use this later to spend its change output even before
             // the transaction is confirmed. We deliberately won't bother notifying listeners here as there's not much
@@ -4382,37 +4289,16 @@
      */
     @Override
     public int getBloomFilterElementCount() {
-<<<<<<< HEAD
-        int size = 0;
-        for (Transaction tx : getTransactions(false)) {
-            for (TransactionOutput out : tx.getOutputs()) {
-                try {
-                    if (isTxOutputBloomFilterable(out))
-                        size++;
-                } catch (ScriptException e) {
-                    // If it is ours, we parsed the script correctly, so this shouldn't happen.
-                    throw new RuntimeException(e);
-                }
-            }
-        }
-        keychainLock.lock();
-        try {
-=======
         beginBloomFilterCalculation();
         try {
             int size = bloomOutPoints.size();
->>>>>>> f8f9e9cd
             size += keychain.getBloomFilterElementCount();
             // Some scripts may have more than one bloom element.  That should normally be okay, because under-counting
             // just increases false-positive rate.
             size += watchedScripts.size();
             return size;
         } finally {
-<<<<<<< HEAD
-            keychainLock.unlock();
-=======
             endBloomFilterCalculation();
->>>>>>> f8f9e9cd
         }
     }
 
@@ -4459,14 +4345,7 @@
      */
     @Override @GuardedBy("keychainLock")
     public BloomFilter getBloomFilter(int size, double falsePositiveRate, long nTweak) {
-<<<<<<< HEAD
-        // This is typically called by the PeerGroup, in which case it will have already explicitly taken the lock
-        // before calling, but because this is public API we must still lock again regardless.
-        lock.lock();
-        keychainLock.lock();
-=======
         beginBloomFilterCalculation();
->>>>>>> f8f9e9cd
         try {
             BloomFilter filter = keychain.getBloomFilter(size, falsePositiveRate, nTweak);
             for (Script script : watchedScripts) {
@@ -4483,26 +4362,15 @@
                 filter.insert(point.bitcoinSerialize());
             return filter;
         } finally {
-<<<<<<< HEAD
-            keychainLock.unlock();
-            lock.unlock();
-=======
             endBloomFilterCalculation();
->>>>>>> f8f9e9cd
         }
     }
 
     // Returns true if the output is one that won't be selected by a data element matching in the scriptSig.
     private boolean isTxOutputBloomFilterable(TransactionOutput out) {
-<<<<<<< HEAD
-        boolean isScriptTypeSupported = out.getScriptPubKey().isSentToRawPubKey() || out.getScriptPubKey().isPayToScriptHash();
-        return (out.isMine(this) && isScriptTypeSupported) ||
-                out.isWatched(this);
-=======
         Script script = out.getScriptPubKey();
         boolean isScriptTypeSupported = script.isSentToRawPubKey() || script.isPayToScriptHash();
         return (isScriptTypeSupported && myUnspents.contains(out)) || watchedScripts.contains(script);
->>>>>>> f8f9e9cd
     }
 
     /**
@@ -5009,21 +4877,13 @@
         checkState(keychainLock.isHeldByCurrentThread());
         List<Transaction> results = Lists.newLinkedList();
         // TODO: Handle chain replays here.
-<<<<<<< HEAD
-        long keyRotationTimestamp = vKeyRotationTimestamp;
-=======
         final long keyRotationTimestamp = vKeyRotationTimestamp;
->>>>>>> f8f9e9cd
         if (keyRotationTimestamp == 0) return results;  // Nothing to do.
 
         // We might have to create a new HD hierarchy if the previous ones are now rotating.
         boolean allChainsRotating = true;
         for (DeterministicKeyChain chain : keychain.getDeterministicKeyChains()) {
-<<<<<<< HEAD
-            if (chain.getEarliestKeyCreationTime() >= vKeyRotationTimestamp) {
-=======
             if (chain.getEarliestKeyCreationTime() >= keyRotationTimestamp) {
->>>>>>> f8f9e9cd
                 allChainsRotating = false;
                 break;
             }
@@ -5102,53 +4962,4 @@
         }
     }
     //endregion
-<<<<<<< HEAD
-
-    /**
-     * Returns the wallet lock under which most operations happen. This is here to satisfy the
-     * {@link org.bitcoinj.core.PeerFilterProvider} interface and generally should not be used directly by apps.
-     * In particular, do <b>not</b> hold this lock if you're display a send confirm screen to the user or for any other
-     * long length of time, as it may cause processing holdups elsewhere. Instead, for the "confirm payment screen"
-     * use case you should complete a candidate transaction, present it to the user (e.g. for fee purposes) and then
-     * when they confirm - which may be quite some time later - recalculate the transaction and check if it's the same.
-     * If not, redisplay the confirm window and try again.
-     */
-    @Override
-    public Lock getLock() {
-        return new Lock() {
-            @Override
-            public void lock() {
-                lock.lock();
-                keychainLock.lock();
-            }
-
-            @Override
-            public void lockInterruptibly() throws InterruptedException {
-                throw new UnsupportedOperationException();
-            }
-
-            @Override
-            public boolean tryLock() {
-                throw new UnsupportedOperationException();
-            }
-
-            @Override
-            public boolean tryLock(long l, TimeUnit unit) throws InterruptedException {
-                throw new UnsupportedOperationException();
-            }
-
-            @Override
-            public void unlock() {
-                keychainLock.unlock();
-                lock.unlock();
-            }
-
-            @Override
-            public Condition newCondition() {
-                throw new UnsupportedOperationException();
-            }
-        };
-    }
-=======
->>>>>>> f8f9e9cd
 }