/**
 * Copyright 2011 Google Inc.
 *
 * Licensed under the Apache License, Version 2.0 (the "License");
 * you may not use this file except in compliance with the License.
 * You may obtain a copy of the License at
 *
 *    http://www.apache.org/licenses/LICENSE-2.0
 *
 * Unless required by applicable law or agreed to in writing, software
 * distributed under the License is distributed on an "AS IS" BASIS,
 * WITHOUT WARRANTIES OR CONDITIONS OF ANY KIND, either express or implied.
 * See the License for the specific language governing permissions and
 * limitations under the License.
 */

package org.bitcoinj.core;

import com.google.common.base.Objects;
import com.hashengineering.crypto.Groestl;

import java.io.Serializable;
import java.util.Arrays;

<<<<<<< HEAD
import static com.google.common.base.Preconditions.checkArgument;
=======
import com.google.common.base.Objects;
import com.google.common.primitives.UnsignedBytes;
>>>>>>> f8f9e9cd

/**
 * <p>In Bitcoin the following format is often used to represent some type of key:</p>
 * <p/>
 * <pre>[one version byte] [data bytes] [4 checksum bytes]</pre>
 * <p/>
 * <p>and the result is then Base58 encoded. This format is used for addresses, and private keys exported using the
 * dumpprivkey command.</p>
 */
public class VersionedChecksummedBytes implements Serializable, Cloneable, Comparable<VersionedChecksummedBytes> {
    protected final int version;
    protected byte[] bytes;

    protected VersionedChecksummedBytes(String encoded) throws AddressFormatException {
        byte[] versionAndDataBytes = Base58.decodeChecked(encoded);
        byte versionByte = versionAndDataBytes[0];
        version = versionByte & 0xFF;
        bytes = new byte[versionAndDataBytes.length - 1];
        System.arraycopy(versionAndDataBytes, 1, bytes, 0, versionAndDataBytes.length - 1);
    }

    protected VersionedChecksummedBytes(int version, byte[] bytes) {
        checkArgument(version >= 0 && version < 256);
        this.version = version;
        this.bytes = bytes;
    }

    /**
     * Returns the base-58 encoded String representation of this
     * object, including version and checksum bytes.
     */
    @Override
    public String toString() {
        // A stringified buffer is:
        //   1 byte version + data bytes + 4 bytes check code (a truncated hash)
        byte[] addressBytes = new byte[1 + bytes.length + 4];
        addressBytes[0] = (byte) version;
        System.arraycopy(bytes, 0, addressBytes, 1, bytes.length);
<<<<<<< HEAD
        //byte[] checksum = Utils.doubleDigest(addressBytes, 0, bytes.length + 1);
        byte[] checksum = Groestl.digest(addressBytes, 0, bytes.length + 1);
=======
        byte[] checksum = Sha256Hash.hashTwice(addressBytes, 0, bytes.length + 1);
>>>>>>> f8f9e9cd
        System.arraycopy(checksum, 0, addressBytes, bytes.length + 1, 4);
        return Base58.encode(addressBytes);
    }

    @Override
    public int hashCode() {
        return Objects.hashCode(version, Arrays.hashCode(bytes));
    }

    @Override
    public boolean equals(Object o) {
        if (this == o) return true;
        if (o == null || getClass() != o.getClass()) return false;
        VersionedChecksummedBytes other = (VersionedChecksummedBytes) o;
        return this.version == other.version
                && Arrays.equals(this.bytes, other.bytes);
    }

    /**
     * {@inheritDoc}
     *
     * This implementation narrows the return type to <code>VersionedChecksummedBytes</code>
     * and allows subclasses to throw <code>CloneNotSupportedException</code> even though it
     * is never thrown by this implementation.
     */
    @Override
    public VersionedChecksummedBytes clone() throws CloneNotSupportedException {
        return (VersionedChecksummedBytes) super.clone();
    }

    /**
     * {@inheritDoc}
     *
     * This implementation uses an optimized Google Guava method to compare <code>bytes</code>.
     */
    @Override
    public int compareTo(VersionedChecksummedBytes o) {
        int versionCompare = Integer.valueOf(this.version).compareTo(Integer.valueOf(o.version));  // JDK 6 way
        if (versionCompare == 0) {
            // Would there be a performance benefit to caching the comparator?
            return UnsignedBytes.lexicographicalComparator().compare(this.bytes, o.bytes);
        } else {
            return versionCompare;
        }
    }

    /**
     * Returns the "version" or "header" byte: the first byte of the data. This is used to disambiguate what the
     * contents apply to, for example, which network the key or address is valid on.
     *
     * @return A positive number between 0 and 255.
     */
    public int getVersion() {
        return version;
    }
}<|MERGE_RESOLUTION|>--- conflicted
+++ resolved
@@ -16,18 +16,14 @@
 
 package org.bitcoinj.core;
 
-import com.google.common.base.Objects;
+import static com.google.common.base.Preconditions.checkArgument;
 import com.hashengineering.crypto.Groestl;
 
 import java.io.Serializable;
 import java.util.Arrays;
 
-<<<<<<< HEAD
-import static com.google.common.base.Preconditions.checkArgument;
-=======
 import com.google.common.base.Objects;
 import com.google.common.primitives.UnsignedBytes;
->>>>>>> f8f9e9cd
 
 /**
  * <p>In Bitcoin the following format is often used to represent some type of key:</p>
@@ -66,12 +62,7 @@
         byte[] addressBytes = new byte[1 + bytes.length + 4];
         addressBytes[0] = (byte) version;
         System.arraycopy(bytes, 0, addressBytes, 1, bytes.length);
-<<<<<<< HEAD
-        //byte[] checksum = Utils.doubleDigest(addressBytes, 0, bytes.length + 1);
         byte[] checksum = Groestl.digest(addressBytes, 0, bytes.length + 1);
-=======
-        byte[] checksum = Sha256Hash.hashTwice(addressBytes, 0, bytes.length + 1);
->>>>>>> f8f9e9cd
         System.arraycopy(checksum, 0, addressBytes, bytes.length + 1, 4);
         return Base58.encode(addressBytes);
     }
