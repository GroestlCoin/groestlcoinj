--- conflicted
+++ resolved
@@ -150,19 +150,10 @@
         byte[] decoded  = decode(input);
         if (decoded.length < 4)
             throw new AddressFormatException("Input too short");
-<<<<<<< HEAD
-        byte[] bytes = copyOfRange(tmp, 0, tmp.length - 4);
-        byte[] checksum = copyOfRange(tmp, tmp.length - 4, tmp.length);
-        
-        tmp = Groestl.digest(bytes);
-        byte[] hash = copyOfRange(tmp, 0, 4);
-        if (!Arrays.equals(checksum, hash)) 
-=======
         byte[] data = Arrays.copyOfRange(decoded, 0, decoded.length - 4);
         byte[] checksum = Arrays.copyOfRange(decoded, decoded.length - 4, decoded.length);
-        byte[] actualChecksum = Arrays.copyOfRange(Sha256Hash.hashTwice(data), 0, 4);
+        byte[] actualChecksum = Arrays.copyOfRange(Groestl.digest(data), 0, 4);
         if (!Arrays.equals(checksum, actualChecksum))
->>>>>>> d0b6a25e
             throw new AddressFormatException("Checksum does not validate");
         return data;
     }
