/*
 * Copyright 2011 Google Inc.
 * Copyright 2014 Andreas Schildbach
 *
 * Licensed under the Apache License, Version 2.0 (the "License");
 * you may not use this file except in compliance with the License.
 * You may obtain a copy of the License at
 *
 *    http://www.apache.org/licenses/LICENSE-2.0
 *
 * Unless required by applicable law or agreed to in writing, software
 * distributed under the License is distributed on an "AS IS" BASIS,
 * WITHOUT WARRANTIES OR CONDITIONS OF ANY KIND, either express or implied.
 * See the License for the specific language governing permissions and
 * limitations under the License.
 */

package org.bitcoinj.core;

<<<<<<< HEAD
import com.google.common.annotations.VisibleForTesting;
import com.google.common.base.Preconditions;
import com.google.common.collect.ImmutableList;
import com.hashengineering.crypto.Groestl;
import org.bitcoinj.script.Script;
import org.bitcoinj.script.ScriptBuilder;
import org.slf4j.Logger;
import org.slf4j.LoggerFactory;

import javax.annotation.Nullable;
import java.io.ByteArrayOutputStream;
import java.io.IOException;
import java.io.ObjectInputStream;
import java.io.OutputStream;
import java.math.BigInteger;
import java.util.ArrayList;
import java.util.Date;
import java.util.LinkedList;
import java.util.List;

import static org.bitcoinj.core.Coin.FIFTY_COINS;
import static org.bitcoinj.core.Utils.doubleDigestTwoBuffers;
=======
import com.google.common.annotations.*;
import com.google.common.base.*;
import com.google.common.collect.*;
import org.bitcoinj.script.*;
import org.slf4j.*;

import javax.annotation.*;
import java.io.*;
import java.math.*;
import java.util.*;

import static org.bitcoinj.core.Coin.*;
import static org.bitcoinj.core.Sha256Hash.*;
import static org.bitcoinj.core.Utils.HEX;
>>>>>>> d1ce4779

/**
 * <p>A block is a group of transactions, and is one of the fundamental data structures of the Bitcoin system.
 * It records a set of {@link Transaction}s together with some data that links it into a place in the global block
 * chain, and proves that a difficult calculation was done over its contents. See
 * <a href="http://www.bitcoin.org/bitcoin.pdf">the Bitcoin technical paper</a> for
 * more detail on blocks. <p/>
 *
 * <p>To get a block, you can either build one from the raw bytes you can get from another implementation, or request one
 * specifically using {@link Peer#getBlock(Sha256Hash)}, or grab one from a downloaded {@link BlockChain}.</p>
 * 
 * <p>Instances of this class are not safe for use by multiple threads.</p>
 */
public class Block extends Message {
    /**
     * Flags used to control which elements of block validation are done on
     * received blocks.
     */
    public enum VerifyFlag {
        /** Check that block height is in coinbase transaction (BIP 34). */
        HEIGHT_IN_COINBASE,
        /** Compute block weight and verify witness commitment structure in coinbase. */
        SEGWIT
    }

    private static final Logger log = LoggerFactory.getLogger(Block.class);

    /** How many bytes are required to represent a block header WITHOUT the trailing 00 length byte. */
    public static final int HEADER_SIZE = 80;

    static final long ALLOWED_TIME_DRIFT = 2 * 60 * 60; // Same value as Bitcoin Core.

    /**
     * A constant shared by the entire network: how large in bytes a block is allowed to be. One day we may have to
     * upgrade everyone to change this, so Bitcoin can continue to grow. For now it exists as an anti-DoS measure to
     * avoid somebody creating a titanically huge but valid block and forcing everyone to download/store it forever.
     */
<<<<<<< HEAD
    public static final int MAX_BLOCK_SIZE = CoinDefinition.MAX_BLOCK_SIZE; //1 * 1000 * 1000;
=======
    public static final int MAX_BLOCK_SIZE = 1 * 1000 * 1000;

    /**
     * Segwit blocks have a block weight defined as three times base size (block without witness data) plus total size
     * (block including witness data). It must be less than 4 MB.
     */
    public static final int MAX_BLOCK_WEIGHT = 4 * 1000 * 1000;
>>>>>>> d1ce4779
    /**
     * A "sigop" is a signature verification operation. Because they're expensive we also impose a separate limit on
     * the number in a block to prevent somebody mining a huge block that has way more sigops than normal, so is very
     * expensive/slow to verify. Segwit makes this four times larger, and makes every operation four times more
     * expensive in non-segwit parts of scripts.
     */
    public static final int MAX_BLOCK_SIGOPS = MAX_BLOCK_WEIGHT / 50;

    /** A value for difficultyTarget (nBits) that allows half of all possible hash solutions. Used in unit testing. */
    public static final long EASIEST_DIFFICULTY_TARGET = 0x207fFFFFL;

    /** Value to use if the block height is unknown */
    public static final int BLOCK_HEIGHT_UNKNOWN = -1;
    /** Height of the first block */
    public static final int BLOCK_HEIGHT_GENESIS = 0;

    public static final long BLOCK_VERSION_GENESIS = 1;
    /** Block version introduced in BIP 34: Height in coinbase */
    public static final long BLOCK_VERSION_BIP34 = 2;
    /** Block version introduced in BIP 66: Strict DER signatures */
    public static final long BLOCK_VERSION_BIP66 = 3;
    /** Block version introduced in BIP 65: OP_CHECKLOCKTIMEVERIFY */
    public static final long BLOCK_VERSION_BIP65 = 4;

    /** Segwit pubKeyScript header
     *  OP_RETURN 36 (push to stack) 0xaa21a9ed { 32 bytes commitment structure }
     * */
    private static final byte[] SEGWIT_HEADER = HEX.decode("6a24aa21a9ed");

    // Fields defined as part of the protocol format.
    private long version;
    private Sha256Hash prevBlockHash;
    private Sha256Hash merkleRoot;
    private long time;
    private long difficultyTarget; // "nBits"
    private long nonce;

    // TODO: Get rid of all the direct accesses to this field. It's a long-since unnecessary holdover from the Dalvik days.
    /** If null, it means this object holds only the headers. */
    @Nullable List<Transaction> transactions;

    /** Stores the hash of the block. If null, getHash() will recalculate it. */
<<<<<<< HEAD
    private transient Sha256Hash hash;
    private transient Sha256Hash scryptHash;

    private transient boolean headerParsed;
    private transient boolean transactionsParsed;
=======
    private Sha256Hash hash;
>>>>>>> d1ce4779

    protected boolean headerBytesValid;
    protected boolean transactionBytesValid;
    
    // Blocks can be encoded in a way that will use more bytes than is optimal (due to VarInts having multiple encodings)
    // MAX_BLOCK_SIZE must be compared to the optimal encoding, not the actual encoding, so when parsing, we keep track
    // of the size of the ideal encoding in addition to the actual message size (which Message needs)
    protected int optimalEncodingMessageSize;

    /** Special case constructor, used for the genesis node, cloneAsHeader and unit tests. */
    Block(NetworkParameters params, long setVersion) {
        super(params);
        // Set up a few basic things. We are not complete after this though.
        version = setVersion;
        difficultyTarget = 0x1d07fff8L;
        time = System.currentTimeMillis() / 1000;
        prevBlockHash = Sha256Hash.ZERO_HASH;

        length = HEADER_SIZE;
    }

    /**
     * Constructs a block object from the Bitcoin wire format.
     * @deprecated Use {@link BitcoinSerializer#makeBlock(byte[])} instead.
     */
    @Deprecated
    public Block(NetworkParameters params, byte[] payloadBytes) throws ProtocolException {
        super(params, payloadBytes, 0, params.getDefaultSerializer(), payloadBytes.length);
    }

    /**
     * Construct a block object from the Bitcoin wire format.
     * @param params NetworkParameters object.
     * @param payloadBytes the payload to extract the block from.
     * @param serializer the serializer to use for this message.
     * @param length The length of message if known.  Usually this is provided when deserializing of the wire
     * as the length will be provided as part of the header.  If unknown then set to Message.UNKNOWN_LENGTH
     * @throws ProtocolException
     */
    public Block(NetworkParameters params, byte[] payloadBytes, MessageSerializer serializer, int length)
            throws ProtocolException {
        super(params, payloadBytes, 0, serializer, length);
    }

    /**
     * Construct a block object from the Bitcoin wire format.
     * @param params NetworkParameters object.
     * @param payloadBytes the payload to extract the block from.
     * @param offset The location of the first payload byte within the array.
     * @param serializer the serializer to use for this message.
     * @param length The length of message if known.  Usually this is provided when deserializing of the wire
     * as the length will be provided as part of the header.  If unknown then set to Message.UNKNOWN_LENGTH
     * @throws ProtocolException
     */
    public Block(NetworkParameters params, byte[] payloadBytes, int offset, MessageSerializer serializer, int length)
            throws ProtocolException {
        super(params, payloadBytes, offset, serializer, length);
    }

    /**
     * Construct a block object from the Bitcoin wire format. Used in the case of a block
     * contained within another message (i.e. for AuxPoW header).
     *
     * @param params NetworkParameters object.
     * @param payloadBytes Bitcoin protocol formatted byte array containing message content.
     * @param offset The location of the first payload byte within the array.
     * @param parent The message element which contains this block, maybe null for no parent.
     * @param serializer the serializer to use for this block.
     * @param length The length of message if known.  Usually this is provided when deserializing of the wire
     * as the length will be provided as part of the header.  If unknown then set to Message.UNKNOWN_LENGTH
     * @throws ProtocolException
     */
    public Block(NetworkParameters params, byte[] payloadBytes, int offset, @Nullable Message parent, MessageSerializer serializer, int length)
            throws ProtocolException {
        // TODO: Keep the parent
        super(params, payloadBytes, offset, serializer, length);
    }

    /**
     * Construct a block initialized with all the given fields.
     * @param params Which network the block is for.
     * @param version This should usually be set to 1 or 2, depending on if the height is in the coinbase input.
     * @param prevBlockHash Reference to previous block in the chain or {@link Sha256Hash#ZERO_HASH} if genesis.
     * @param merkleRoot The root of the merkle tree formed by the transactions.
     * @param time UNIX time when the block was mined.
     * @param difficultyTarget Number which this block hashes lower than.
     * @param nonce Arbitrary number to make the block hash lower than the target.
     * @param transactions List of transactions including the coinbase.
     */
    public Block(NetworkParameters params, long version, Sha256Hash prevBlockHash, Sha256Hash merkleRoot, long time,
                 long difficultyTarget, long nonce, List<Transaction> transactions) {
        super(params);
        this.version = version;
        this.prevBlockHash = prevBlockHash;
        this.merkleRoot = merkleRoot;
        this.time = time;
        this.difficultyTarget = difficultyTarget;
        this.nonce = nonce;
        this.transactions = new LinkedList<>();
        this.transactions.addAll(transactions);
    }


    /**
     * <p>A utility method that calculates how much new Bitcoin would be created by the block at the given height.
     * The inflation of Bitcoin is predictable and drops roughly every 4 years (210,000 blocks). At the dawn of
     * the system it was 50 coins per block, in late 2012 it went to 25 coins per block, and so on. The size of
     * a coinbase transaction is inflation plus fees.</p>
     *
     * <p>The half-life is controlled by {@link org.bitcoinj.core.NetworkParameters#getSubsidyDecreaseBlockCount()}.
     * </p>
     */
    public Coin getBlockInflation(int height) {
        //return FIFTY_COINS.shiftRight(height / params.getSubsidyDecreaseBlockCount());
        //    return /*Utils.toNanoCoins(*/CoinDefinition.GetBlockReward(height)/*, 0)*/;
        return CoinDefinition.GetBlockReward(height);
    }

<<<<<<< HEAD
    private void readObject(ObjectInputStream ois) throws ClassNotFoundException, IOException {
        ois.defaultReadObject();
        // This code is not actually necessary, as transient fields are initialized to the default value which is in
        // this case null. However it clears out a FindBugs warning and makes it explicit what we're doing.
        hash = null;
    }

    private void parseHeader() throws ProtocolException {
        if (headerParsed)
            return;

        cursor = offset;
        version = readUint32();
        prevBlockHash = readHash();
        merkleRoot = readHash();
        time = readUint32();
        difficultyTarget = readUint32();
        nonce = readUint32();

        hash = new Sha256Hash(Utils.reverseBytes(Groestl.digest(payload, offset, cursor)/*Utils.doubleDigest(payload, offset, cursor)*/));

        headerParsed = true;
        headerBytesValid = parseRetain;
    }

    private void parseTransactions() throws ProtocolException {
        if (transactionsParsed)
            return;

        cursor = offset + HEADER_SIZE;
=======
    /**
     * Parse transactions from the block.
     * 
     * @param transactionsOffset Offset of the transactions within the block.
     * Useful for non-Bitcoin chains where the block header may not be a fixed
     * size.
     */
    protected void parseTransactions(final int transactionsOffset) throws ProtocolException {
        cursor = transactionsOffset;
>>>>>>> d1ce4779
        optimalEncodingMessageSize = HEADER_SIZE;
        if (payload.length == cursor) {
            // This message is just a header, it has no transactions.
            transactionBytesValid = false;
            return;
        }

        int numTransactions = (int) readVarInt();
        optimalEncodingMessageSize += VarInt.sizeOf(numTransactions);
        transactions = new ArrayList<>(numTransactions);
        for (int i = 0; i < numTransactions; i++) {
            Transaction tx = new Transaction(params, payload, cursor, this, serializer, UNKNOWN_LENGTH);
            // Label the transaction as coming from the P2P network, so code that cares where we first saw it knows.
            tx.getConfidence().setSource(TransactionConfidence.Source.NETWORK);
            transactions.add(tx);
            cursor += tx.getMessageSize();
            optimalEncodingMessageSize += tx.getOptimalEncodingMessageSize();
        }
        transactionBytesValid = serializer.isParseRetainMode();
    }

    @Override
    protected void parse() throws ProtocolException {
        // header
        cursor = offset;
        version = readUint32();
        prevBlockHash = readHash();
        merkleRoot = readHash();
        time = readUint32();
        difficultyTarget = readUint32();
        nonce = readUint32();
        hash = Sha256Hash.wrapReversed(Sha256Hash.hashTwice(payload, offset, cursor - offset));
        headerBytesValid = serializer.isParseRetainMode();

        // transactions
        parseTransactions(offset + HEADER_SIZE);
        length = cursor - offset;
    }
    
    public int getOptimalEncodingMessageSize() {
        if (optimalEncodingMessageSize != 0)
            return optimalEncodingMessageSize;
        optimalEncodingMessageSize = bitcoinSerialize().length;
        return optimalEncodingMessageSize;
    }

    // default for testing
    void writeHeader(OutputStream stream) throws IOException {
        // try for cached write first
        if (headerBytesValid && payload != null && payload.length >= offset + HEADER_SIZE) {
            stream.write(payload, offset, HEADER_SIZE);
            return;
        }
        // fall back to manual write
        Utils.uint32ToByteStreamLE(version, stream);
        stream.write(prevBlockHash.getReversedBytes());
        stream.write(getMerkleRoot().getReversedBytes());
        Utils.uint32ToByteStreamLE(time, stream);
        Utils.uint32ToByteStreamLE(difficultyTarget, stream);
        Utils.uint32ToByteStreamLE(nonce, stream);
    }

    private void writeTransactions(OutputStream stream) throws IOException {
        // check for no transaction conditions first
        // must be a more efficient way to do this but I'm tired atm.
        if (transactions == null) {
            return;
        }

        // confirmed we must have transactions either cached or as objects.
        if (transactionBytesValid && payload != null && payload.length >= offset + length) {
            stream.write(payload, offset + HEADER_SIZE, length - HEADER_SIZE);
            return;
        }

        if (transactions != null) {
            stream.write(new VarInt(transactions.size()).encode());
            for (Transaction tx : transactions) {
                tx.bitcoinSerialize(stream);
            }
        }
    }

    /**
     * Special handling to check if we have a valid byte array for both header
     * and transactions
     *
     * @throws IOException
     */
    @Override
    public byte[] bitcoinSerialize() {
        // we have completely cached byte array.
        if (headerBytesValid && transactionBytesValid) {
            Preconditions.checkNotNull(payload, "Bytes should never be null if headerBytesValid && transactionBytesValid");
            if (length == payload.length) {
                return payload;
            } else {
                // byte array is offset so copy out the correct range.
                byte[] buf = new byte[length];
                System.arraycopy(payload, offset, buf, 0, length);
                return buf;
            }
        }

        // At least one of the two cacheable components is invalid
        // so fall back to stream write since we can't be sure of the length.
        ByteArrayOutputStream stream = new UnsafeByteArrayOutputStream(length == UNKNOWN_LENGTH ? HEADER_SIZE + guessTransactionsLength() : length);
        try {
            writeHeader(stream);
            writeTransactions(stream);
        } catch (IOException e) {
            // Cannot happen, we are serializing to a memory stream.
        }
        return stream.toByteArray();
    }

    @Override
    protected void bitcoinSerializeToStream(OutputStream stream) throws IOException {
        writeHeader(stream);
        // We may only have enough data to write the header.
        writeTransactions(stream);
    }

    /**
     * Provides a reasonable guess at the byte length of the transactions part of the block.
     * The returned value will be accurate in 99% of cases and in those cases where not will probably slightly
     * oversize.
     *
     * This is used to preallocate the underlying byte array for a ByteArrayOutputStream.  If the size is under the
     * real value the only penalty is resizing of the underlying byte array.
     */
    private int guessTransactionsLength() {
        if (transactionBytesValid)
            return payload.length - HEADER_SIZE;
        if (transactions == null)
            return 0;
        int len = VarInt.sizeOf(transactions.size());
        for (Transaction tx : transactions) {
            // 255 is just a guess at an average tx length
            len += tx.length == UNKNOWN_LENGTH ? 255 : tx.length;
        }
        return len;
    }

    @Override
    protected void unCache() {
        // Since we have alternate uncache methods to use internally this will only ever be called by a child
        // transaction so we only need to invalidate that part of the cache.
        unCacheTransactions();
    }

    private void unCacheHeader() {
        headerBytesValid = false;
        if (!transactionBytesValid)
            payload = null;
        hash = null;
    }

    private void unCacheTransactions() {
        transactionBytesValid = false;
        if (!headerBytesValid)
            payload = null;
        // Current implementation has to uncache headers as well as any change to a tx will alter the merkle root. In
        // future we can go more granular and cache merkle root separately so rest of the header does not need to be
        // rewritten.
        unCacheHeader();
        // Clear merkleRoot last as it may end up being parsed during unCacheHeader().
        merkleRoot = null;
    }

    /**
     * Calculates the block hash by serializing the block and hashing the
     * resulting bytes.
     */
    private Sha256Hash calculateHash() {
        try {
            ByteArrayOutputStream bos = new UnsafeByteArrayOutputStream(HEADER_SIZE);
            writeHeader(bos);
<<<<<<< HEAD
            return new Sha256Hash(Utils.reverseBytes(Groestl.digest(bos.toByteArray())/*doubleDigest(bos.toByteArray())*/));
=======
            return Sha256Hash.wrapReversed(Sha256Hash.hashTwice(bos.toByteArray()));
>>>>>>> d1ce4779
        } catch (IOException e) {
            throw new RuntimeException(e); // Cannot happen.
        }
    }

    /*private Sha256Hash calculateScryptHash() {
        try {
            ByteArrayOutputStream bos = new UnsafeByteArrayOutputStream(HEADER_SIZE);
            writeHeader(bos);
            return new Sha256Hash(Utils.reverseBytes(scryptDigest(bos.toByteArray())));
        } catch (IOException e) {
            throw new RuntimeException(e); // Cannot happen.
        }
    }*/

    /**
     * Returns the hash of the block (which for a valid, solved block should be below the target) in the form seen on
     * the block explorer. If you call this on block 1 in the mainnet chain
     * you will get "00000000839a8e6886ab5951d76f411475428afc90947ee320161bbf18eb6048".
     */
    public String getHashAsString() {
        return getHash().toString();
    }

    /*public String getScryptHashAsString() {
        return getScryptHash().toString();
    }*/

    /**
     * Returns the hash of the block (which for a valid, solved block should be
     * below the target). Big endian.
     */
    @Override
    public Sha256Hash getHash() {
        if (hash == null)
            hash = calculateHash();
        return hash;
    }

/*    public Sha256Hash getScryptHash() {
        if (scryptHash == null)
            scryptHash = calculateScryptHash();
        return scryptHash;
    }*/


    /**
     * The number that is one greater than the largest representable SHA-256
     * hash.
     */
    private static BigInteger LARGEST_HASH = BigInteger.ONE.shiftLeft(256);

    /**
     * Returns the work represented by this block.<p>
     *
     * Work is defined as the number of tries needed to solve a block in the
     * average case. Consider a difficulty target that covers 5% of all possible
     * hash values. Then the work of the block will be 20. As the target gets
     * lower, the amount of work goes up.
     */
    public BigInteger getWork() throws VerificationException {
        BigInteger target = getDifficultyTargetAsInteger();
        return LARGEST_HASH.divide(target.add(BigInteger.ONE));
    }

    /** Returns a copy of the block, but without any transactions. */
    public Block cloneAsHeader() {
        Block block = new Block(params, BLOCK_VERSION_GENESIS);
        copyBitcoinHeaderTo(block);
        return block;
    }

    /** Copy the block without transactions into the provided empty block. */
    protected final void copyBitcoinHeaderTo(final Block block) {
        block.nonce = nonce;
        block.prevBlockHash = prevBlockHash;
        block.merkleRoot = getMerkleRoot();
        block.version = version;
        block.time = time;
        block.difficultyTarget = difficultyTarget;
        block.transactions = null;
        block.hash = getHash();
    }

    /**
     * Returns a multi-line string containing a description of the contents of
     * the block. Use for debugging purposes only.
     */
    @Override
    public String toString() {
        StringBuilder s = new StringBuilder();
        s.append(" block: \n");
<<<<<<< HEAD
        s.append("   previous block: ");
        s.append(getPrevBlockHash());
        s.append("\n");
        s.append("   merkle root: ");
        s.append(getMerkleRoot());
        s.append("\n");
        s.append("   time: [");
        s.append(time);
        s.append("] ");
        s.append(Utils.dateTimeFormat(time * 1000));
        s.append("\n");
        s.append("   difficulty target (nBits): ");
        s.append(difficultyTarget);
        s.append("\n");
        s.append("   nonce: ");
        s.append(nonce);
        s.append("\n");
=======
        s.append("   hash: ").append(getHashAsString()).append('\n');
        s.append("   version: ").append(version);
        String bips = Joiner.on(", ").skipNulls().join(isBIP34() ? "BIP34" : null, isBIP66() ? "BIP66" : null,
                isBIP65() ? "BIP65" : null);
        if (!bips.isEmpty())
            s.append(" (").append(bips).append(')');
        s.append('\n');
        s.append("   previous block: ").append(getPrevBlockHash()).append("\n");
        s.append("   merkle root: ").append(getMerkleRoot()).append("\n");
        s.append("   time: ").append(time).append(" (").append(Utils.dateTimeFormat(time * 1000)).append(")\n");
        s.append("   difficulty target (nBits): ").append(difficultyTarget).append("\n");
        s.append("   nonce: ").append(nonce).append("\n");
>>>>>>> d1ce4779
        if (transactions != null && transactions.size() > 0) {
            s.append("   with ").append(transactions.size()).append(" transaction(s):\n");
            for (Transaction tx : transactions) {
                s.append(tx);
            }
        }
        return s.toString();
    }

    /**
     * <p>Finds a value of nonce that makes the blocks hash lower than the difficulty target. This is called mining, but
     * solve() is far too slow to do real mining with. It exists only for unit testing purposes.
     *
     * <p>This can loop forever if a solution cannot be found solely by incrementing nonce. It doesn't change
     * extraNonce.</p>
     */
    public void solve() {
        while (true) {
            try {
                // Is our proof of work valid yet?
                if (checkProofOfWork(false))
                    return;
                // No, so increment the nonce and try again.
                setNonce(getNonce() + 1);
            } catch (VerificationException e) {
                throw new RuntimeException(e); // Cannot happen.
            }
        }
    }

    /**
     * Returns the difficulty target as a 256 bit value that can be compared to a SHA-256 hash. Inside a block the
     * target is represented using a compact form. If this form decodes to a value that is out of bounds, an exception
     * is thrown.
     */
    public BigInteger getDifficultyTargetAsInteger() throws VerificationException {
        BigInteger target = Utils.decodeCompactBits(difficultyTarget);
        if (target.signum() <= 0 || target.compareTo(params.maxTarget) > 0)
            throw new VerificationException("Difficulty target is bad: " + target.toString());
        return target;
    }

    /** Returns true if the hash of the block is OK (lower than difficulty target). */
    protected boolean checkProofOfWork(boolean throwException) throws VerificationException {
        // This part is key - it is what proves the block was as difficult to make as it claims
        // to be. Note however that in the context of this function, the block can claim to be
        // as difficult as it wants to be .... if somebody was able to take control of our network
        // connection and fork us onto a different chain, they could send us valid blocks with
        // ridiculously easy difficulty and this function would accept them.
        //
        // To prevent this attack from being possible, elsewhere we check that the difficultyTarget
        // field is of the right value. This requires us to have the preceeding blocks.
        BigInteger target = getDifficultyTargetAsInteger();
        BigInteger h = null;

        h = getHash().toBigInteger();


        if (h.compareTo(target) > 0) {
            //something might be strange here, recalculate
  //          hash = calculateHash();
  //          h = hash.toBigInteger();

   //         if(h.compareTo(target) > 0)
   //         {

            // Proof of work check failed!
                if (throwException)
                    throw new VerificationException("Hash is higher than target: " + getHashAsString() + " vs "
                            + target.toString(16));
                else
                    return false;
     //       }
        }
        return true;
    }

    private void checkTimestamp() throws VerificationException {
<<<<<<< HEAD
        maybeParseHeader();
        // Allow injection of a fake clock to allow unit testing.
        long currentTime = Utils.currentTimeSeconds();
        if (time > currentTime + ALLOWED_TIME_DRIFT)
            throw new VerificationException(String.format("Block too far in future: %d vs %d", time, currentTime + ALLOWED_TIME_DRIFT));
=======
        final long allowedTime = Utils.currentTimeSeconds() + ALLOWED_TIME_DRIFT;
        if (time > allowedTime)
            throw new VerificationException(String.format(Locale.US,
                    "Block too far in future: %s (%d) vs allowed %s (%d)", Utils.dateTimeFormat(time * 1000), time,
                    Utils.dateTimeFormat(allowedTime * 1000), allowedTime));
>>>>>>> d1ce4779
    }

    private void checkSigOps() throws VerificationException {
        // Check there aren't too many signature verifications in the block. This is an anti-DoS measure, see the
        // comments for MAX_BLOCK_SIGOPS.
        int sigOps = 0;
        for (Transaction tx : transactions) {
            sigOps += tx.getSigOpCount();
        }
        if (sigOps > MAX_BLOCK_SIGOPS)
            throw new VerificationException("Block had too many Signature Operations");
    }

    private void checkMerkleRoot() throws VerificationException {
        Sha256Hash calculatedRoot = calculateMerkleRoot();
        if (!calculatedRoot.equals(merkleRoot)) {
            log.error("Merkle tree did not verify");
            throw new VerificationException("Merkle hashes do not match: " + calculatedRoot + " vs " + merkleRoot);
        }
    }

    private void checkSegwitCommit() throws VerificationException {
        if (transactions == null)
            throw new VerificationException("No transactions in block");
        final Transaction coinBase = transactions.get(0);
        byte[] rootHash = null;
        for (TransactionOutput out : coinBase.getOutputs()) {
            final byte[] pkScript = out.getScriptBytes();
            if (pkScript.length < 38) continue;
            final byte[] start = Arrays.copyOfRange(pkScript, 0, 6);
            if (Arrays.equals(start, SEGWIT_HEADER)) {
                rootHash = Arrays.copyOfRange(pkScript, 6, 38);
            }
        }
        if (rootHash != null
                && (coinBase.countWitnesses() != 1
                || coinBase.getWitness(0).getPushCount() != 1
                || coinBase.getWitness(0).getPush(0).length != 32))
            throw new VerificationException("Coinbase witness invalid");
        for (int i = 1; i < transactions.size(); i++) {
            final Transaction tx = transactions.get(i);
            if (tx.hasWitness()) {
                if (rootHash == null)
                    throw new VerificationException("Transaction witness found but no witness commitment present");
                break;
            }
        }
        if (rootHash != null) {
            final byte[] witnessMerkle = calculateMerkleRoot(true).getReversedBytes();
            final byte[] witnessNonce = coinBase.getWitness(0).getPush(0);
            final byte[] witnessRoot = Sha256Hash.hashTwice(
                    witnessMerkle, 0, 32,
                    witnessNonce, 0, 32);
            if (!Arrays.equals(witnessRoot, rootHash))
                throw new VerificationException("Witness merkle root invalid. Expected "
                        + HEX.encode(rootHash) + " but got " + HEX.encode(witnessRoot));
        }
    }

    private Sha256Hash calculateMerkleRoot() {
        return calculateMerkleRoot(false);
    }

    private Sha256Hash calculateMerkleRoot(boolean segwit) {
        List<byte[]> tree = buildMerkleTree(segwit);
        return Sha256Hash.wrap(tree.get(tree.size() - 1));
    }

    private List<byte[]> buildMerkleTree() {
        return buildMerkleTree(false);
    }

    private List<byte[]> buildMerkleTree(boolean segwit) {
        // The Merkle root is based on a tree of hashes calculated from the transactions:
        //
        //     root
        //      / \
        //   A      B
        //  / \    / \
        // t1 t2 t3 t4
        //
        // The tree is represented as a list: t1,t2,t3,t4,A,B,root where each
        // entry is a hash.
        //
        // The hashing algorithm is double SHA-256. The leaves are a hash of the serialized contents of the transaction.
        // The interior nodes are hashes of the concenation of the two child hashes.
        //
        // This structure allows the creation of proof that a transaction was included into a block without having to
        // provide the full block contents. Instead, you can provide only a Merkle branch. For example to prove tx2 was
        // in a block you can just provide tx2, the hash(tx1) and B. Now the other party has everything they need to
        // derive the root, which can be checked against the block header. These proofs aren't used right now but
        // will be helpful later when we want to download partial block contents.
        //
        // Note that if the number of transactions is not even the last tx is repeated to make it so (see
        // tx3 above). A tree with 5 transactions would look like this:
        //
        //         root
        //        /     \
        //       1        5
        //     /   \     / \
        //    2     3    4  4
        //  / \   / \   / \
        // t1 t2 t3 t4 t5 t5
        ArrayList<byte[]> tree = new ArrayList<>();
        // Start by adding all the hashes of the transactions as leaves of the tree.
        for (Transaction t : transactions) {
            tree.add(t.getHash(segwit).getBytes());
        }
        int levelOffset = 0; // Offset in the list where the currently processed level starts.
        // Step through each level, stopping when we reach the root (levelSize == 1).
        for (int levelSize = transactions.size(); levelSize > 1; levelSize = (levelSize + 1) / 2) {
            // For each pair of nodes on that level:
            for (int left = 0; left < levelSize; left += 2) {
                // The right hand node can be the same as the left hand, in the case where we don't have enough
                // transactions.
                int right = Math.min(left + 1, levelSize - 1);
                byte[] leftBytes = Utils.reverseBytes(tree.get(levelOffset + left));
                byte[] rightBytes = Utils.reverseBytes(tree.get(levelOffset + right));
                tree.add(Utils.reverseBytes(hashTwice(leftBytes, 0, 32, rightBytes, 0, 32)));
            }
            // Move to the next level.
            levelOffset += levelSize;
        }
        return tree;
    }

    /**
     * Verify the transactions on a block.
     *
     * @param height block height, if known, or -1 otherwise. If provided, used
     * to validate the coinbase input script of v2 and above blocks.
     * @throws VerificationException if there was an error verifying the block.
     */
    private void checkTransactions(final int height, final EnumSet<VerifyFlag> flags)
            throws VerificationException {
        // The first transaction in a block must always be a coinbase transaction.
        if (!transactions.get(0).isCoinBase())
            throw new VerificationException("First tx is not coinbase");
        if (flags.contains(Block.VerifyFlag.HEIGHT_IN_COINBASE) && height >= BLOCK_HEIGHT_GENESIS) {
            transactions.get(0).checkCoinBaseHeight(height);
        }
        // The rest must not be.
        for (int i = 1; i < transactions.size(); i++) {
            if (transactions.get(i).isCoinBase())
                throw new VerificationException("TX " + i + " is coinbase when it should not be.");
        }
    }

    /**
     * Checks the block data to ensure it follows the rules laid out in the network parameters. Specifically,
     * throws an exception if the proof of work is invalid, or if the timestamp is too far from what it should be.
     * This is <b>not</b> everything that is required for a block to be valid, only what is checkable independent
     * of the chain and without a transaction index.
     *
     * @throws VerificationException
     */
    public void verifyHeader() throws VerificationException {
        // Prove that this block is OK. It might seem that we can just ignore most of these checks given that the
        // network is also verifying the blocks, but we cannot as it'd open us to a variety of obscure attacks.
        //
        // Firstly we need to ensure this block does in fact represent real work done. If the difficulty is high
        // enough, it's probably been done by the network.
        checkProofOfWork(true);
        checkTimestamp();
    }

    /**
     * Checks the block contents
     *
     * @param height block height, if known, or -1 otherwise. If valid, used
     * to validate the coinbase input script of v2 and above blocks.
     * @param flags flags to indicate which tests should be applied (i.e.
     * whether to test for height in the coinbase transaction).
     * @throws VerificationException if there was an error verifying the block.
     */
    public void verifyTransactions(final int height, final EnumSet<VerifyFlag> flags) throws VerificationException {
        // Now we need to check that the body of the block actually matches the headers. The network won't generate
        // an invalid block, but if we didn't validate this then an untrusted man-in-the-middle could obtain the next
        // valid block from the network and simply replace the transactions in it with their own fictional
        // transactions that reference spent or non-existant inputs.
        if (transactions.isEmpty())
            throw new VerificationException("Block had no transactions");
        if (this.getOptimalEncodingMessageSize() > MAX_BLOCK_SIZE)
            throw new VerificationException("Block larger than MAX_BLOCK_SIZE");
        checkTransactions(height, flags);
        checkMerkleRoot();
        checkSigOps();
        if (flags.contains(VerifyFlag.SEGWIT)) checkSegwitCommit();
        for (Transaction transaction : transactions)
            transaction.verify();
        }

    /**
     * Verifies both the header and that the transactions hash to the merkle root.
     *
     * @param height block height, if known, or -1 otherwise.
     * @param flags flags to indicate which tests should be applied (i.e.
     * whether to test for height in the coinbase transaction).
     * @throws VerificationException if there was an error verifying the block.
     */
    public void verify(final int height, final EnumSet<VerifyFlag> flags) throws VerificationException {
        verifyHeader();
        verifyTransactions(height, flags);
    }

    @Override
    public boolean equals(Object o) {
        if (this == o) return true;
        if (o == null || getClass() != o.getClass()) return false;
        return getHash().equals(((Block)o).getHash());
    }

    @Override
    public int hashCode() {
        return getHash().hashCode();
    }

    /**
     * Returns the merkle root in big endian form, calculating it from transactions if necessary.
     */
    public Sha256Hash getMerkleRoot() {
        if (merkleRoot == null) {
            //TODO check if this is really necessary.
            unCacheHeader();
            merkleRoot = calculateMerkleRoot();
        }
        return merkleRoot;
    }

    /** Exists only for unit testing. */
    public void setMerkleRoot(Sha256Hash value) {
        unCacheHeader();
        merkleRoot = value;
        hash = null;
    }

    /** Adds a transaction to this block. The nonce and merkle root are invalid after this. */
    public void addTransaction(Transaction t) {
        addTransaction(t, true);
    }

    /** Adds a transaction to this block, with or without checking the sanity of doing so */
    void addTransaction(Transaction t, boolean runSanityChecks) {
        unCacheTransactions();
        if (transactions == null) {
            transactions = new ArrayList<>();
        }
        t.setParent(this);
        if (runSanityChecks && transactions.size() == 0 && !t.isCoinBase())
            throw new RuntimeException("Attempted to add a non-coinbase transaction as the first transaction: " + t);
        else if (runSanityChecks && transactions.size() > 0 && t.isCoinBase())
            throw new RuntimeException("Attempted to add a coinbase transaction when there already is one: " + t);
        transactions.add(t);
        adjustLength(transactions.size(), t.length);
        // Force a recalculation next time the values are needed.
        merkleRoot = null;
        hash = null;
    }

    /** Returns the version of the block data structure as defined by the Bitcoin protocol. */
    public long getVersion() {
        return version;
    }

    /**
     * Returns the hash of the previous block in the chain, as defined by the block header.
     */
    public Sha256Hash getPrevBlockHash() {
        return prevBlockHash;
    }

    void setPrevBlockHash(Sha256Hash prevBlockHash) {
        unCacheHeader();
        this.prevBlockHash = prevBlockHash;
        this.hash = null;
        this.scryptHash = null;
    }

    /**
     * Returns the time at which the block was solved and broadcast, according to the clock of the solving node. This
     * is measured in seconds since the UNIX epoch (midnight Jan 1st 1970).
     */
    public long getTimeSeconds() {
        return time;
    }

    /**
     * Returns the time at which the block was solved and broadcast, according to the clock of the solving node.
     */
    public Date getTime() {
        return new Date(getTimeSeconds()*1000);
    }

    public void setTime(long time) {
        unCacheHeader();
        this.time = time;
        this.hash = null;
        this.scryptHash = null;
    }

    /**
     * Returns the difficulty of the proof of work that this block should meet encoded <b>in compact form</b>. The {@link
     * BlockChain} verifies that this is not too easy by looking at the length of the chain when the block is added.
     * To find the actual value the hash should be compared against, use
     * {@link org.bitcoinj.core.Block#getDifficultyTargetAsInteger()}. Note that this is <b>not</b> the same as
     * the difficulty value reported by the Bitcoin "getdifficulty" RPC that you may see on various block explorers.
     * That number is the result of applying a formula to the underlying difficulty to normalize the minimum to 1.
     * Calculating the difficulty that way is currently unsupported.
     */
    public long getDifficultyTarget() {
        return difficultyTarget;
    }

    /** Sets the difficulty target in compact form. */
    public void setDifficultyTarget(long compactForm) {
        unCacheHeader();
        this.difficultyTarget = compactForm;
        this.hash = null;
        this.scryptHash = null;
    }

    /**
     * Returns the nonce, an arbitrary value that exists only to make the hash of the block header fall below the
     * difficulty target.
     */
    public long getNonce() {
        return nonce;
    }

    /** Sets the nonce and clears any cached data. */
    public void setNonce(long nonce) {
        unCacheHeader();
        this.nonce = nonce;
        this.hash = null;
        this.scryptHash = null;
    }

    /** Returns an immutable list of transactions held in this block, or null if this object represents just a header. */
    @Nullable
    public List<Transaction> getTransactions() {
        return transactions == null ? null : ImmutableList.copyOf(transactions);
    }

    // ///////////////////////////////////////////////////////////////////////////////////////////////
    // Unit testing related methods.

    // Used to make transactions unique.
    private static int txCounter;

    /** Adds a coinbase transaction to the block. This exists for unit tests.
     * 
     * @param height block height, if known, or -1 otherwise.
     */
    @VisibleForTesting
    void addCoinbaseTransaction(byte[] pubKeyTo, Coin value, final int height) {
        unCacheTransactions();
        transactions = new ArrayList<>();
        Transaction coinbase = new Transaction(params);
        final ScriptBuilder inputBuilder = new ScriptBuilder();

        if (height >= Block.BLOCK_HEIGHT_GENESIS) {
            inputBuilder.number(height);
        }
        inputBuilder.data(new byte[]{(byte) txCounter, (byte) (txCounter++ >> 8)});

        // A real coinbase transaction has some stuff in the scriptSig like the extraNonce and difficulty. The
        // transactions are distinguished by every TX output going to a different key.
        //
        // Here we will do things a bit differently so a new address isn't needed every time. We'll put a simple
        // counter in the scriptSig so every transaction has a different hash.
        coinbase.addInput(new TransactionInput(params, coinbase,
                inputBuilder.build().getProgram()));
        coinbase.addOutput(new TransactionOutput(params, coinbase, value,
                ScriptBuilder.createOutputScript(ECKey.fromPublicOnly(pubKeyTo)).getProgram()));
        transactions.add(coinbase);
        coinbase.setParent(this);
        coinbase.length = coinbase.unsafeBitcoinSerialize().length;
        adjustLength(transactions.size(), coinbase.length);
    }

    static final byte[] EMPTY_BYTES = new byte[32];

    // It's pretty weak to have this around at runtime: fix later.
    private static final byte[] pubkeyForTesting = new ECKey().getPubKey();

    /**
     * Returns a solved block that builds on top of this one. This exists for unit tests.
     */
    @VisibleForTesting
    public Block createNextBlock(Address to, long version, long time, int blockHeight) {
        return createNextBlock(to, version, null, time, pubkeyForTesting, FIFTY_COINS, blockHeight);
    }

    /**
     * Returns a solved block that builds on top of this one. This exists for unit tests.
     * In this variant you can specify a public key (pubkey) for use in generating coinbase blocks.
     * 
     * @param height block height, if known, or -1 otherwise.
     */
    Block createNextBlock(@Nullable final Address to, final long version,
                          @Nullable TransactionOutPoint prevOut, final long time,
                          final byte[] pubKey, final Coin coinbaseValue,
                          final int height) {
        Block b = new Block(params, version);
        b.setDifficultyTarget(difficultyTarget);
        b.addCoinbaseTransaction(pubKey, coinbaseValue, height);

        if (to != null) {
            // Add a transaction paying 50 coins to the "to" address.
            Transaction t = new Transaction(params);
            t.addOutput(new TransactionOutput(params, t, FIFTY_COINS, to));
            // The input does not really need to be a valid signature, as long as it has the right general form.
            TransactionInput input;
            if (prevOut == null) {
                input = new TransactionInput(params, t, Script.createInputScript(EMPTY_BYTES, EMPTY_BYTES));
                // Importantly the outpoint hash cannot be zero as that's how we detect a coinbase transaction in isolation
                // but it must be unique to avoid 'different' transactions looking the same.
                byte[] counter = new byte[32];
                counter[0] = (byte) txCounter;
                counter[1] = (byte) (txCounter++ >> 8);
                input.getOutpoint().setHash(Sha256Hash.wrap(counter));
            } else {
                input = new TransactionInput(params, t, Script.createInputScript(EMPTY_BYTES, EMPTY_BYTES), prevOut);
            }
            t.addInput(input);
            b.addTransaction(t);
        }

        b.setPrevBlockHash(getHash());
        // Don't let timestamp go backwards
        if (getTimeSeconds() >= time)
            b.setTime(getTimeSeconds() + 1);
        else
            b.setTime(time);
        b.solve();
        try {
            b.verifyHeader();
        } catch (VerificationException e) {
            throw new RuntimeException(e); // Cannot happen.
        }
        if (b.getVersion() != version) {
            throw new RuntimeException();
        }
        return b;
    }

    @VisibleForTesting
    public Block createNextBlock(@Nullable Address to, TransactionOutPoint prevOut) {
        return createNextBlock(to, BLOCK_VERSION_GENESIS, prevOut, getTimeSeconds() + 5, pubkeyForTesting, FIFTY_COINS, BLOCK_HEIGHT_UNKNOWN);
    }

    @VisibleForTesting
    public Block createNextBlock(@Nullable Address to, Coin value) {
        return createNextBlock(to, BLOCK_VERSION_GENESIS, null, getTimeSeconds() + 5, pubkeyForTesting, value, BLOCK_HEIGHT_UNKNOWN);
    }

    @VisibleForTesting
    public Block createNextBlock(@Nullable Address to) {
        return createNextBlock(to, FIFTY_COINS);
    }

    @VisibleForTesting
    public Block createNextBlockWithCoinbase(long version, byte[] pubKey, Coin coinbaseValue, final int height) {
        return createNextBlock(null, version, (TransactionOutPoint) null,
                               Utils.currentTimeSeconds(), pubKey, coinbaseValue, height);
    }

    /**
     * Create a block sending 50BTC as a coinbase transaction to the public key specified.
     * This method is intended for test use only.
     */
    @VisibleForTesting
    Block createNextBlockWithCoinbase(long version, byte[] pubKey, final int height) {
        return createNextBlock(null, version, (TransactionOutPoint) null,
                               Utils.currentTimeSeconds(), pubKey, FIFTY_COINS, height);
    }

    @VisibleForTesting
    boolean isHeaderBytesValid() {
        return headerBytesValid;
    }

    @VisibleForTesting
    boolean isTransactionBytesValid() {
        return transactionBytesValid;
    }

<<<<<<< HEAD
    public static final int ALGO_SHA256D = 0;
    public static final int ALGO_SCRYPT  = 1;
    public static final int ALGO_X11 = 2;
    public static final int NUM_ALGOS = 3;

    public static int BLOCK_VERSION_DEFAULT = 1;

    // algo
    public static final int             BLOCK_VERSION_ALGO           = (7 << 9);
    public static final int             BLOCK_VERSION_SHA256D         = (1 << 9);
    public static final int             BLOCK_VERSION_X11        = (2 << 9);


    public static int GetAlgo(long nVersion)
    {
        switch ((int)nVersion & BLOCK_VERSION_ALGO)
        {
            case 1:
                return ALGO_SCRYPT;
            case BLOCK_VERSION_SHA256D:
                return ALGO_SHA256D;
            case BLOCK_VERSION_X11:
                return ALGO_X11;
        }
        return ALGO_SCRYPT;
    }

    public int getAlgo()
    {
        return GetAlgo(version);
    }
    String [] algoNames = {"sha256d", "scrypt", "x11"};

    public String getAlgoName() { return algoNames[GetAlgo(version)]; }

    public void setVersion(int v)
    {
        version = v;
=======
    /**
     * Return whether this block contains any transactions.
     * 
     * @return  true if the block contains transactions, false otherwise (is
     * purely a header).
     */
    public boolean hasTransactions() {
        return !this.transactions.isEmpty();
    }

    /**
     * Returns whether this block conforms to
     * <a href="https://github.com/bitcoin/bips/blob/master/bip-0034.mediawiki">BIP34: Height in Coinbase</a>.
     */
    public boolean isBIP34() {
        return version >= BLOCK_VERSION_BIP34;
    }

    /**
     * Returns whether this block conforms to
     * <a href="https://github.com/bitcoin/bips/blob/master/bip-0066.mediawiki">BIP66: Strict DER signatures</a>.
     */
    public boolean isBIP66() {
        return version >= BLOCK_VERSION_BIP66;
    }

    /**
     * Returns whether this block conforms to
     * <a href="https://github.com/bitcoin/bips/blob/master/bip-0065.mediawiki">BIP65: OP_CHECKLOCKTIMEVERIFY</a>.
     */
    public boolean isBIP65() {
        return version >= BLOCK_VERSION_BIP65;
>>>>>>> d1ce4779
    }
}<|MERGE_RESOLUTION|>--- conflicted
+++ resolved
@@ -17,33 +17,11 @@
 
 package org.bitcoinj.core;
 
-<<<<<<< HEAD
-import com.google.common.annotations.VisibleForTesting;
-import com.google.common.base.Preconditions;
-import com.google.common.collect.ImmutableList;
-import com.hashengineering.crypto.Groestl;
-import org.bitcoinj.script.Script;
-import org.bitcoinj.script.ScriptBuilder;
-import org.slf4j.Logger;
-import org.slf4j.LoggerFactory;
-
-import javax.annotation.Nullable;
-import java.io.ByteArrayOutputStream;
-import java.io.IOException;
-import java.io.ObjectInputStream;
-import java.io.OutputStream;
-import java.math.BigInteger;
-import java.util.ArrayList;
-import java.util.Date;
-import java.util.LinkedList;
-import java.util.List;
-
-import static org.bitcoinj.core.Coin.FIFTY_COINS;
-import static org.bitcoinj.core.Utils.doubleDigestTwoBuffers;
-=======
+
 import com.google.common.annotations.*;
 import com.google.common.base.*;
 import com.google.common.collect.*;
+import com.hashengineering.crypto.Groestl;
 import org.bitcoinj.script.*;
 import org.slf4j.*;
 
@@ -55,7 +33,6 @@
 import static org.bitcoinj.core.Coin.*;
 import static org.bitcoinj.core.Sha256Hash.*;
 import static org.bitcoinj.core.Utils.HEX;
->>>>>>> d1ce4779
 
 /**
  * <p>A block is a group of transactions, and is one of the fundamental data structures of the Bitcoin system.
@@ -93,17 +70,13 @@
      * upgrade everyone to change this, so Bitcoin can continue to grow. For now it exists as an anti-DoS measure to
      * avoid somebody creating a titanically huge but valid block and forcing everyone to download/store it forever.
      */
-<<<<<<< HEAD
     public static final int MAX_BLOCK_SIZE = CoinDefinition.MAX_BLOCK_SIZE; //1 * 1000 * 1000;
-=======
-    public static final int MAX_BLOCK_SIZE = 1 * 1000 * 1000;
 
     /**
      * Segwit blocks have a block weight defined as three times base size (block without witness data) plus total size
      * (block including witness data). It must be less than 4 MB.
      */
     public static final int MAX_BLOCK_WEIGHT = 4 * 1000 * 1000;
->>>>>>> d1ce4779
     /**
      * A "sigop" is a signature verification operation. Because they're expensive we also impose a separate limit on
      * the number in a block to prevent somebody mining a huge block that has way more sigops than normal, so is very
@@ -120,7 +93,7 @@
     /** Height of the first block */
     public static final int BLOCK_HEIGHT_GENESIS = 0;
 
-    public static final long BLOCK_VERSION_GENESIS = 1;
+    public static final long BLOCK_VERSION_GENESIS = CoinDefinition.genesisBlockVersion;
     /** Block version introduced in BIP 34: Height in coinbase */
     public static final long BLOCK_VERSION_BIP34 = 2;
     /** Block version introduced in BIP 66: Strict DER signatures */
@@ -145,16 +118,7 @@
     /** If null, it means this object holds only the headers. */
     @Nullable List<Transaction> transactions;
 
-    /** Stores the hash of the block. If null, getHash() will recalculate it. */
-<<<<<<< HEAD
-    private transient Sha256Hash hash;
-    private transient Sha256Hash scryptHash;
-
-    private transient boolean headerParsed;
-    private transient boolean transactionsParsed;
-=======
     private Sha256Hash hash;
->>>>>>> d1ce4779
 
     protected boolean headerBytesValid;
     protected boolean transactionBytesValid;
@@ -273,38 +237,7 @@
         return CoinDefinition.GetBlockReward(height);
     }
 
-<<<<<<< HEAD
-    private void readObject(ObjectInputStream ois) throws ClassNotFoundException, IOException {
-        ois.defaultReadObject();
-        // This code is not actually necessary, as transient fields are initialized to the default value which is in
-        // this case null. However it clears out a FindBugs warning and makes it explicit what we're doing.
-        hash = null;
-    }
-
-    private void parseHeader() throws ProtocolException {
-        if (headerParsed)
-            return;
-
-        cursor = offset;
-        version = readUint32();
-        prevBlockHash = readHash();
-        merkleRoot = readHash();
-        time = readUint32();
-        difficultyTarget = readUint32();
-        nonce = readUint32();
-
-        hash = new Sha256Hash(Utils.reverseBytes(Groestl.digest(payload, offset, cursor)/*Utils.doubleDigest(payload, offset, cursor)*/));
-
-        headerParsed = true;
-        headerBytesValid = parseRetain;
-    }
-
-    private void parseTransactions() throws ProtocolException {
-        if (transactionsParsed)
-            return;
-
-        cursor = offset + HEADER_SIZE;
-=======
+
     /**
      * Parse transactions from the block.
      * 
@@ -314,7 +247,6 @@
      */
     protected void parseTransactions(final int transactionsOffset) throws ProtocolException {
         cursor = transactionsOffset;
->>>>>>> d1ce4779
         optimalEncodingMessageSize = HEADER_SIZE;
         if (payload.length == cursor) {
             // This message is just a header, it has no transactions.
@@ -346,7 +278,7 @@
         time = readUint32();
         difficultyTarget = readUint32();
         nonce = readUint32();
-        hash = Sha256Hash.wrapReversed(Sha256Hash.hashTwice(payload, offset, cursor - offset));
+        hash = new Sha256Hash(Utils.reverseBytes(Groestl.digest(payload, offset, cursor)));
         headerBytesValid = serializer.isParseRetainMode();
 
         // transactions
@@ -493,11 +425,7 @@
         try {
             ByteArrayOutputStream bos = new UnsafeByteArrayOutputStream(HEADER_SIZE);
             writeHeader(bos);
-<<<<<<< HEAD
-            return new Sha256Hash(Utils.reverseBytes(Groestl.digest(bos.toByteArray())/*doubleDigest(bos.toByteArray())*/));
-=======
-            return Sha256Hash.wrapReversed(Sha256Hash.hashTwice(bos.toByteArray()));
->>>>>>> d1ce4779
+            return Sha256Hash.wrapReversed(Groestl.digest(bos.toByteArray()));
         } catch (IOException e) {
             throw new RuntimeException(e); // Cannot happen.
         }
@@ -590,25 +518,6 @@
     public String toString() {
         StringBuilder s = new StringBuilder();
         s.append(" block: \n");
-<<<<<<< HEAD
-        s.append("   previous block: ");
-        s.append(getPrevBlockHash());
-        s.append("\n");
-        s.append("   merkle root: ");
-        s.append(getMerkleRoot());
-        s.append("\n");
-        s.append("   time: [");
-        s.append(time);
-        s.append("] ");
-        s.append(Utils.dateTimeFormat(time * 1000));
-        s.append("\n");
-        s.append("   difficulty target (nBits): ");
-        s.append(difficultyTarget);
-        s.append("\n");
-        s.append("   nonce: ");
-        s.append(nonce);
-        s.append("\n");
-=======
         s.append("   hash: ").append(getHashAsString()).append('\n');
         s.append("   version: ").append(version);
         String bips = Joiner.on(", ").skipNulls().join(isBIP34() ? "BIP34" : null, isBIP66() ? "BIP66" : null,
@@ -621,7 +530,6 @@
         s.append("   time: ").append(time).append(" (").append(Utils.dateTimeFormat(time * 1000)).append(")\n");
         s.append("   difficulty target (nBits): ").append(difficultyTarget).append("\n");
         s.append("   nonce: ").append(nonce).append("\n");
->>>>>>> d1ce4779
         if (transactions != null && transactions.size() > 0) {
             s.append("   with ").append(transactions.size()).append(" transaction(s):\n");
             for (Transaction tx : transactions) {
@@ -700,19 +608,11 @@
     }
 
     private void checkTimestamp() throws VerificationException {
-<<<<<<< HEAD
-        maybeParseHeader();
-        // Allow injection of a fake clock to allow unit testing.
-        long currentTime = Utils.currentTimeSeconds();
-        if (time > currentTime + ALLOWED_TIME_DRIFT)
-            throw new VerificationException(String.format("Block too far in future: %d vs %d", time, currentTime + ALLOWED_TIME_DRIFT));
-=======
         final long allowedTime = Utils.currentTimeSeconds() + ALLOWED_TIME_DRIFT;
         if (time > allowedTime)
             throw new VerificationException(String.format(Locale.US,
                     "Block too far in future: %s (%d) vs allowed %s (%d)", Utils.dateTimeFormat(time * 1000), time,
                     Utils.dateTimeFormat(allowedTime * 1000), allowedTime));
->>>>>>> d1ce4779
     }
 
     private void checkSigOps() throws VerificationException {
@@ -988,7 +888,6 @@
         unCacheHeader();
         this.prevBlockHash = prevBlockHash;
         this.hash = null;
-        this.scryptHash = null;
     }
 
     /**
@@ -1010,7 +909,6 @@
         unCacheHeader();
         this.time = time;
         this.hash = null;
-        this.scryptHash = null;
     }
 
     /**
@@ -1031,7 +929,6 @@
         unCacheHeader();
         this.difficultyTarget = compactForm;
         this.hash = null;
-        this.scryptHash = null;
     }
 
     /**
@@ -1047,7 +944,6 @@
         unCacheHeader();
         this.nonce = nonce;
         this.hash = null;
-        this.scryptHash = null;
     }
 
     /** Returns an immutable list of transactions held in this block, or null if this object represents just a header. */
@@ -1200,46 +1096,9 @@
         return transactionBytesValid;
     }
 
-<<<<<<< HEAD
-    public static final int ALGO_SHA256D = 0;
-    public static final int ALGO_SCRYPT  = 1;
-    public static final int ALGO_X11 = 2;
-    public static final int NUM_ALGOS = 3;
-
-    public static int BLOCK_VERSION_DEFAULT = 1;
-
-    // algo
-    public static final int             BLOCK_VERSION_ALGO           = (7 << 9);
-    public static final int             BLOCK_VERSION_SHA256D         = (1 << 9);
-    public static final int             BLOCK_VERSION_X11        = (2 << 9);
-
-
-    public static int GetAlgo(long nVersion)
-    {
-        switch ((int)nVersion & BLOCK_VERSION_ALGO)
-        {
-            case 1:
-                return ALGO_SCRYPT;
-            case BLOCK_VERSION_SHA256D:
-                return ALGO_SHA256D;
-            case BLOCK_VERSION_X11:
-                return ALGO_X11;
-        }
-        return ALGO_SCRYPT;
-    }
-
-    public int getAlgo()
-    {
-        return GetAlgo(version);
-    }
-    String [] algoNames = {"sha256d", "scrypt", "x11"};
-
-    public String getAlgoName() { return algoNames[GetAlgo(version)]; }
-
-    public void setVersion(int v)
-    {
+    public void setVersion(int v) {
         version = v;
-=======
+    }
     /**
      * Return whether this block contains any transactions.
      * 
@@ -1272,6 +1131,5 @@
      */
     public boolean isBIP65() {
         return version >= BLOCK_VERSION_BIP65;
->>>>>>> d1ce4779
     }
 }