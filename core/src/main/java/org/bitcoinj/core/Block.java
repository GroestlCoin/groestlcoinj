/*
 * Copyright 2011 Google Inc.
 * Copyright 2014 Andreas Schildbach
 *
 * Licensed under the Apache License, Version 2.0 (the "License");
 * you may not use this file except in compliance with the License.
 * You may obtain a copy of the License at
 *
 *    http://www.apache.org/licenses/LICENSE-2.0
 *
 * Unless required by applicable law or agreed to in writing, software
 * distributed under the License is distributed on an "AS IS" BASIS,
 * WITHOUT WARRANTIES OR CONDITIONS OF ANY KIND, either express or implied.
 * See the License for the specific language governing permissions and
 * limitations under the License.
 */

package org.bitcoinj.core;

<<<<<<< HEAD
import com.google.common.annotations.VisibleForTesting;
import com.google.common.base.Joiner;
import com.google.common.base.Preconditions;
import com.google.common.collect.ImmutableList;
import com.hashengineering.crypto.Groestl;
import org.bitcoinj.script.Script;
import org.bitcoinj.script.ScriptBuilder;
import org.slf4j.Logger;
import org.slf4j.LoggerFactory;

import javax.annotation.Nullable;
import java.io.ByteArrayOutputStream;
import java.io.IOException;
import java.io.ObjectInputStream;
import java.io.OutputStream;
import java.math.BigInteger;
import java.util.ArrayList;
import java.util.Date;
import java.util.LinkedList;
import java.util.List;

import static org.bitcoinj.core.Coin.FIFTY_COINS;
import static org.bitcoinj.core.Sha256Hash.hashTwice;
=======
import com.google.common.annotations.*;
import com.google.common.base.*;
import com.google.common.collect.*;
import org.bitcoinj.script.*;
import org.slf4j.*;

import javax.annotation.*;
import java.io.*;
import java.math.*;
import java.util.*;

import static org.bitcoinj.core.Coin.*;
import static org.bitcoinj.core.Sha256Hash.*;
>>>>>>> d0b6a25e

/**
 * <p>A block is a group of transactions, and is one of the fundamental data structures of the Bitcoin system.
 * It records a set of {@link Transaction}s together with some data that links it into a place in the global block
 * chain, and proves that a difficult calculation was done over its contents. See
 * <a href="http://www.bitcoin.org/bitcoin.pdf">the Bitcoin technical paper</a> for
 * more detail on blocks. <p/>
 *
 * <p>To get a block, you can either build one from the raw bytes you can get from another implementation, or request one
 * specifically using {@link Peer#getBlock(Sha256Hash)}, or grab one from a downloaded {@link BlockChain}.</p>
 * 
 * <p>Instances of this class are not safe for use by multiple threads.</p>
 */
public class Block extends Message {
    /**
     * Flags used to control which elements of block validation are done on
     * received blocks.
     */
    public enum VerifyFlag {
        /** Check that block height is in coinbase transaction (BIP 34). */
        HEIGHT_IN_COINBASE
    }

    private static final Logger log = LoggerFactory.getLogger(Block.class);

    /** How many bytes are required to represent a block header WITHOUT the trailing 00 length byte. */
    public static final int HEADER_SIZE = 80;

    static final long ALLOWED_TIME_DRIFT = 2 * 60 * 60; // Same value as Bitcoin Core.

    /**
     * A constant shared by the entire network: how large in bytes a block is allowed to be. One day we may have to
     * upgrade everyone to change this, so Bitcoin can continue to grow. For now it exists as an anti-DoS measure to
     * avoid somebody creating a titanically huge but valid block and forcing everyone to download/store it forever.
     */
    public static final int MAX_BLOCK_SIZE = CoinDefinition.MAX_BLOCK_SIZE; //1 * 1000 * 1000;
    /**
     * A "sigop" is a signature verification operation. Because they're expensive we also impose a separate limit on
     * the number in a block to prevent somebody mining a huge block that has way more sigops than normal, so is very
     * expensive/slow to verify.
     */
    public static final int MAX_BLOCK_SIGOPS = MAX_BLOCK_SIZE / 50;

    /** A value for difficultyTarget (nBits) that allows half of all possible hash solutions. Used in unit testing. */
    public static final long EASIEST_DIFFICULTY_TARGET = 0x207fFFFFL;

<<<<<<< HEAD
=======
    /** Value to use if the block height is unknown */
    public static final int BLOCK_HEIGHT_UNKNOWN = -1;
    /** Height of the first block */
    public static final int BLOCK_HEIGHT_GENESIS = 0;

    public static final long BLOCK_VERSION_GENESIS = 1;
>>>>>>> d0b6a25e
    /** Block version introduced in BIP 34: Height in coinbase */
    public static final long BLOCK_VERSION_BIP34 = 2;
    /** Block version introduced in BIP 66: Strict DER signatures */
    public static final long BLOCK_VERSION_BIP66 = 3;
    /** Block version introduced in BIP 65: OP_CHECKLOCKTIMEVERIFY */
    public static final long BLOCK_VERSION_BIP65 = 4;

    // Fields defined as part of the protocol format.
    private long version;
    private Sha256Hash prevBlockHash;
    private Sha256Hash merkleRoot;
    private long time;
    private long difficultyTarget; // "nBits"
    private long nonce;

    // TODO: Get rid of all the direct accesses to this field. It's a long-since unnecessary holdover from the Dalvik days.
    /** If null, it means this object holds only the headers. */
    @Nullable List<Transaction> transactions;

    /** Stores the hash of the block. If null, getHash() will recalculate it. */
<<<<<<< HEAD
    private transient Sha256Hash hash;
    private transient Sha256Hash scryptHash;

    private transient boolean headerParsed;
    private transient boolean transactionsParsed;
=======
    private Sha256Hash hash;
>>>>>>> d0b6a25e

    protected boolean headerBytesValid;
    protected boolean transactionBytesValid;
    
    // Blocks can be encoded in a way that will use more bytes than is optimal (due to VarInts having multiple encodings)
    // MAX_BLOCK_SIZE must be compared to the optimal encoding, not the actual encoding, so when parsing, we keep track
    // of the size of the ideal encoding in addition to the actual message size (which Message needs)
    protected int optimalEncodingMessageSize;

    /** Special case constructor, used for the genesis node, cloneAsHeader and unit tests. */
    Block(NetworkParameters params, long setVersion) {
        super(params);
        // Set up a few basic things. We are not complete after this though.
        version = setVersion;
        difficultyTarget = 0x1d07fff8L;
        time = System.currentTimeMillis() / 1000;
        prevBlockHash = Sha256Hash.ZERO_HASH;

        length = HEADER_SIZE;
    }

    /**
     * Constructs a block object from the Bitcoin wire format.
     * @deprecated Use {@link BitcoinSerializer#makeBlock(byte[])} instead.
     */
    @Deprecated
    public Block(NetworkParameters params, byte[] payloadBytes) throws ProtocolException {
        super(params, payloadBytes, 0, params.getDefaultSerializer(), payloadBytes.length);
    }

    /**
     * Construct a block object from the Bitcoin wire format.
     * @param params NetworkParameters object.
     * @param payloadBytes the payload to extract the block from.
     * @param serializer the serializer to use for this message.
     * @param length The length of message if known.  Usually this is provided when deserializing of the wire
     * as the length will be provided as part of the header.  If unknown then set to Message.UNKNOWN_LENGTH
     * @throws ProtocolException
     */
    public Block(NetworkParameters params, byte[] payloadBytes, MessageSerializer serializer, int length)
            throws ProtocolException {
        super(params, payloadBytes, 0, serializer, length);
    }

    /**
     * Construct a block object from the Bitcoin wire format.
     * @param params NetworkParameters object.
     * @param payloadBytes the payload to extract the block from.
     * @param offset The location of the first payload byte within the array.
     * @param serializer the serializer to use for this message.
     * @param length The length of message if known.  Usually this is provided when deserializing of the wire
     * as the length will be provided as part of the header.  If unknown then set to Message.UNKNOWN_LENGTH
     * @throws ProtocolException
     */
    public Block(NetworkParameters params, byte[] payloadBytes, int offset, MessageSerializer serializer, int length)
            throws ProtocolException {
        super(params, payloadBytes, offset, serializer, length);
    }

    /**
     * Construct a block object from the Bitcoin wire format. Used in the case of a block
     * contained within another message (i.e. for AuxPoW header).
     *
     * @param params NetworkParameters object.
     * @param payloadBytes Bitcoin protocol formatted byte array containing message content.
     * @param offset The location of the first payload byte within the array.
     * @param parent The message element which contains this block, maybe null for no parent.
     * @param serializer the serializer to use for this block.
     * @param length The length of message if known.  Usually this is provided when deserializing of the wire
     * as the length will be provided as part of the header.  If unknown then set to Message.UNKNOWN_LENGTH
     * @throws ProtocolException
     */
    public Block(NetworkParameters params, byte[] payloadBytes, int offset, @Nullable Message parent, MessageSerializer serializer, int length)
            throws ProtocolException {
        // TODO: Keep the parent
        super(params, payloadBytes, offset, serializer, length);
    }

    /**
     * Construct a block initialized with all the given fields.
     * @param params Which network the block is for.
     * @param version This should usually be set to 1 or 2, depending on if the height is in the coinbase input.
     * @param prevBlockHash Reference to previous block in the chain or {@link Sha256Hash#ZERO_HASH} if genesis.
     * @param merkleRoot The root of the merkle tree formed by the transactions.
     * @param time UNIX time when the block was mined.
     * @param difficultyTarget Number which this block hashes lower than.
     * @param nonce Arbitrary number to make the block hash lower than the target.
     * @param transactions List of transactions including the coinbase.
     */
    public Block(NetworkParameters params, long version, Sha256Hash prevBlockHash, Sha256Hash merkleRoot, long time,
                 long difficultyTarget, long nonce, List<Transaction> transactions) {
        super(params);
        this.version = version;
        this.prevBlockHash = prevBlockHash;
        this.merkleRoot = merkleRoot;
        this.time = time;
        this.difficultyTarget = difficultyTarget;
        this.nonce = nonce;
        this.transactions = new LinkedList<Transaction>();
        this.transactions.addAll(transactions);
    }


    /**
     * <p>A utility method that calculates how much new Bitcoin would be created by the block at the given height.
     * The inflation of Bitcoin is predictable and drops roughly every 4 years (210,000 blocks). At the dawn of
     * the system it was 50 coins per block, in late 2012 it went to 25 coins per block, and so on. The size of
     * a coinbase transaction is inflation plus fees.</p>
     *
     * <p>The half-life is controlled by {@link org.bitcoinj.core.NetworkParameters#getSubsidyDecreaseBlockCount()}.
     * </p>
     */
    public Coin getBlockInflation(int height) {
        //return FIFTY_COINS.shiftRight(height / params.getSubsidyDecreaseBlockCount());
        //    return /*Utils.toNanoCoins(*/CoinDefinition.GetBlockReward(height)/*, 0)*/;
        return CoinDefinition.GetBlockReward(height);
    }

<<<<<<< HEAD
    private void readObject(ObjectInputStream ois) throws ClassNotFoundException, IOException {
        ois.defaultReadObject();
        // This code is not actually necessary, as transient fields are initialized to the default value which is in
        // this case null. However it clears out a FindBugs warning and makes it explicit what we're doing.
        hash = null;
    }

    protected void parseHeader() throws ProtocolException {
        if (headerParsed)
            return;

        cursor = offset;
        version = readUint32();
        prevBlockHash = readHash();
        merkleRoot = readHash();
        time = readUint32();
        difficultyTarget = readUint32();
        nonce = readUint32();

        hash = Sha256Hash.wrapReversed(Groestl.digest(payload, offset, cursor));

        headerParsed = true;
        headerBytesValid = parseRetain;
    }

    protected void parseTransactions() throws ProtocolException {
        if (transactionsParsed)
            return;

        cursor = offset + HEADER_SIZE;
=======
    /**
     * Parse transactions from the block.
     * 
     * @param transactionsOffset Offset of the transactions within the block.
     * Useful for non-Bitcoin chains where the block header may not be a fixed
     * size.
     */
    protected void parseTransactions(final int transactionsOffset) throws ProtocolException {
        cursor = transactionsOffset;
>>>>>>> d0b6a25e
        optimalEncodingMessageSize = HEADER_SIZE;
        if (payload.length == cursor) {
            // This message is just a header, it has no transactions.
            transactionBytesValid = false;
            return;
        }

        int numTransactions = (int) readVarInt();
        optimalEncodingMessageSize += VarInt.sizeOf(numTransactions);
        transactions = new ArrayList<Transaction>(numTransactions);
        for (int i = 0; i < numTransactions; i++) {
            Transaction tx = new Transaction(params, payload, cursor, this, serializer, UNKNOWN_LENGTH);
            // Label the transaction as coming from the P2P network, so code that cares where we first saw it knows.
            tx.getConfidence().setSource(TransactionConfidence.Source.NETWORK);
            transactions.add(tx);
            cursor += tx.getMessageSize();
            optimalEncodingMessageSize += tx.getOptimalEncodingMessageSize();
        }
        transactionBytesValid = serializer.isParseRetainMode();
    }

    @Override
    protected void parse() throws ProtocolException {
        // header
        cursor = offset;
        version = readUint32();
        prevBlockHash = readHash();
        merkleRoot = readHash();
        time = readUint32();
        difficultyTarget = readUint32();
        nonce = readUint32();
        hash = Sha256Hash.wrapReversed(Sha256Hash.hashTwice(payload, offset, cursor - offset));
        headerBytesValid = serializer.isParseRetainMode();

        // transactions
        parseTransactions(offset + HEADER_SIZE);
        length = cursor - offset;
    }
    
    public int getOptimalEncodingMessageSize() {
        if (optimalEncodingMessageSize != 0)
            return optimalEncodingMessageSize;
        optimalEncodingMessageSize = bitcoinSerialize().length;
        return optimalEncodingMessageSize;
    }

    // default for testing
    void writeHeader(OutputStream stream) throws IOException {
        // try for cached write first
        if (headerBytesValid && payload != null && payload.length >= offset + HEADER_SIZE) {
            stream.write(payload, offset, HEADER_SIZE);
            return;
        }
        // fall back to manual write
        Utils.uint32ToByteStreamLE(version, stream);
        stream.write(prevBlockHash.getReversedBytes());
        stream.write(getMerkleRoot().getReversedBytes());
        Utils.uint32ToByteStreamLE(time, stream);
        Utils.uint32ToByteStreamLE(difficultyTarget, stream);
        Utils.uint32ToByteStreamLE(nonce, stream);
    }

    private void writeTransactions(OutputStream stream) throws IOException {
        // check for no transaction conditions first
        // must be a more efficient way to do this but I'm tired atm.
        if (transactions == null) {
            return;
        }

        // confirmed we must have transactions either cached or as objects.
        if (transactionBytesValid && payload != null && payload.length >= offset + length) {
            stream.write(payload, offset + HEADER_SIZE, length - HEADER_SIZE);
            return;
        }

        if (transactions != null) {
            stream.write(new VarInt(transactions.size()).encode());
            for (Transaction tx : transactions) {
                tx.bitcoinSerialize(stream);
            }
        }
    }

    /**
     * Special handling to check if we have a valid byte array for both header
     * and transactions
     *
     * @throws IOException
     */
    @Override
    public byte[] bitcoinSerialize() {
        // we have completely cached byte array.
        if (headerBytesValid && transactionBytesValid) {
            Preconditions.checkNotNull(payload, "Bytes should never be null if headerBytesValid && transactionBytesValid");
            if (length == payload.length) {
                return payload;
            } else {
                // byte array is offset so copy out the correct range.
                byte[] buf = new byte[length];
                System.arraycopy(payload, offset, buf, 0, length);
                return buf;
            }
        }

        // At least one of the two cacheable components is invalid
        // so fall back to stream write since we can't be sure of the length.
        ByteArrayOutputStream stream = new UnsafeByteArrayOutputStream(length == UNKNOWN_LENGTH ? HEADER_SIZE + guessTransactionsLength() : length);
        try {
            writeHeader(stream);
            writeTransactions(stream);
        } catch (IOException e) {
            // Cannot happen, we are serializing to a memory stream.
        }
        return stream.toByteArray();
    }

    @Override
    protected void bitcoinSerializeToStream(OutputStream stream) throws IOException {
        writeHeader(stream);
        // We may only have enough data to write the header.
        writeTransactions(stream);
    }

    /**
     * Provides a reasonable guess at the byte length of the transactions part of the block.
     * The returned value will be accurate in 99% of cases and in those cases where not will probably slightly
     * oversize.
     *
     * This is used to preallocate the underlying byte array for a ByteArrayOutputStream.  If the size is under the
     * real value the only penalty is resizing of the underlying byte array.
     */
    private int guessTransactionsLength() {
        if (transactionBytesValid)
            return payload.length - HEADER_SIZE;
        if (transactions == null)
            return 0;
        int len = VarInt.sizeOf(transactions.size());
        for (Transaction tx : transactions) {
            // 255 is just a guess at an average tx length
            len += tx.length == UNKNOWN_LENGTH ? 255 : tx.length;
        }
        return len;
    }

    @Override
    protected void unCache() {
        // Since we have alternate uncache methods to use internally this will only ever be called by a child
        // transaction so we only need to invalidate that part of the cache.
        unCacheTransactions();
    }

    private void unCacheHeader() {
        headerBytesValid = false;
        if (!transactionBytesValid)
            payload = null;
        hash = null;
    }

    private void unCacheTransactions() {
        transactionBytesValid = false;
        if (!headerBytesValid)
            payload = null;
        // Current implementation has to uncache headers as well as any change to a tx will alter the merkle root. In
        // future we can go more granular and cache merkle root separately so rest of the header does not need to be
        // rewritten.
        unCacheHeader();
        // Clear merkleRoot last as it may end up being parsed during unCacheHeader().
        merkleRoot = null;
    }

    /**
     * Calculates the block hash by serializing the block and hashing the
     * resulting bytes.
     */
    private Sha256Hash calculateHash() {
        try {
            ByteArrayOutputStream bos = new UnsafeByteArrayOutputStream(HEADER_SIZE);
            writeHeader(bos);
            return Sha256Hash.wrapReversed(Groestl.digest(bos.toByteArray()));
        } catch (IOException e) {
            throw new RuntimeException(e); // Cannot happen.
        }
    }

    /*private Sha256Hash calculateScryptHash() {
        try {
            ByteArrayOutputStream bos = new UnsafeByteArrayOutputStream(HEADER_SIZE);
            writeHeader(bos);
            return new Sha256Hash(Utils.reverseBytes(scryptDigest(bos.toByteArray())));
        } catch (IOException e) {
            throw new RuntimeException(e); // Cannot happen.
        }
    }*/

    /**
     * Returns the hash of the block (which for a valid, solved block should be below the target) in the form seen on
     * the block explorer. If you call this on block 1 in the mainnet chain
     * you will get "00000000839a8e6886ab5951d76f411475428afc90947ee320161bbf18eb6048".
     */
    public String getHashAsString() {
        return getHash().toString();
    }

    /*public String getScryptHashAsString() {
        return getScryptHash().toString();
    }*/

    /**
     * Returns the hash of the block (which for a valid, solved block should be
     * below the target). Big endian.
     */
    @Override
    public Sha256Hash getHash() {
        if (hash == null)
            hash = calculateHash();
        return hash;
    }

/*    public Sha256Hash getScryptHash() {
        if (scryptHash == null)
            scryptHash = calculateScryptHash();
        return scryptHash;
    }*/


    /**
     * The number that is one greater than the largest representable SHA-256
     * hash.
     */
    private static BigInteger LARGEST_HASH = BigInteger.ONE.shiftLeft(256);

    /**
     * Returns the work represented by this block.<p>
     *
     * Work is defined as the number of tries needed to solve a block in the
     * average case. Consider a difficulty target that covers 5% of all possible
     * hash values. Then the work of the block will be 20. As the target gets
     * lower, the amount of work goes up.
     */
    public BigInteger getWork() throws VerificationException {
        BigInteger target = getDifficultyTargetAsInteger();
        return LARGEST_HASH.divide(target.add(BigInteger.ONE));
    }

    /** Returns a copy of the block, but without any transactions. */
    public Block cloneAsHeader() {
        Block block = new Block(params, BLOCK_VERSION_GENESIS);
        copyBitcoinHeaderTo(block);
        return block;
    }

    /** Copy the block without transactions into the provided empty block. */
    protected final void copyBitcoinHeaderTo(final Block block) {
        block.nonce = nonce;
        block.prevBlockHash = prevBlockHash;
        block.merkleRoot = getMerkleRoot();
        block.version = version;
        block.time = time;
        block.difficultyTarget = difficultyTarget;
        block.transactions = null;
        block.hash = getHash();
    }

    /**
     * Returns a multi-line string containing a description of the contents of
     * the block. Use for debugging purposes only.
     */
    @Override
    public String toString() {
        StringBuilder s = new StringBuilder();
        s.append(" block: \n");
        s.append("   hash: ").append(getHashAsString()).append('\n');
        s.append("   version: ").append(version);
        String bips = Joiner.on(", ").skipNulls().join(isBIP34() ? "BIP34" : null, isBIP66() ? "BIP66" : null,
                isBIP65() ? "BIP65" : null);
        if (!bips.isEmpty())
            s.append(" (").append(bips).append(')');
        s.append('\n');
        s.append("   previous block: ").append(getPrevBlockHash()).append("\n");
        s.append("   merkle root: ").append(getMerkleRoot()).append("\n");
        s.append("   time: ").append(time).append(" (").append(Utils.dateTimeFormat(time * 1000)).append(")\n");
        s.append("   difficulty target (nBits): ").append(difficultyTarget).append("\n");
        s.append("   nonce: ").append(nonce).append("\n");
        if (transactions != null && transactions.size() > 0) {
            s.append("   with ").append(transactions.size()).append(" transaction(s):\n");
            for (Transaction tx : transactions) {
                s.append(tx);
            }
        }
        return s.toString();
    }

    /**
     * <p>Finds a value of nonce that makes the blocks hash lower than the difficulty target. This is called mining, but
     * solve() is far too slow to do real mining with. It exists only for unit testing purposes.
     *
     * <p>This can loop forever if a solution cannot be found solely by incrementing nonce. It doesn't change
     * extraNonce.</p>
     */
    public void solve() {
        while (true) {
            try {
                // Is our proof of work valid yet?
                if (checkProofOfWork(false))
                    return;
                // No, so increment the nonce and try again.
                setNonce(getNonce() + 1);
            } catch (VerificationException e) {
                throw new RuntimeException(e); // Cannot happen.
            }
        }
    }

    /**
     * Returns the difficulty target as a 256 bit value that can be compared to a SHA-256 hash. Inside a block the
     * target is represented using a compact form. If this form decodes to a value that is out of bounds, an exception
     * is thrown.
     */
    public BigInteger getDifficultyTargetAsInteger() throws VerificationException {
        BigInteger target = Utils.decodeCompactBits(difficultyTarget);
        if (target.signum() <= 0 || target.compareTo(params.maxTarget) > 0)
            throw new VerificationException("Difficulty target is bad: " + target.toString());
        return target;
    }

    /** Returns true if the hash of the block is OK (lower than difficulty target). */
    protected boolean checkProofOfWork(boolean throwException) throws VerificationException {
        // This part is key - it is what proves the block was as difficult to make as it claims
        // to be. Note however that in the context of this function, the block can claim to be
        // as difficult as it wants to be .... if somebody was able to take control of our network
        // connection and fork us onto a different chain, they could send us valid blocks with
        // ridiculously easy difficulty and this function would accept them.
        //
        // To prevent this attack from being possible, elsewhere we check that the difficultyTarget
        // field is of the right value. This requires us to have the preceeding blocks.
        BigInteger target = getDifficultyTargetAsInteger();
        BigInteger h = null;

        h = getHash().toBigInteger();


        if (h.compareTo(target) > 0) {
            //something might be strange here, recalculate
  //          hash = calculateHash();
  //          h = hash.toBigInteger();

   //         if(h.compareTo(target) > 0)
   //         {

            // Proof of work check failed!
                if (throwException)
                    throw new VerificationException("Hash is higher than target: " + getHashAsString() + " vs "
                            + target.toString(16));
                else
                    return false;
     //       }
        }
        return true;
    }

    private void checkTimestamp() throws VerificationException {
        // Allow injection of a fake clock to allow unit testing.
        long currentTime = Utils.currentTimeSeconds();
        if (time > currentTime + ALLOWED_TIME_DRIFT)
            throw new VerificationException(String.format(Locale.US, "Block too far in future: %d vs %d", time, currentTime + ALLOWED_TIME_DRIFT));
    }

    private void checkSigOps() throws VerificationException {
        // Check there aren't too many signature verifications in the block. This is an anti-DoS measure, see the
        // comments for MAX_BLOCK_SIGOPS.
        int sigOps = 0;
        for (Transaction tx : transactions) {
            sigOps += tx.getSigOpCount();
        }
        if (sigOps > MAX_BLOCK_SIGOPS)
            throw new VerificationException("Block had too many Signature Operations");
    }

    private void checkMerkleRoot() throws VerificationException {
        Sha256Hash calculatedRoot = calculateMerkleRoot();
        if (!calculatedRoot.equals(merkleRoot)) {
            log.error("Merkle tree did not verify");
            throw new VerificationException("Merkle hashes do not match: " + calculatedRoot + " vs " + merkleRoot);
        }
    }

    private Sha256Hash calculateMerkleRoot() {
        List<byte[]> tree = buildMerkleTree();
        return Sha256Hash.wrap(tree.get(tree.size() - 1));
    }

    private List<byte[]> buildMerkleTree() {
        // The Merkle root is based on a tree of hashes calculated from the transactions:
        //
        //     root
        //      / \
        //   A      B
        //  / \    / \
        // t1 t2 t3 t4
        //
        // The tree is represented as a list: t1,t2,t3,t4,A,B,root where each
        // entry is a hash.
        //
        // The hashing algorithm is double SHA-256. The leaves are a hash of the serialized contents of the transaction.
        // The interior nodes are hashes of the concenation of the two child hashes.
        //
        // This structure allows the creation of proof that a transaction was included into a block without having to
        // provide the full block contents. Instead, you can provide only a Merkle branch. For example to prove tx2 was
        // in a block you can just provide tx2, the hash(tx1) and B. Now the other party has everything they need to
        // derive the root, which can be checked against the block header. These proofs aren't used right now but
        // will be helpful later when we want to download partial block contents.
        //
        // Note that if the number of transactions is not even the last tx is repeated to make it so (see
        // tx3 above). A tree with 5 transactions would look like this:
        //
        //         root
        //        /     \
        //       1        5
        //     /   \     / \
        //    2     3    4  4
        //  / \   / \   / \
        // t1 t2 t3 t4 t5 t5
        ArrayList<byte[]> tree = new ArrayList<byte[]>();
        // Start by adding all the hashes of the transactions as leaves of the tree.
        for (Transaction t : transactions) {
            tree.add(t.getHash().getBytes());
        }
        int levelOffset = 0; // Offset in the list where the currently processed level starts.
        // Step through each level, stopping when we reach the root (levelSize == 1).
        for (int levelSize = transactions.size(); levelSize > 1; levelSize = (levelSize + 1) / 2) {
            // For each pair of nodes on that level:
            for (int left = 0; left < levelSize; left += 2) {
                // The right hand node can be the same as the left hand, in the case where we don't have enough
                // transactions.
                int right = Math.min(left + 1, levelSize - 1);
                byte[] leftBytes = Utils.reverseBytes(tree.get(levelOffset + left));
                byte[] rightBytes = Utils.reverseBytes(tree.get(levelOffset + right));
                tree.add(Utils.reverseBytes(hashTwice(leftBytes, 0, 32, rightBytes, 0, 32)));
            }
            // Move to the next level.
            levelOffset += levelSize;
        }
        return tree;
    }

    /**
     * Verify the transactions on a block.
     *
     * @param height block height, if known, or -1 otherwise. If provided, used
     * to validate the coinbase input script of v2 and above blocks.
     * @throws VerificationException if there was an error verifying the block.
     */
    private void checkTransactions(final int height, final EnumSet<VerifyFlag> flags)
            throws VerificationException {
        // The first transaction in a block must always be a coinbase transaction.
        if (!transactions.get(0).isCoinBase())
            throw new VerificationException("First tx is not coinbase");
        if (flags.contains(Block.VerifyFlag.HEIGHT_IN_COINBASE) && height >= BLOCK_HEIGHT_GENESIS) {
            transactions.get(0).checkCoinBaseHeight(height);
        }
        // The rest must not be.
        for (int i = 1; i < transactions.size(); i++) {
            if (transactions.get(i).isCoinBase())
                throw new VerificationException("TX " + i + " is coinbase when it should not be.");
        }
    }

    /**
     * Checks the block data to ensure it follows the rules laid out in the network parameters. Specifically,
     * throws an exception if the proof of work is invalid, or if the timestamp is too far from what it should be.
     * This is <b>not</b> everything that is required for a block to be valid, only what is checkable independent
     * of the chain and without a transaction index.
     *
     * @throws VerificationException
     */
    public void verifyHeader() throws VerificationException {
        // Prove that this block is OK. It might seem that we can just ignore most of these checks given that the
        // network is also verifying the blocks, but we cannot as it'd open us to a variety of obscure attacks.
        //
        // Firstly we need to ensure this block does in fact represent real work done. If the difficulty is high
        // enough, it's probably been done by the network.
        checkProofOfWork(true);
        checkTimestamp();
    }

    /**
     * Checks the block contents
     *
     * @param height block height, if known, or -1 otherwise. If valid, used
     * to validate the coinbase input script of v2 and above blocks.
     * @param flags flags to indicate which tests should be applied (i.e.
     * whether to test for height in the coinbase transaction).
     * @throws VerificationException if there was an error verifying the block.
     */
    public void verifyTransactions(final int height, final EnumSet<VerifyFlag> flags) throws VerificationException {
        // Now we need to check that the body of the block actually matches the headers. The network won't generate
        // an invalid block, but if we didn't validate this then an untrusted man-in-the-middle could obtain the next
        // valid block from the network and simply replace the transactions in it with their own fictional
        // transactions that reference spent or non-existant inputs.
        if (transactions.isEmpty())
            throw new VerificationException("Block had no transactions");
        if (this.getOptimalEncodingMessageSize() > MAX_BLOCK_SIZE)
            throw new VerificationException("Block larger than MAX_BLOCK_SIZE");
        checkTransactions(height, flags);
        checkMerkleRoot();
        checkSigOps();
        for (Transaction transaction : transactions)
            transaction.verify();
        }

    /**
     * Verifies both the header and that the transactions hash to the merkle root.
     *
     * @param height block height, if known, or -1 otherwise.
     * @param flags flags to indicate which tests should be applied (i.e.
     * whether to test for height in the coinbase transaction).
     * @throws VerificationException if there was an error verifying the block.
     */
    public void verify(final int height, final EnumSet<VerifyFlag> flags) throws VerificationException {
        verifyHeader();
        verifyTransactions(height, flags);
    }

    @Override
    public boolean equals(Object o) {
        if (this == o) return true;
        if (o == null || getClass() != o.getClass()) return false;
        return getHash().equals(((Block)o).getHash());
    }

    @Override
    public int hashCode() {
        return getHash().hashCode();
    }

    /**
     * Returns the merkle root in big endian form, calculating it from transactions if necessary.
     */
    public Sha256Hash getMerkleRoot() {
        if (merkleRoot == null) {
            //TODO check if this is really necessary.
            unCacheHeader();
            merkleRoot = calculateMerkleRoot();
        }
        return merkleRoot;
    }

    /** Exists only for unit testing. */
    public void setMerkleRoot(Sha256Hash value) {
        unCacheHeader();
        merkleRoot = value;
        hash = null;
    }

    /** Adds a transaction to this block. The nonce and merkle root are invalid after this. */
    public void addTransaction(Transaction t) {
        addTransaction(t, true);
    }

    /** Adds a transaction to this block, with or without checking the sanity of doing so */
    void addTransaction(Transaction t, boolean runSanityChecks) {
        unCacheTransactions();
        if (transactions == null) {
            transactions = new ArrayList<Transaction>();
        }
        t.setParent(this);
        if (runSanityChecks && transactions.size() == 0 && !t.isCoinBase())
            throw new RuntimeException("Attempted to add a non-coinbase transaction as the first transaction: " + t);
        else if (runSanityChecks && transactions.size() > 0 && t.isCoinBase())
            throw new RuntimeException("Attempted to add a coinbase transaction when there already is one: " + t);
        transactions.add(t);
        adjustLength(transactions.size(), t.length);
        // Force a recalculation next time the values are needed.
        merkleRoot = null;
        hash = null;
    }

    /** Returns the version of the block data structure as defined by the Bitcoin protocol. */
    public long getVersion() {
        return version;
    }

    /**
     * Returns the hash of the previous block in the chain, as defined by the block header.
     */
    public Sha256Hash getPrevBlockHash() {
        return prevBlockHash;
    }

    void setPrevBlockHash(Sha256Hash prevBlockHash) {
        unCacheHeader();
        this.prevBlockHash = prevBlockHash;
        this.hash = null;
        this.scryptHash = null;
    }

    /**
     * Returns the time at which the block was solved and broadcast, according to the clock of the solving node. This
     * is measured in seconds since the UNIX epoch (midnight Jan 1st 1970).
     */
    public long getTimeSeconds() {
        return time;
    }

    /**
     * Returns the time at which the block was solved and broadcast, according to the clock of the solving node.
     */
    public Date getTime() {
        return new Date(getTimeSeconds()*1000);
    }

    public void setTime(long time) {
        unCacheHeader();
        this.time = time;
        this.hash = null;
        this.scryptHash = null;
    }

    /**
     * Returns the difficulty of the proof of work that this block should meet encoded <b>in compact form</b>. The {@link
     * BlockChain} verifies that this is not too easy by looking at the length of the chain when the block is added.
     * To find the actual value the hash should be compared against, use
     * {@link org.bitcoinj.core.Block#getDifficultyTargetAsInteger()}. Note that this is <b>not</b> the same as
     * the difficulty value reported by the Bitcoin "getdifficulty" RPC that you may see on various block explorers.
     * That number is the result of applying a formula to the underlying difficulty to normalize the minimum to 1.
     * Calculating the difficulty that way is currently unsupported.
     */
    public long getDifficultyTarget() {
        return difficultyTarget;
    }

    /** Sets the difficulty target in compact form. */
    public void setDifficultyTarget(long compactForm) {
        unCacheHeader();
        this.difficultyTarget = compactForm;
        this.hash = null;
        this.scryptHash = null;
    }

    /**
     * Returns the nonce, an arbitrary value that exists only to make the hash of the block header fall below the
     * difficulty target.
     */
    public long getNonce() {
        return nonce;
    }

    /** Sets the nonce and clears any cached data. */
    public void setNonce(long nonce) {
        unCacheHeader();
        this.nonce = nonce;
        this.hash = null;
        this.scryptHash = null;
    }

    /** Returns an immutable list of transactions held in this block, or null if this object represents just a header. */
    @Nullable
    public List<Transaction> getTransactions() {
        return transactions == null ? null : ImmutableList.copyOf(transactions);
    }

    // ///////////////////////////////////////////////////////////////////////////////////////////////
    // Unit testing related methods.

    // Used to make transactions unique.
    private static int txCounter;

    /** Adds a coinbase transaction to the block. This exists for unit tests.
     * 
     * @param height block height, if known, or -1 otherwise.
     */
    @VisibleForTesting
    void addCoinbaseTransaction(byte[] pubKeyTo, Coin value, final int height) {
        unCacheTransactions();
        transactions = new ArrayList<Transaction>();
        Transaction coinbase = new Transaction(params);
        final ScriptBuilder inputBuilder = new ScriptBuilder();

        if (height >= Block.BLOCK_HEIGHT_GENESIS) {
            inputBuilder.number(height);
        }
        inputBuilder.data(new byte[]{(byte) txCounter, (byte) (txCounter++ >> 8)});

        // A real coinbase transaction has some stuff in the scriptSig like the extraNonce and difficulty. The
        // transactions are distinguished by every TX output going to a different key.
        //
        // Here we will do things a bit differently so a new address isn't needed every time. We'll put a simple
        // counter in the scriptSig so every transaction has a different hash.
        coinbase.addInput(new TransactionInput(params, coinbase,
                inputBuilder.build().getProgram()));
        coinbase.addOutput(new TransactionOutput(params, coinbase, value,
                ScriptBuilder.createOutputScript(ECKey.fromPublicOnly(pubKeyTo)).getProgram()));
        transactions.add(coinbase);
        coinbase.setParent(this);
        coinbase.length = coinbase.unsafeBitcoinSerialize().length;
        adjustLength(transactions.size(), coinbase.length);
    }

    static final byte[] EMPTY_BYTES = new byte[32];

    // It's pretty weak to have this around at runtime: fix later.
    private static final byte[] pubkeyForTesting = new ECKey().getPubKey();

    /**
     * Returns a solved block that builds on top of this one. This exists for unit tests.
     */
    @VisibleForTesting
    public Block createNextBlock(Address to, long version, long time, int blockHeight) {
        return createNextBlock(to, version, null, time, pubkeyForTesting, FIFTY_COINS, blockHeight);
    }

    /**
     * Returns a solved block that builds on top of this one. This exists for unit tests.
     * In this variant you can specify a public key (pubkey) for use in generating coinbase blocks.
     * 
     * @param height block height, if known, or -1 otherwise.
     */
    Block createNextBlock(@Nullable final Address to, final long version,
                          @Nullable TransactionOutPoint prevOut, final long time,
                          final byte[] pubKey, final Coin coinbaseValue,
                          final int height) {
        Block b = new Block(params, version);
        b.setDifficultyTarget(difficultyTarget);
        b.addCoinbaseTransaction(pubKey, coinbaseValue, height);

        if (to != null) {
            // Add a transaction paying 50 coins to the "to" address.
            Transaction t = new Transaction(params);
            t.addOutput(new TransactionOutput(params, t, FIFTY_COINS, to));
            // The input does not really need to be a valid signature, as long as it has the right general form.
            TransactionInput input;
            if (prevOut == null) {
                input = new TransactionInput(params, t, Script.createInputScript(EMPTY_BYTES, EMPTY_BYTES));
                // Importantly the outpoint hash cannot be zero as that's how we detect a coinbase transaction in isolation
                // but it must be unique to avoid 'different' transactions looking the same.
                byte[] counter = new byte[32];
                counter[0] = (byte) txCounter;
                counter[1] = (byte) (txCounter++ >> 8);
                input.getOutpoint().setHash(Sha256Hash.wrap(counter));
            } else {
                input = new TransactionInput(params, t, Script.createInputScript(EMPTY_BYTES, EMPTY_BYTES), prevOut);
            }
            t.addInput(input);
            b.addTransaction(t);
        }

        b.setPrevBlockHash(getHash());
        // Don't let timestamp go backwards
        if (getTimeSeconds() >= time)
            b.setTime(getTimeSeconds() + 1);
        else
            b.setTime(time);
        b.solve();
        try {
            b.verifyHeader();
        } catch (VerificationException e) {
            throw new RuntimeException(e); // Cannot happen.
        }
        if (b.getVersion() != version) {
            throw new RuntimeException();
        }
        return b;
    }

    @VisibleForTesting
    public Block createNextBlock(@Nullable Address to, TransactionOutPoint prevOut) {
        return createNextBlock(to, BLOCK_VERSION_GENESIS, prevOut, getTimeSeconds() + 5, pubkeyForTesting, FIFTY_COINS, BLOCK_HEIGHT_UNKNOWN);
    }

    @VisibleForTesting
    public Block createNextBlock(@Nullable Address to, Coin value) {
        return createNextBlock(to, BLOCK_VERSION_GENESIS, null, getTimeSeconds() + 5, pubkeyForTesting, value, BLOCK_HEIGHT_UNKNOWN);
    }

    @VisibleForTesting
    public Block createNextBlock(@Nullable Address to) {
        return createNextBlock(to, FIFTY_COINS);
    }

    @VisibleForTesting
    public Block createNextBlockWithCoinbase(long version, byte[] pubKey, Coin coinbaseValue, final int height) {
        return createNextBlock(null, version, (TransactionOutPoint) null,
                               Utils.currentTimeSeconds(), pubKey, coinbaseValue, height);
    }

    /**
     * Create a block sending 50BTC as a coinbase transaction to the public key specified.
     * This method is intended for test use only.
     */
    @VisibleForTesting
    Block createNextBlockWithCoinbase(long version, byte[] pubKey, final int height) {
        return createNextBlock(null, version, (TransactionOutPoint) null,
                               Utils.currentTimeSeconds(), pubKey, FIFTY_COINS, height);
    }

    @VisibleForTesting
    boolean isHeaderBytesValid() {
        return headerBytesValid;
    }

    @VisibleForTesting
    boolean isTransactionBytesValid() {
        return transactionBytesValid;
    }

    /**
<<<<<<< HEAD
=======
     * Return whether this block contains any transactions.
     * 
     * @return  true if the block contains transactions, false otherwise (is
     * purely a header).
     */
    public boolean hasTransactions() {
        return !this.transactions.isEmpty();
    }

    /**
>>>>>>> d0b6a25e
     * Returns whether this block conforms to
     * <a href="https://github.com/bitcoin/bips/blob/master/bip-0034.mediawiki">BIP34: Height in Coinbase</a>.
     */
    public boolean isBIP34() {
        return version >= BLOCK_VERSION_BIP34;
    }

    /**
     * Returns whether this block conforms to
     * <a href="https://github.com/bitcoin/bips/blob/master/bip-0066.mediawiki">BIP66: Strict DER signatures</a>.
     */
    public boolean isBIP66() {
        return version >= BLOCK_VERSION_BIP66;
    }

    /**
     * Returns whether this block conforms to
     * <a href="https://github.com/bitcoin/bips/blob/master/bip-0065.mediawiki">BIP65: OP_CHECKLOCKTIMEVERIFY</a>.
     */
    public boolean isBIP65() {
        return version >= BLOCK_VERSION_BIP65;
    }
<<<<<<< HEAD
    public void setVersion(int version) {
        this.version = version;
    }
=======
>>>>>>> d0b6a25e
}<|MERGE_RESOLUTION|>--- conflicted
+++ resolved
@@ -17,34 +17,10 @@
 
 package org.bitcoinj.core;
 
-<<<<<<< HEAD
-import com.google.common.annotations.VisibleForTesting;
-import com.google.common.base.Joiner;
-import com.google.common.base.Preconditions;
-import com.google.common.collect.ImmutableList;
-import com.hashengineering.crypto.Groestl;
-import org.bitcoinj.script.Script;
-import org.bitcoinj.script.ScriptBuilder;
-import org.slf4j.Logger;
-import org.slf4j.LoggerFactory;
-
-import javax.annotation.Nullable;
-import java.io.ByteArrayOutputStream;
-import java.io.IOException;
-import java.io.ObjectInputStream;
-import java.io.OutputStream;
-import java.math.BigInteger;
-import java.util.ArrayList;
-import java.util.Date;
-import java.util.LinkedList;
-import java.util.List;
-
-import static org.bitcoinj.core.Coin.FIFTY_COINS;
-import static org.bitcoinj.core.Sha256Hash.hashTwice;
-=======
 import com.google.common.annotations.*;
 import com.google.common.base.*;
 import com.google.common.collect.*;
+import com.hashengineering.crypto.Groestl;
 import org.bitcoinj.script.*;
 import org.slf4j.*;
 
@@ -55,7 +31,6 @@
 
 import static org.bitcoinj.core.Coin.*;
 import static org.bitcoinj.core.Sha256Hash.*;
->>>>>>> d0b6a25e
 
 /**
  * <p>A block is a group of transactions, and is one of the fundamental data structures of the Bitcoin system.
@@ -102,15 +77,13 @@
     /** A value for difficultyTarget (nBits) that allows half of all possible hash solutions. Used in unit testing. */
     public static final long EASIEST_DIFFICULTY_TARGET = 0x207fFFFFL;
 
-<<<<<<< HEAD
-=======
     /** Value to use if the block height is unknown */
     public static final int BLOCK_HEIGHT_UNKNOWN = -1;
     /** Height of the first block */
     public static final int BLOCK_HEIGHT_GENESIS = 0;
 
-    public static final long BLOCK_VERSION_GENESIS = 1;
->>>>>>> d0b6a25e
+    public static final long BLOCK_VERSION_GENESIS = CoinDefinition.genesisBlockVersion;
+
     /** Block version introduced in BIP 34: Height in coinbase */
     public static final long BLOCK_VERSION_BIP34 = 2;
     /** Block version introduced in BIP 66: Strict DER signatures */
@@ -131,15 +104,7 @@
     @Nullable List<Transaction> transactions;
 
     /** Stores the hash of the block. If null, getHash() will recalculate it. */
-<<<<<<< HEAD
-    private transient Sha256Hash hash;
-    private transient Sha256Hash scryptHash;
-
-    private transient boolean headerParsed;
-    private transient boolean transactionsParsed;
-=======
     private Sha256Hash hash;
->>>>>>> d0b6a25e
 
     protected boolean headerBytesValid;
     protected boolean transactionBytesValid;
@@ -258,38 +223,6 @@
         return CoinDefinition.GetBlockReward(height);
     }
 
-<<<<<<< HEAD
-    private void readObject(ObjectInputStream ois) throws ClassNotFoundException, IOException {
-        ois.defaultReadObject();
-        // This code is not actually necessary, as transient fields are initialized to the default value which is in
-        // this case null. However it clears out a FindBugs warning and makes it explicit what we're doing.
-        hash = null;
-    }
-
-    protected void parseHeader() throws ProtocolException {
-        if (headerParsed)
-            return;
-
-        cursor = offset;
-        version = readUint32();
-        prevBlockHash = readHash();
-        merkleRoot = readHash();
-        time = readUint32();
-        difficultyTarget = readUint32();
-        nonce = readUint32();
-
-        hash = Sha256Hash.wrapReversed(Groestl.digest(payload, offset, cursor));
-
-        headerParsed = true;
-        headerBytesValid = parseRetain;
-    }
-
-    protected void parseTransactions() throws ProtocolException {
-        if (transactionsParsed)
-            return;
-
-        cursor = offset + HEADER_SIZE;
-=======
     /**
      * Parse transactions from the block.
      * 
@@ -299,7 +232,6 @@
      */
     protected void parseTransactions(final int transactionsOffset) throws ProtocolException {
         cursor = transactionsOffset;
->>>>>>> d0b6a25e
         optimalEncodingMessageSize = HEADER_SIZE;
         if (payload.length == cursor) {
             // This message is just a header, it has no transactions.
@@ -331,7 +263,7 @@
         time = readUint32();
         difficultyTarget = readUint32();
         nonce = readUint32();
-        hash = Sha256Hash.wrapReversed(Sha256Hash.hashTwice(payload, offset, cursor - offset));
+        hash = Sha256Hash.wrapReversed(Groestl.digest(payload, offset, cursor - offset));
         headerBytesValid = serializer.isParseRetainMode();
 
         // transactions
@@ -484,16 +416,6 @@
         }
     }
 
-    /*private Sha256Hash calculateScryptHash() {
-        try {
-            ByteArrayOutputStream bos = new UnsafeByteArrayOutputStream(HEADER_SIZE);
-            writeHeader(bos);
-            return new Sha256Hash(Utils.reverseBytes(scryptDigest(bos.toByteArray())));
-        } catch (IOException e) {
-            throw new RuntimeException(e); // Cannot happen.
-        }
-    }*/
-
     /**
      * Returns the hash of the block (which for a valid, solved block should be below the target) in the form seen on
      * the block explorer. If you call this on block 1 in the mainnet chain
@@ -517,13 +439,6 @@
             hash = calculateHash();
         return hash;
     }
-
-/*    public Sha256Hash getScryptHash() {
-        if (scryptHash == null)
-            scryptHash = calculateScryptHash();
-        return scryptHash;
-    }*/
-
 
     /**
      * The number that is one greater than the largest representable SHA-256
@@ -893,7 +808,6 @@
         unCacheHeader();
         this.prevBlockHash = prevBlockHash;
         this.hash = null;
-        this.scryptHash = null;
     }
 
     /**
@@ -915,7 +829,6 @@
         unCacheHeader();
         this.time = time;
         this.hash = null;
-        this.scryptHash = null;
     }
 
     /**
@@ -936,7 +849,6 @@
         unCacheHeader();
         this.difficultyTarget = compactForm;
         this.hash = null;
-        this.scryptHash = null;
     }
 
     /**
@@ -952,7 +864,6 @@
         unCacheHeader();
         this.nonce = nonce;
         this.hash = null;
-        this.scryptHash = null;
     }
 
     /** Returns an immutable list of transactions held in this block, or null if this object represents just a header. */
@@ -1106,8 +1017,6 @@
     }
 
     /**
-<<<<<<< HEAD
-=======
      * Return whether this block contains any transactions.
      * 
      * @return  true if the block contains transactions, false otherwise (is
@@ -1118,7 +1027,6 @@
     }
 
     /**
->>>>>>> d0b6a25e
      * Returns whether this block conforms to
      * <a href="https://github.com/bitcoin/bips/blob/master/bip-0034.mediawiki">BIP34: Height in Coinbase</a>.
      */
@@ -1141,10 +1049,7 @@
     public boolean isBIP65() {
         return version >= BLOCK_VERSION_BIP65;
     }
-<<<<<<< HEAD
     public void setVersion(int version) {
         this.version = version;
     }
-=======
->>>>>>> d0b6a25e
 }