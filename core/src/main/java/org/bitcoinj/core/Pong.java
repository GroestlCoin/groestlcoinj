/*
 * Copyright 2012 Matt Corallo
 * Copyright 2015 Andreas Schildbach
 *
 * Licensed under the Apache License, Version 2.0 (the "License");
 * you may not use this file except in compliance with the License.
 * You may obtain a copy of the License at
 *
 *    http://www.apache.org/licenses/LICENSE-2.0
 *
 * Unless required by applicable law or agreed to in writing, software
 * distributed under the License is distributed on an "AS IS" BASIS,
 * WITHOUT WARRANTIES OR CONDITIONS OF ANY KIND, either express or implied.
 * See the License for the specific language governing permissions and
 * limitations under the License.
 */

package org.bitcoinj.core;

import java.io.IOException;
import java.io.OutputStream;

/**
 * <p>Instances of this class are not safe for use by multiple threads.</p>
 */
public class Pong extends Message {
<<<<<<< HEAD
    /** The smallest protocol version that supports the pong response (BIP 31). Anything beyond version 60000. */
    public static final int MIN_PROTOCOL_VERSION = /*CoinDefinition.MIN_PROTOCOL_VERSION;//*/60001;

=======
>>>>>>> d1ce4779
    private long nonce;

    public Pong(NetworkParameters params, byte[] payloadBytes) throws ProtocolException {
        super(params, payloadBytes, 0);
    }
    
    /**
     * Create a Pong with a nonce value.
     * Only use this if the remote node has a protocol version > 60000
     */
    public Pong(long nonce) {
        this.nonce = nonce;
    }
    
    @Override
    protected void parse() throws ProtocolException {
        nonce = readInt64();
        length = 8;
    }
    
    @Override
    public void bitcoinSerializeToStream(OutputStream stream) throws IOException {
        Utils.int64ToByteStreamLE(nonce, stream);
    }
    
    /** Returns the nonce sent by the remote peer. */
    public long getNonce() {
        return nonce;
    }
}<|MERGE_RESOLUTION|>--- conflicted
+++ resolved
@@ -24,12 +24,6 @@
  * <p>Instances of this class are not safe for use by multiple threads.</p>
  */
 public class Pong extends Message {
-<<<<<<< HEAD
-    /** The smallest protocol version that supports the pong response (BIP 31). Anything beyond version 60000. */
-    public static final int MIN_PROTOCOL_VERSION = /*CoinDefinition.MIN_PROTOCOL_VERSION;//*/60001;
-
-=======
->>>>>>> d1ce4779
     private long nonce;
 
     public Pong(NetworkParameters params, byte[] payloadBytes) throws ProtocolException {
