/*
 * Copyright 2014 Andreas Schildbach
 *
 * Licensed under the Apache License, Version 2.0 (the "License");
 * you may not use this file except in compliance with the License.
 * You may obtain a copy of the License at
 *
 *    http://www.apache.org/licenses/LICENSE-2.0
 *
 * Unless required by applicable law or agreed to in writing, software
 * distributed under the License is distributed on an "AS IS" BASIS,
 * WITHOUT WARRANTIES OR CONDITIONS OF ANY KIND, either express or implied.
 * See the License for the specific language governing permissions and
 * limitations under the License.
 */

package org.bitcoinj.utils;

import static com.google.common.base.Preconditions.checkArgument;

import java.io.Serializable;
import java.math.BigInteger;

import org.bitcoinj.core.Coin;

import com.google.common.base.Objects;

/**
 * An exchange rate is expressed as a ratio of a {@link Coin} and a {@link Fiat} amount.
 */
public class ExchangeRate implements Serializable {

    public final Coin coin;
    public final Fiat fiat;

    /** Construct exchange rate. This amount of coin is worth that amount of fiat. */
    public ExchangeRate(Coin coin, Fiat fiat) {
        checkArgument(coin.isPositive());
        checkArgument(fiat.isPositive());
        checkArgument(fiat.currencyCode != null, "currency code required");
        this.coin = coin;
        this.fiat = fiat;
    }

    /** Construct exchange rate. One coin is worth this amount of fiat. */
    public ExchangeRate(Fiat fiat) {
        this(Coin.COIN, fiat);
    }

    /**
     * Convert a coin amount to a fiat amount using this exchange rate.
     * @throws ArithmeticException if the converted fiat amount is too high or too low.
     */
    public Fiat coinToFiat(Coin convertCoin) {
        // Use BigInteger because it's much easier to maintain full precision without overflowing.
        final BigInteger converted = BigInteger.valueOf(convertCoin.value).multiply(BigInteger.valueOf(fiat.value))
                .divide(BigInteger.valueOf(coin.value));
        if (converted.compareTo(BigInteger.valueOf(Long.MAX_VALUE)) > 0
                || converted.compareTo(BigInteger.valueOf(Long.MIN_VALUE)) < 0)
            throw new ArithmeticException("Overflow");
        return Fiat.valueOf(fiat.currencyCode, converted.longValue());
    }

    /**
     * Convert a fiat amount to a coin amount using this exchange rate.
     * @throws ArithmeticException if the converted coin amount is too high or too low.
     */
    public Coin fiatToCoin(Fiat convertFiat) {
        checkArgument(convertFiat.currencyCode.equals(fiat.currencyCode), "Currency mismatch: %s vs %s",
                convertFiat.currencyCode, fiat.currencyCode);
        // Use BigInteger because it's much easier to maintain full precision without overflowing.
        final BigInteger converted = BigInteger.valueOf(convertFiat.value).multiply(BigInteger.valueOf(coin.value))
                .divide(BigInteger.valueOf(fiat.value));
        if (converted.compareTo(BigInteger.valueOf(Long.MAX_VALUE)) > 0
                || converted.compareTo(BigInteger.valueOf(Long.MIN_VALUE)) < 0)
            throw new ArithmeticException("Overflow");
        try {
            return Coin.valueOf(converted.longValue());
        } catch (IllegalArgumentException x) {
            throw new ArithmeticException("Overflow: " + x.getMessage());
        }
<<<<<<< HEAD
=======
    }

    @Override
    public boolean equals(Object o) {
        if (this == o) return true;
        if (o == null || getClass() != o.getClass()) return false;
        ExchangeRate other = (ExchangeRate) o;
        return Objects.equal(this.coin, other.coin) && Objects.equal(this.fiat, other.fiat);
    }

    @Override
    public int hashCode() {
        return Objects.hashCode(coin, fiat);
>>>>>>> d1ce4779
    }
}<|MERGE_RESOLUTION|>--- conflicted
+++ resolved
@@ -79,8 +79,6 @@
         } catch (IllegalArgumentException x) {
             throw new ArithmeticException("Overflow: " + x.getMessage());
         }
-<<<<<<< HEAD
-=======
     }
 
     @Override
@@ -94,6 +92,5 @@
     @Override
     public int hashCode() {
         return Objects.hashCode(coin, fiat);
->>>>>>> d1ce4779
     }
 }