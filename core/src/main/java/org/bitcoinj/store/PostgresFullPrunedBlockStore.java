/*
 * Copyright 2014 BitPOS Pty Ltd.
 * Copyright 2014 Andreas Schildbach
 * Copyright 2014 Kalpesh Parmar
 *
 * Licensed under the Apache License, Version 2.0 (the "License");
 * you may not use this file except in compliance with the License.
 * You may obtain a copy of the License at
 *
 *    http://www.apache.org/licenses/LICENSE-2.0
 *
 * Unless required by applicable law or agreed to in writing, software
 * distributed under the License is distributed on an "AS IS" BASIS,
 * WITHOUT WARRANTIES OR CONDITIONS OF ANY KIND, either express or implied.
 * See the License for the specific language governing permissions and
 * limitations under the License.
 */

package org.bitcoinj.store;

import org.bitcoinj.core.*;
import org.slf4j.Logger;
import org.slf4j.LoggerFactory;

import javax.annotation.Nullable;
import java.io.ByteArrayOutputStream;
import java.io.IOException;
import java.sql.PreparedStatement;
import java.sql.ResultSet;
import java.sql.SQLException;
import java.sql.Types;
import java.util.ArrayList;
import java.util.List;

/**
 * <p>A full pruned block store using the Postgres database engine. As an added bonus an address index is calculated,
 * so you can use {@link #calculateBalanceForAddress(org.bitcoinj.core.Address)} to quickly look up
 * the quantity of bitcoins controlled by that address.</p>
 */
public class PostgresFullPrunedBlockStore extends DatabaseFullPrunedBlockStore {
    private static final Logger log = LoggerFactory.getLogger(PostgresFullPrunedBlockStore.class);

    private static final String POSTGRES_DUPLICATE_KEY_ERROR_CODE = "23505";
    private static final String DATABASE_DRIVER_CLASS = "org.postgresql.Driver";
    private static final String DATABASE_CONNECTION_URL_PREFIX = "jdbc:postgresql://";

    // create table SQL
    private static final String CREATE_SETTINGS_TABLE = "CREATE TABLE settings (\n" +
            "    name character varying(32) NOT NULL,\n" +
            "    value bytea,\n" +
            "    CONSTRAINT setting_pk PRIMARY KEY (name)\n" +
            ")\n";

    private static final String CREATE_HEADERS_TABLE = "CREATE TABLE headers (\n" +
            "    hash bytea NOT NULL,\n" +
            "    chainwork bytea NOT NULL,\n" +
            "    height integer NOT NULL,\n" +
            "    header bytea NOT NULL,\n" +
            "    wasundoable boolean NOT NULL,\n" +
            "    CONSTRAINT headers_pk PRIMARY KEY (hash)\n" +
            ")\n";

    private static final String CREATE_UNDOABLE_TABLE = "CREATE TABLE undoableblocks (\n" +
            "    hash bytea NOT NULL,\n" +
            "    height integer NOT NULL,\n" +
            "    txoutchanges bytea,\n" +
            "    transactions bytea,\n" +
            "    CONSTRAINT undoableblocks_pk PRIMARY KEY (hash)\n" +
            ")\n";

    private static final String CREATE_OPEN_OUTPUT_TABLE = "CREATE TABLE openoutputs (\n" +
            "    hash bytea NOT NULL,\n" +
            "    index integer NOT NULL,\n" +
            "    height integer NOT NULL,\n" +
            "    value bigint NOT NULL,\n" +
            "    scriptbytes bytea NOT NULL,\n" +
            "    toaddress character varying(35),\n" +
            "    addresstargetable smallint,\n" +
            "    coinbase boolean,\n" +
            "    CONSTRAINT openoutputs_pk PRIMARY KEY (hash,index)\n" +
            ")\n";

    // Some indexes to speed up inserts
    private static final String CREATE_OUTPUTS_ADDRESS_MULTI_INDEX      = "CREATE INDEX openoutputs_hash_index_num_height_toaddress_idx ON openoutputs USING btree (hash, index, height, toaddress)";
    private static final String CREATE_OUTPUTS_TOADDRESS_INDEX          = "CREATE INDEX openoutputs_toaddress_idx ON openoutputs USING btree (toaddress)";
    private static final String CREATE_OUTPUTS_ADDRESSTARGETABLE_INDEX  = "CREATE INDEX openoutputs_addresstargetable_idx ON openoutputs USING btree (addresstargetable)";
    private static final String CREATE_OUTPUTS_HASH_INDEX               = "CREATE INDEX openoutputs_hash_idx ON openoutputs USING btree (hash)";
    private static final String CREATE_UNDOABLE_TABLE_INDEX             = "CREATE INDEX undoableblocks_height_idx ON undoableBlocks USING btree (height)";

    private static final String SELECT_UNDOABLEBLOCKS_EXISTS_SQL        = "select 1 from undoableblocks where hash = ?";

    /**
     * Creates a new PostgresFullPrunedBlockStore.
     *
     * @param params A copy of the NetworkParameters used
     * @param fullStoreDepth The number of blocks of history stored in full (something like 1000 is pretty safe)
     * @param hostname The hostname of the database to connect to
     * @param dbName The database to connect to
     * @param username The database username
     * @param password The password to the database
     * @throws BlockStoreException if the database fails to open for any reason
     */
    public PostgresFullPrunedBlockStore(NetworkParameters params, int fullStoreDepth, String hostname, String dbName,
                                        String username, String password) throws BlockStoreException {
        super(params, DATABASE_CONNECTION_URL_PREFIX + hostname + "/" + dbName, fullStoreDepth, username, password, null);
    }

    /**
     * <p>Create a new PostgresFullPrunedBlockStore, storing the tables in the schema specified.  You may want to
     * specify a schema to avoid name collisions, or just to keep the database better organized.  The schema is not
     * required, and if one is not provided than the default schema for the username will be used.  See
     * <a href="http://www.postgres.org/docs/9.3/static/ddl-schemas.html">the postgres schema docs</a> for more on
     * schemas.</p>
     *
     * @param params A copy of the NetworkParameters used.
     * @param fullStoreDepth The number of blocks of history stored in full (something like 1000 is pretty safe).
     * @param hostname The hostname of the database to connect to.
     * @param dbName The database to connect to.
     * @param username The database username.
     * @param password The password to the database.
     * @param schemaName The name of the schema to put the tables in.  May be null if no schema is being used.
     * @throws BlockStoreException If the database fails to open for any reason.
     */
    public PostgresFullPrunedBlockStore(NetworkParameters params, int fullStoreDepth, String hostname, String dbName,
                                        String username, String password, @Nullable String schemaName) throws BlockStoreException {
<<<<<<< HEAD
        this(params, "jdbc:postgresql://" + hostname + "/" + dbName, fullStoreDepth, username, password, schemaName);
    }

    /**
     * <p>Create a new PostgresFullPrunedBlockStore, using the full connection URL instead of a hostname and password,
     * and optionally allowing a schema to be specified.</p>
     *
     * <p>The connection URL will be passed to the database driver, and should look like
     * "jdbc:postrgresql://host[:port]/databasename".  You can use this to change the port, or specify additional
     * parameters.  See <a href="http://jdbc.postgresql.org/documentation/head/connect.html#connection-parameters">
     * the PostgreSQL JDBC documentation</a> for more on the connection URL.</p>
     *
     * <p>This constructor also accepts a schema name to use, which can be used to avoid name collisions, or to keep the
     * database organized.  If no schema is provided the default schema for the username will be used.  See
     * <a href="http://www.postgres.org/docs/9.3/static/ddl-schemas.html">the postgres schema docs</a> for more on
     * schemas.</p>
     *
     *
     * @param params A copy of the NetworkParameters used.
     * @param connectionURL The jdbc url to connect to the database.
     * @param fullStoreDepth The number of blocks of history stored in full (something like 1000 is pretty safe).
     * @param username The database username.
     * @param password The password to the database.
     * @param schemaName The name of the schema to put the tables in.  May be null if no schema is being used.
     * @throws BlockStoreException If the database fails to open for any reason.
     */
    public PostgresFullPrunedBlockStore(NetworkParameters params, String connectionURL, int fullStoreDepth,
                                        String username, String password, @Nullable String schemaName) throws BlockStoreException {
        this.params = params;
        this.fullStoreDepth = fullStoreDepth;
        this.connectionURL = connectionURL;
        this.schemaName = schemaName;

        this.username = username;
        this.password = password;

        conn = new ThreadLocal<Connection>();
        allConnections = new LinkedList<Connection>();

        try {
            Class.forName(driver);
            log.info(driver + " loaded. ");
        } catch (java.lang.ClassNotFoundException e) {
            log.error("check CLASSPATH for Postgres jar ", e);
        }

        maybeConnect();

        try {
            // Create tables if needed
            if (!tableExists("settings"))
                createTables();
            initFromDatabase();
        } catch (SQLException e) {
            throw new BlockStoreException(e);
        }
    }



    private synchronized void maybeConnect() throws BlockStoreException {
        try {
            if (conn.get() != null && !conn.get().isClosed())
                return;

            Properties props = new Properties();
            props.setProperty("user", this.username);
            props.setProperty("password", this.password);

            conn.set(DriverManager.getConnection(connectionURL, props));

            Connection connection = conn.get();
            // set the schema if one is needed
            if(schemaName != null) {
                Statement s = connection.createStatement();
                s.execute("CREATE SCHEMA IF NOT EXISTS " + schemaName + ";");
                s.execute("set search_path to '" + schemaName +"';");
            }
            allConnections.add(conn.get());
            log.info("Made a new connection to database " + connectionURL);
        } catch (SQLException ex) {
            throw new BlockStoreException(ex);
        }
=======
        super(params, DATABASE_CONNECTION_URL_PREFIX + hostname + "/" + dbName, fullStoreDepth, username, password, schemaName);
>>>>>>> d1ce4779
    }

    @Override
    protected String getDuplicateKeyErrorCode() {
        return POSTGRES_DUPLICATE_KEY_ERROR_CODE;
    }

    @Override
    protected List<String> getCreateTablesSQL() {
        List<String> sqlStatements = new ArrayList<>();
        sqlStatements.add(CREATE_SETTINGS_TABLE);
        sqlStatements.add(CREATE_HEADERS_TABLE);
        sqlStatements.add(CREATE_UNDOABLE_TABLE);
        sqlStatements.add(CREATE_OPEN_OUTPUT_TABLE);
        return sqlStatements;
    }

    @Override
    protected List<String> getCreateIndexesSQL() {
        List<String> sqlStatements = new ArrayList<>();
        sqlStatements.add(CREATE_UNDOABLE_TABLE_INDEX);
        sqlStatements.add(CREATE_OUTPUTS_ADDRESS_MULTI_INDEX);
        sqlStatements.add(CREATE_OUTPUTS_ADDRESSTARGETABLE_INDEX);
        sqlStatements.add(CREATE_OUTPUTS_HASH_INDEX);
        sqlStatements.add(CREATE_OUTPUTS_TOADDRESS_INDEX);
        return sqlStatements;
    }

    @Override
    protected List<String> getCreateSchemeSQL() {
        List<String> sqlStatements = new ArrayList<>();
        sqlStatements.add("CREATE SCHEMA IF NOT EXISTS " + schemaName);
        sqlStatements.add("set search_path to '" + schemaName +"'");
        return sqlStatements;
    }

    @Override
    protected String getDatabaseDriverClass() {
        return DATABASE_DRIVER_CLASS;
    }

    @Override
    public void put(StoredBlock storedBlock, StoredUndoableBlock undoableBlock) throws BlockStoreException {
        maybeConnect();
        // We skip the first 4 bytes because (on mainnet) the minimum target has 4 0-bytes
        byte[] hashBytes = new byte[28];
        System.arraycopy(storedBlock.getHeader().getHash().getBytes(), 4, hashBytes, 0, 28);
        int height = storedBlock.getHeight();
        byte[] transactions = null;
        byte[] txOutChanges = null;
        try {
            ByteArrayOutputStream bos = new ByteArrayOutputStream();
            if (undoableBlock.getTxOutChanges() != null) {
                undoableBlock.getTxOutChanges().serializeToStream(bos);
                txOutChanges = bos.toByteArray();
            } else {
                int numTxn = undoableBlock.getTransactions().size();
                bos.write(0xFF & numTxn);
                bos.write(0xFF & (numTxn >> 8));
                bos.write(0xFF & (numTxn >> 16));
                bos.write(0xFF & (numTxn >> 24));
                for (Transaction tx : undoableBlock.getTransactions())
                    tx.bitcoinSerialize(bos);
                transactions = bos.toByteArray();
            }
            bos.close();
        } catch (IOException e) {
            throw new BlockStoreException(e);
        }


        try {
            if (log.isDebugEnabled())
                log.debug("Looking for undoable block with hash: " + Utils.HEX.encode(hashBytes));

            PreparedStatement findS = conn.get().prepareStatement(SELECT_UNDOABLEBLOCKS_EXISTS_SQL);
            findS.setBytes(1, hashBytes);

            ResultSet rs = findS.executeQuery();
            if (rs.next())
            {
                // We already have this output, update it.
                findS.close();

                // Postgres insert-or-updates are very complex (and finnicky).  This level of transaction isolation
                // seems to work for bitcoinj
                PreparedStatement s =
                        conn.get().prepareStatement(getUpdateUndoableBlocksSQL());
                s.setBytes(3, hashBytes);

                if (log.isDebugEnabled())
                    log.debug("Updating undoable block with hash: " + Utils.HEX.encode(hashBytes));

                if (transactions == null) {
                    s.setBytes(1, txOutChanges);
                    s.setNull(2, Types.BINARY);
                } else {
                    s.setNull(1, Types.BINARY);
                    s.setBytes(2, transactions);
                }
                s.executeUpdate();
                s.close();

                return;
            }

            PreparedStatement s =
                    conn.get().prepareStatement(getInsertUndoableBlocksSQL());
            s.setBytes(1, hashBytes);
            s.setInt(2, height);

            if (log.isDebugEnabled())
                log.debug("Inserting undoable block with hash: " + Utils.HEX.encode(hashBytes)  + " at height " + height);

            if (transactions == null) {
                s.setBytes(3, txOutChanges);
                s.setNull(4, Types.BINARY);
            } else {
                s.setNull(3, Types.BINARY);
                s.setBytes(4, transactions);
            }
            s.executeUpdate();
            s.close();
            try {
                putUpdateStoredBlock(storedBlock, true);
            } catch (SQLException e) {
                throw new BlockStoreException(e);
            }
        } catch (SQLException e) {
            if (!e.getSQLState().equals(POSTGRES_DUPLICATE_KEY_ERROR_CODE))
                throw new BlockStoreException(e);
        }

    }
<<<<<<< HEAD

    public StoredBlock get(Sha256Hash hash, boolean wasUndoableOnly) throws BlockStoreException {
        // Optimize for chain head
        if (chainHeadHash != null && chainHeadHash.equals(hash))
            return chainHeadBlock;
        if (verifiedChainHeadHash != null && verifiedChainHeadHash.equals(hash))
            return verifiedChainHeadBlock;
        maybeConnect();
        PreparedStatement s = null;
        try {
            s = conn.get()
                    .prepareStatement("SELECT chainWork, height, header, wasUndoable FROM headers WHERE hash = ?");
            // We skip the first 4 bytes because (on prodnet) the minimum target has 4 0-bytes
            byte[] hashBytes = new byte[28];
            System.arraycopy(hash.getBytes(), 3, hashBytes, 0, 28);
            s.setBytes(1, hashBytes);
            ResultSet results = s.executeQuery();
            if (!results.next()) {
                return null;
            }
            // Parse it.

            if (wasUndoableOnly && !results.getBoolean(4))
                return null;

            BigInteger chainWork = new BigInteger(results.getBytes(1));
            int height = results.getInt(2);
            Block b = new Block(params, results.getBytes(3));
            b.verifyHeader();
            StoredBlock stored = new StoredBlock(b, chainWork, height);
            return stored;
        } catch (SQLException ex) {
            throw new BlockStoreException(ex);
        } catch (ProtocolException e) {
            // Corrupted database.
            throw new BlockStoreException(e);
        } catch (VerificationException e) {
            // Should not be able to happen unless the database contains bad
            // blocks.
            throw new BlockStoreException(e);
        } finally {
            if (s != null)
                try {
                    s.close();
                } catch (SQLException e) { throw new BlockStoreException("Failed to close PreparedStatement"); }
        }
    }

    @Override
    public StoredBlock get(Sha256Hash hash) throws BlockStoreException {
        return get(hash, false);
    }

    @Override
    public StoredBlock getOnceUndoableStoredBlock(Sha256Hash hash) throws BlockStoreException {
        return get(hash, true);
    }

    @Override
    public StoredUndoableBlock getUndoBlock(Sha256Hash hash) throws BlockStoreException {
        maybeConnect();
        PreparedStatement s = null;
        try {
            s = conn.get()
                    .prepareStatement("SELECT txOutChanges, transactions FROM undoableBlocks WHERE hash = ?");
            // We skip the first 4 bytes because (on prodnet) the minimum target has 4 0-bytes

            byte[] hashBytes = new byte[28];
            System.arraycopy(hash.getBytes(), 3, hashBytes, 0, 28);
            s.setBytes(1, hashBytes);
            ResultSet results = s.executeQuery();
            if (!results.next()) {
                return null;
            }
            // Parse it.
            byte[] txOutChanges = results.getBytes(1);
            byte[] transactions = results.getBytes(2);
            StoredUndoableBlock block;
            if (txOutChanges == null) {
                int offset = 0;
                int numTxn = ((transactions[offset++] & 0xFF) << 0) |
                        ((transactions[offset++] & 0xFF) << 8) |
                        ((transactions[offset++] & 0xFF) << 16) |
                        ((transactions[offset++] & 0xFF) << 24);
                List<Transaction> transactionList = new LinkedList<Transaction>();
                for (int i = 0; i < numTxn; i++) {
                    Transaction tx = new Transaction(params, transactions, offset);
                    transactionList.add(tx);
                    offset += tx.getMessageSize();
                }
                block = new StoredUndoableBlock(hash, transactionList);
            } else {
                TransactionOutputChanges outChangesObject =
                        new TransactionOutputChanges(new ByteArrayInputStream(txOutChanges));
                block = new StoredUndoableBlock(hash, outChangesObject);
            }
            return block;
        } catch (SQLException ex) {
            throw new BlockStoreException(ex);
        } catch (NullPointerException e) {
            // Corrupted database.
            throw new BlockStoreException(e);
        } catch (ClassCastException e) {
            // Corrupted database.
            throw new BlockStoreException(e);
        } catch (ProtocolException e) {
            // Corrupted database.
            throw new BlockStoreException(e);
        } catch (IOException e) {
            // Corrupted database.
            throw new BlockStoreException(e);
        } finally {
            if (s != null)
                try {
                    s.close();
                } catch (SQLException e) { throw new BlockStoreException("Failed to close PreparedStatement"); }
        }
    }

    @Override
    public StoredBlock getChainHead() throws BlockStoreException {
        return chainHeadBlock;
    }

    @Override
    public void setChainHead(StoredBlock chainHead) throws BlockStoreException {
        Sha256Hash hash = chainHead.getHeader().getHash();
        this.chainHeadHash = hash;
        this.chainHeadBlock = chainHead;
        maybeConnect();
        try {
            PreparedStatement s = conn.get()
                    .prepareStatement("UPDATE settings SET value = ? WHERE name = ?");
            s.setString(2, CHAIN_HEAD_SETTING);
            s.setBytes(1, hash.getBytes());
            s.executeUpdate();
            s.close();
        } catch (SQLException ex) {
            throw new BlockStoreException(ex);
        }
    }

    @Override
    public StoredBlock getVerifiedChainHead() throws BlockStoreException {
        return verifiedChainHeadBlock;
    }

    @Override
    public void setVerifiedChainHead(StoredBlock chainHead) throws BlockStoreException {
        Sha256Hash hash = chainHead.getHeader().getHash();
        this.verifiedChainHeadHash = hash;
        this.verifiedChainHeadBlock = chainHead;
        maybeConnect();
        try {
            PreparedStatement s = conn.get()
                    .prepareStatement("UPDATE settings SET value = ? WHERE name = ?");
            s.setString(2, VERIFIED_CHAIN_HEAD_SETTING);
            s.setBytes(1, hash.getBytes());
            s.executeUpdate();
            s.close();
        } catch (SQLException ex) {
            throw new BlockStoreException(ex);
        }
        if (this.chainHeadBlock.getHeight() < chainHead.getHeight())
            setChainHead(chainHead);
        removeUndoableBlocksWhereHeightIsLessThan(chainHead.getHeight() - fullStoreDepth);
    }

    private void removeUndoableBlocksWhereHeightIsLessThan(int height) throws BlockStoreException {
        try {
            PreparedStatement s = conn.get()
                    .prepareStatement("DELETE FROM undoableBlocks WHERE height <= ?");
            s.setInt(1, height);

            if (log.isDebugEnabled())
                log.debug("Deleting undoable undoable block with height <= " + height);


            s.executeUpdate();
            s.close();
        } catch (SQLException ex) {
            throw new BlockStoreException(ex);
        }
    }

    @Override
    public StoredTransactionOutput getTransactionOutput(Sha256Hash hash, long index) throws BlockStoreException {
        maybeConnect();
        PreparedStatement s = null;
        try {
            s = conn.get()
                    .prepareStatement("SELECT height, value, scriptBytes FROM openOutputs " +
                            "WHERE hash = ? AND index = ?");
            s.setBytes(1, hash.getBytes());
            // index is actually an unsigned int
            s.setInt(2, (int)index);
            ResultSet results = s.executeQuery();
            if (!results.next()) {
                return null;
            }
            // Parse it.
            int height = results.getInt(1);
            Coin value = Coin.valueOf(new BigInteger(results.getBytes(2)).longValue());
            // Tell the StoredTransactionOutput that we are a coinbase, as that is encoded in height
            StoredTransactionOutput txout = new StoredTransactionOutput(hash, index, value, height, true, results.getBytes(3));
            return txout;
        } catch (SQLException ex) {
            throw new BlockStoreException(ex);
        } finally {
            if (s != null)
                try {
                    s.close();
                } catch (SQLException e) { throw new BlockStoreException("Failed to close PreparedStatement"); }
        }
    }

    @Override
    public void addUnspentTransactionOutput(StoredTransactionOutput out) throws BlockStoreException {
        maybeConnect();
        PreparedStatement s = null;

        // Calculate the toAddress (if any)
        String dbAddress = "";
        int type = 0;
        Script outputScript = null;
        try
        {
            outputScript = new Script(out.getScriptBytes());
        }
        catch (ScriptException e)
        {
            // Unparseable, but this isn't an error - it's an output not containing an address
            log.info("Could not parse script for output: " + out.getHash().toString());
        }
        if (outputScript != null && (outputScript.isSentToAddress()
                || outputScript.isSentToRawPubKey()
                || outputScript.isPayToScriptHash()))
        {
            if (outputScript.isSentToAddress())
            {
                Address targetAddr = new Address(params, outputScript.getPubKeyHash());
                dbAddress = targetAddr.toString();
                type = 1;
            }
            else if (outputScript.isSentToRawPubKey())
            {
                /*
                 *   Note we use the deprecated getFromAddress here.  Coinbase outputs seem to have the target address
                 *   in the pubkey of the script - perhaps we can rename this function?
                 */

                dbAddress = outputScript.getFromAddress(params).toString();
                type = 2;
            } else {
                dbAddress = Address.fromP2SHHash(params, outputScript.getPubKeyHash()).toString();
                type = 3;
            }
        }

        try {
            s = conn.get().prepareStatement("INSERT INTO openOutputs (hash, index, height, value, scriptBytes, toAddress, addressTargetable) " +
                    "VALUES (?, ?, ?, ?, ?, ?, ?)");
            s.setBytes(1, out.getHash().getBytes());
            // index is actually an unsigned int
            s.setInt(2, (int)out.getIndex());
            s.setInt(3, out.getHeight());
            s.setBytes(4, BigInteger.valueOf(out.getValue().value).toByteArray());
            s.setBytes(5, out.getScriptBytes());
            s.setString(6, dbAddress);
            s.setInt(7, type);
            s.executeUpdate();
            s.close();
        } catch (SQLException e) {
            if (!(e.getSQLState().equals(POSTGRES_DUPLICATE_KEY_ERROR_CODE)))
                throw new BlockStoreException(e);
        } finally {
            if (s != null)
                try {
                    s.close();
                } catch (SQLException e) { throw new BlockStoreException(e); }
        }
    }

    @Override
    public void removeUnspentTransactionOutput(StoredTransactionOutput out) throws BlockStoreException {
        maybeConnect();
        // TODO: This should only need one query (maybe a stored procedure)
        if (getTransactionOutput(out.getHash(), out.getIndex()) == null)
            throw new BlockStoreException("Tried to remove a StoredTransactionOutput from PostgresFullPrunedBlockStore that it didn't have!");
        try {
            PreparedStatement s = conn.get()
                    .prepareStatement("DELETE FROM openOutputs WHERE hash = ? AND index = ?");
            s.setBytes(1, out.getHash().getBytes());
            // index is actually an unsigned int
            s.setInt(2, (int)out.getIndex());
            s.executeUpdate();
            s.close();
        } catch (SQLException e) {
            throw new BlockStoreException(e);
        }
    }

    @Override
    public void beginDatabaseBatchWrite() throws BlockStoreException {

        maybeConnect();
        if (log.isDebugEnabled())
            log.debug("Starting database batch write with connection: " + conn.get().toString());


        try {
            conn.get().setAutoCommit(false);
        } catch (SQLException e) {
            throw new BlockStoreException(e);
        }
    }

    @Override
    public void commitDatabaseBatchWrite() throws BlockStoreException {
        maybeConnect();

        if (log.isDebugEnabled())
            log.debug("Committing database batch write with connection: " + conn.get().toString());


        try {
            conn.get().commit();
            conn.get().setAutoCommit(true);
        } catch (SQLException e) {
            throw new BlockStoreException(e);
        }
    }

    @Override
    public void abortDatabaseBatchWrite() throws BlockStoreException {

        maybeConnect();
        if (log.isDebugEnabled())
            log.debug("Rollback database batch write with connection: " + conn.get().toString());

        try {
            if (!conn.get().getAutoCommit()) {
                conn.get().rollback();
                conn.get().setAutoCommit(true);
            } else {
                log.warn("Warning: Rollback attempt without transaction");
            }
        } catch (SQLException e) {
            throw new BlockStoreException(e);
        }
    }

    @Override
    public boolean hasUnspentOutputs(Sha256Hash hash, int numOutputs) throws BlockStoreException {
        maybeConnect();
        PreparedStatement s = null;
        try {
            s = conn.get()
                    .prepareStatement("SELECT COUNT(*) FROM openOutputs WHERE hash = ?");
            s.setBytes(1, hash.getBytes());
            ResultSet results = s.executeQuery();
            if (!results.next()) {
                throw new BlockStoreException("Got no results from a COUNT(*) query");
            }
            int count = results.getInt(1);
            return count != 0;
        } catch (SQLException ex) {
            throw new BlockStoreException(ex);
        } finally {
            if (s != null)
                try {
                    s.close();
                } catch (SQLException e) { throw new BlockStoreException("Failed to close PreparedStatement"); }
        }
    }

    /**
     * Calculate the balance for a coinbase, to-address, or p2sh address.
     * @param address The address to calculate the balance of
     * @return The balance of the address supplied.  If the address has not been seen, or there are no outputs open for this
     *         address, the return value is 0
     * @throws BlockStoreException
     */
    public BigInteger calculateBalanceForAddress(Address address) throws BlockStoreException {
        maybeConnect();
        PreparedStatement s = null;


        try {
            s = conn.get().prepareStatement("select sum(('x'||lpad(substr(value::text, 3, 50),16,'0'))::bit(64)::bigint) "
                    + "from openoutputs where toaddress = ?");
            s.setString(1, address.toString());
            ResultSet rs = s.executeQuery();
            if (rs.next()) {
                return BigInteger.valueOf(rs.getLong(1));
            } else {
                throw new BlockStoreException("Failed to execute balance lookup");
            }

        } catch (SQLException ex) {
            throw new BlockStoreException(ex);
        } finally {
            if (s != null)
                try {
                    s.close();
                } catch (SQLException e) {
                    throw new BlockStoreException("Could not close statement");
                }
        }
    }
    final int nMedianTimeSpan=11;

    public long getMedianTimePast(StoredBlock block)
    {
        long [] median = new long[nMedianTimeSpan];
        //int64_t* pbegin = &pmedian[nMedianTimeSpan];
        //int64_t* pend = &pmedian[nMedianTimeSpan];

        StoredBlock cursor = block;
        //for (int i = 0; i < nMedianTimeSpan && pindex; i++, pindex = pindex->pprev)
        for (int i = 0; i < nMedianTimeSpan && block != null; ++i)
        {
            median[nMedianTimeSpan - 1 - i] = cursor.getHeader().getTimeSeconds();
            //*(--pbegin) = pindex->GetBlockTime();

            try {
                cursor = cursor.getPrev(this);
            }
            catch (BlockStoreException x)
            {
                break;
            }

        }
        java.util.Arrays.sort(median);
        //std::sort(pbegin, pend);
        return median[nMedianTimeSpan/2];
        //return pbegin[(pend - pbegin)/2];
    }

=======
>>>>>>> d1ce4779
}<|MERGE_RESOLUTION|>--- conflicted
+++ resolved
@@ -123,93 +123,7 @@
      */
     public PostgresFullPrunedBlockStore(NetworkParameters params, int fullStoreDepth, String hostname, String dbName,
                                         String username, String password, @Nullable String schemaName) throws BlockStoreException {
-<<<<<<< HEAD
-        this(params, "jdbc:postgresql://" + hostname + "/" + dbName, fullStoreDepth, username, password, schemaName);
-    }
-
-    /**
-     * <p>Create a new PostgresFullPrunedBlockStore, using the full connection URL instead of a hostname and password,
-     * and optionally allowing a schema to be specified.</p>
-     *
-     * <p>The connection URL will be passed to the database driver, and should look like
-     * "jdbc:postrgresql://host[:port]/databasename".  You can use this to change the port, or specify additional
-     * parameters.  See <a href="http://jdbc.postgresql.org/documentation/head/connect.html#connection-parameters">
-     * the PostgreSQL JDBC documentation</a> for more on the connection URL.</p>
-     *
-     * <p>This constructor also accepts a schema name to use, which can be used to avoid name collisions, or to keep the
-     * database organized.  If no schema is provided the default schema for the username will be used.  See
-     * <a href="http://www.postgres.org/docs/9.3/static/ddl-schemas.html">the postgres schema docs</a> for more on
-     * schemas.</p>
-     *
-     *
-     * @param params A copy of the NetworkParameters used.
-     * @param connectionURL The jdbc url to connect to the database.
-     * @param fullStoreDepth The number of blocks of history stored in full (something like 1000 is pretty safe).
-     * @param username The database username.
-     * @param password The password to the database.
-     * @param schemaName The name of the schema to put the tables in.  May be null if no schema is being used.
-     * @throws BlockStoreException If the database fails to open for any reason.
-     */
-    public PostgresFullPrunedBlockStore(NetworkParameters params, String connectionURL, int fullStoreDepth,
-                                        String username, String password, @Nullable String schemaName) throws BlockStoreException {
-        this.params = params;
-        this.fullStoreDepth = fullStoreDepth;
-        this.connectionURL = connectionURL;
-        this.schemaName = schemaName;
-
-        this.username = username;
-        this.password = password;
-
-        conn = new ThreadLocal<Connection>();
-        allConnections = new LinkedList<Connection>();
-
-        try {
-            Class.forName(driver);
-            log.info(driver + " loaded. ");
-        } catch (java.lang.ClassNotFoundException e) {
-            log.error("check CLASSPATH for Postgres jar ", e);
-        }
-
-        maybeConnect();
-
-        try {
-            // Create tables if needed
-            if (!tableExists("settings"))
-                createTables();
-            initFromDatabase();
-        } catch (SQLException e) {
-            throw new BlockStoreException(e);
-        }
-    }
-
-
-
-    private synchronized void maybeConnect() throws BlockStoreException {
-        try {
-            if (conn.get() != null && !conn.get().isClosed())
-                return;
-
-            Properties props = new Properties();
-            props.setProperty("user", this.username);
-            props.setProperty("password", this.password);
-
-            conn.set(DriverManager.getConnection(connectionURL, props));
-
-            Connection connection = conn.get();
-            // set the schema if one is needed
-            if(schemaName != null) {
-                Statement s = connection.createStatement();
-                s.execute("CREATE SCHEMA IF NOT EXISTS " + schemaName + ";");
-                s.execute("set search_path to '" + schemaName +"';");
-            }
-            allConnections.add(conn.get());
-            log.info("Made a new connection to database " + connectionURL);
-        } catch (SQLException ex) {
-            throw new BlockStoreException(ex);
-        }
-=======
         super(params, DATABASE_CONNECTION_URL_PREFIX + hostname + "/" + dbName, fullStoreDepth, username, password, schemaName);
->>>>>>> d1ce4779
     }
 
     @Override
@@ -344,447 +258,4 @@
         }
 
     }
-<<<<<<< HEAD
-
-    public StoredBlock get(Sha256Hash hash, boolean wasUndoableOnly) throws BlockStoreException {
-        // Optimize for chain head
-        if (chainHeadHash != null && chainHeadHash.equals(hash))
-            return chainHeadBlock;
-        if (verifiedChainHeadHash != null && verifiedChainHeadHash.equals(hash))
-            return verifiedChainHeadBlock;
-        maybeConnect();
-        PreparedStatement s = null;
-        try {
-            s = conn.get()
-                    .prepareStatement("SELECT chainWork, height, header, wasUndoable FROM headers WHERE hash = ?");
-            // We skip the first 4 bytes because (on prodnet) the minimum target has 4 0-bytes
-            byte[] hashBytes = new byte[28];
-            System.arraycopy(hash.getBytes(), 3, hashBytes, 0, 28);
-            s.setBytes(1, hashBytes);
-            ResultSet results = s.executeQuery();
-            if (!results.next()) {
-                return null;
-            }
-            // Parse it.
-
-            if (wasUndoableOnly && !results.getBoolean(4))
-                return null;
-
-            BigInteger chainWork = new BigInteger(results.getBytes(1));
-            int height = results.getInt(2);
-            Block b = new Block(params, results.getBytes(3));
-            b.verifyHeader();
-            StoredBlock stored = new StoredBlock(b, chainWork, height);
-            return stored;
-        } catch (SQLException ex) {
-            throw new BlockStoreException(ex);
-        } catch (ProtocolException e) {
-            // Corrupted database.
-            throw new BlockStoreException(e);
-        } catch (VerificationException e) {
-            // Should not be able to happen unless the database contains bad
-            // blocks.
-            throw new BlockStoreException(e);
-        } finally {
-            if (s != null)
-                try {
-                    s.close();
-                } catch (SQLException e) { throw new BlockStoreException("Failed to close PreparedStatement"); }
-        }
-    }
-
-    @Override
-    public StoredBlock get(Sha256Hash hash) throws BlockStoreException {
-        return get(hash, false);
-    }
-
-    @Override
-    public StoredBlock getOnceUndoableStoredBlock(Sha256Hash hash) throws BlockStoreException {
-        return get(hash, true);
-    }
-
-    @Override
-    public StoredUndoableBlock getUndoBlock(Sha256Hash hash) throws BlockStoreException {
-        maybeConnect();
-        PreparedStatement s = null;
-        try {
-            s = conn.get()
-                    .prepareStatement("SELECT txOutChanges, transactions FROM undoableBlocks WHERE hash = ?");
-            // We skip the first 4 bytes because (on prodnet) the minimum target has 4 0-bytes
-
-            byte[] hashBytes = new byte[28];
-            System.arraycopy(hash.getBytes(), 3, hashBytes, 0, 28);
-            s.setBytes(1, hashBytes);
-            ResultSet results = s.executeQuery();
-            if (!results.next()) {
-                return null;
-            }
-            // Parse it.
-            byte[] txOutChanges = results.getBytes(1);
-            byte[] transactions = results.getBytes(2);
-            StoredUndoableBlock block;
-            if (txOutChanges == null) {
-                int offset = 0;
-                int numTxn = ((transactions[offset++] & 0xFF) << 0) |
-                        ((transactions[offset++] & 0xFF) << 8) |
-                        ((transactions[offset++] & 0xFF) << 16) |
-                        ((transactions[offset++] & 0xFF) << 24);
-                List<Transaction> transactionList = new LinkedList<Transaction>();
-                for (int i = 0; i < numTxn; i++) {
-                    Transaction tx = new Transaction(params, transactions, offset);
-                    transactionList.add(tx);
-                    offset += tx.getMessageSize();
-                }
-                block = new StoredUndoableBlock(hash, transactionList);
-            } else {
-                TransactionOutputChanges outChangesObject =
-                        new TransactionOutputChanges(new ByteArrayInputStream(txOutChanges));
-                block = new StoredUndoableBlock(hash, outChangesObject);
-            }
-            return block;
-        } catch (SQLException ex) {
-            throw new BlockStoreException(ex);
-        } catch (NullPointerException e) {
-            // Corrupted database.
-            throw new BlockStoreException(e);
-        } catch (ClassCastException e) {
-            // Corrupted database.
-            throw new BlockStoreException(e);
-        } catch (ProtocolException e) {
-            // Corrupted database.
-            throw new BlockStoreException(e);
-        } catch (IOException e) {
-            // Corrupted database.
-            throw new BlockStoreException(e);
-        } finally {
-            if (s != null)
-                try {
-                    s.close();
-                } catch (SQLException e) { throw new BlockStoreException("Failed to close PreparedStatement"); }
-        }
-    }
-
-    @Override
-    public StoredBlock getChainHead() throws BlockStoreException {
-        return chainHeadBlock;
-    }
-
-    @Override
-    public void setChainHead(StoredBlock chainHead) throws BlockStoreException {
-        Sha256Hash hash = chainHead.getHeader().getHash();
-        this.chainHeadHash = hash;
-        this.chainHeadBlock = chainHead;
-        maybeConnect();
-        try {
-            PreparedStatement s = conn.get()
-                    .prepareStatement("UPDATE settings SET value = ? WHERE name = ?");
-            s.setString(2, CHAIN_HEAD_SETTING);
-            s.setBytes(1, hash.getBytes());
-            s.executeUpdate();
-            s.close();
-        } catch (SQLException ex) {
-            throw new BlockStoreException(ex);
-        }
-    }
-
-    @Override
-    public StoredBlock getVerifiedChainHead() throws BlockStoreException {
-        return verifiedChainHeadBlock;
-    }
-
-    @Override
-    public void setVerifiedChainHead(StoredBlock chainHead) throws BlockStoreException {
-        Sha256Hash hash = chainHead.getHeader().getHash();
-        this.verifiedChainHeadHash = hash;
-        this.verifiedChainHeadBlock = chainHead;
-        maybeConnect();
-        try {
-            PreparedStatement s = conn.get()
-                    .prepareStatement("UPDATE settings SET value = ? WHERE name = ?");
-            s.setString(2, VERIFIED_CHAIN_HEAD_SETTING);
-            s.setBytes(1, hash.getBytes());
-            s.executeUpdate();
-            s.close();
-        } catch (SQLException ex) {
-            throw new BlockStoreException(ex);
-        }
-        if (this.chainHeadBlock.getHeight() < chainHead.getHeight())
-            setChainHead(chainHead);
-        removeUndoableBlocksWhereHeightIsLessThan(chainHead.getHeight() - fullStoreDepth);
-    }
-
-    private void removeUndoableBlocksWhereHeightIsLessThan(int height) throws BlockStoreException {
-        try {
-            PreparedStatement s = conn.get()
-                    .prepareStatement("DELETE FROM undoableBlocks WHERE height <= ?");
-            s.setInt(1, height);
-
-            if (log.isDebugEnabled())
-                log.debug("Deleting undoable undoable block with height <= " + height);
-
-
-            s.executeUpdate();
-            s.close();
-        } catch (SQLException ex) {
-            throw new BlockStoreException(ex);
-        }
-    }
-
-    @Override
-    public StoredTransactionOutput getTransactionOutput(Sha256Hash hash, long index) throws BlockStoreException {
-        maybeConnect();
-        PreparedStatement s = null;
-        try {
-            s = conn.get()
-                    .prepareStatement("SELECT height, value, scriptBytes FROM openOutputs " +
-                            "WHERE hash = ? AND index = ?");
-            s.setBytes(1, hash.getBytes());
-            // index is actually an unsigned int
-            s.setInt(2, (int)index);
-            ResultSet results = s.executeQuery();
-            if (!results.next()) {
-                return null;
-            }
-            // Parse it.
-            int height = results.getInt(1);
-            Coin value = Coin.valueOf(new BigInteger(results.getBytes(2)).longValue());
-            // Tell the StoredTransactionOutput that we are a coinbase, as that is encoded in height
-            StoredTransactionOutput txout = new StoredTransactionOutput(hash, index, value, height, true, results.getBytes(3));
-            return txout;
-        } catch (SQLException ex) {
-            throw new BlockStoreException(ex);
-        } finally {
-            if (s != null)
-                try {
-                    s.close();
-                } catch (SQLException e) { throw new BlockStoreException("Failed to close PreparedStatement"); }
-        }
-    }
-
-    @Override
-    public void addUnspentTransactionOutput(StoredTransactionOutput out) throws BlockStoreException {
-        maybeConnect();
-        PreparedStatement s = null;
-
-        // Calculate the toAddress (if any)
-        String dbAddress = "";
-        int type = 0;
-        Script outputScript = null;
-        try
-        {
-            outputScript = new Script(out.getScriptBytes());
-        }
-        catch (ScriptException e)
-        {
-            // Unparseable, but this isn't an error - it's an output not containing an address
-            log.info("Could not parse script for output: " + out.getHash().toString());
-        }
-        if (outputScript != null && (outputScript.isSentToAddress()
-                || outputScript.isSentToRawPubKey()
-                || outputScript.isPayToScriptHash()))
-        {
-            if (outputScript.isSentToAddress())
-            {
-                Address targetAddr = new Address(params, outputScript.getPubKeyHash());
-                dbAddress = targetAddr.toString();
-                type = 1;
-            }
-            else if (outputScript.isSentToRawPubKey())
-            {
-                /*
-                 *   Note we use the deprecated getFromAddress here.  Coinbase outputs seem to have the target address
-                 *   in the pubkey of the script - perhaps we can rename this function?
-                 */
-
-                dbAddress = outputScript.getFromAddress(params).toString();
-                type = 2;
-            } else {
-                dbAddress = Address.fromP2SHHash(params, outputScript.getPubKeyHash()).toString();
-                type = 3;
-            }
-        }
-
-        try {
-            s = conn.get().prepareStatement("INSERT INTO openOutputs (hash, index, height, value, scriptBytes, toAddress, addressTargetable) " +
-                    "VALUES (?, ?, ?, ?, ?, ?, ?)");
-            s.setBytes(1, out.getHash().getBytes());
-            // index is actually an unsigned int
-            s.setInt(2, (int)out.getIndex());
-            s.setInt(3, out.getHeight());
-            s.setBytes(4, BigInteger.valueOf(out.getValue().value).toByteArray());
-            s.setBytes(5, out.getScriptBytes());
-            s.setString(6, dbAddress);
-            s.setInt(7, type);
-            s.executeUpdate();
-            s.close();
-        } catch (SQLException e) {
-            if (!(e.getSQLState().equals(POSTGRES_DUPLICATE_KEY_ERROR_CODE)))
-                throw new BlockStoreException(e);
-        } finally {
-            if (s != null)
-                try {
-                    s.close();
-                } catch (SQLException e) { throw new BlockStoreException(e); }
-        }
-    }
-
-    @Override
-    public void removeUnspentTransactionOutput(StoredTransactionOutput out) throws BlockStoreException {
-        maybeConnect();
-        // TODO: This should only need one query (maybe a stored procedure)
-        if (getTransactionOutput(out.getHash(), out.getIndex()) == null)
-            throw new BlockStoreException("Tried to remove a StoredTransactionOutput from PostgresFullPrunedBlockStore that it didn't have!");
-        try {
-            PreparedStatement s = conn.get()
-                    .prepareStatement("DELETE FROM openOutputs WHERE hash = ? AND index = ?");
-            s.setBytes(1, out.getHash().getBytes());
-            // index is actually an unsigned int
-            s.setInt(2, (int)out.getIndex());
-            s.executeUpdate();
-            s.close();
-        } catch (SQLException e) {
-            throw new BlockStoreException(e);
-        }
-    }
-
-    @Override
-    public void beginDatabaseBatchWrite() throws BlockStoreException {
-
-        maybeConnect();
-        if (log.isDebugEnabled())
-            log.debug("Starting database batch write with connection: " + conn.get().toString());
-
-
-        try {
-            conn.get().setAutoCommit(false);
-        } catch (SQLException e) {
-            throw new BlockStoreException(e);
-        }
-    }
-
-    @Override
-    public void commitDatabaseBatchWrite() throws BlockStoreException {
-        maybeConnect();
-
-        if (log.isDebugEnabled())
-            log.debug("Committing database batch write with connection: " + conn.get().toString());
-
-
-        try {
-            conn.get().commit();
-            conn.get().setAutoCommit(true);
-        } catch (SQLException e) {
-            throw new BlockStoreException(e);
-        }
-    }
-
-    @Override
-    public void abortDatabaseBatchWrite() throws BlockStoreException {
-
-        maybeConnect();
-        if (log.isDebugEnabled())
-            log.debug("Rollback database batch write with connection: " + conn.get().toString());
-
-        try {
-            if (!conn.get().getAutoCommit()) {
-                conn.get().rollback();
-                conn.get().setAutoCommit(true);
-            } else {
-                log.warn("Warning: Rollback attempt without transaction");
-            }
-        } catch (SQLException e) {
-            throw new BlockStoreException(e);
-        }
-    }
-
-    @Override
-    public boolean hasUnspentOutputs(Sha256Hash hash, int numOutputs) throws BlockStoreException {
-        maybeConnect();
-        PreparedStatement s = null;
-        try {
-            s = conn.get()
-                    .prepareStatement("SELECT COUNT(*) FROM openOutputs WHERE hash = ?");
-            s.setBytes(1, hash.getBytes());
-            ResultSet results = s.executeQuery();
-            if (!results.next()) {
-                throw new BlockStoreException("Got no results from a COUNT(*) query");
-            }
-            int count = results.getInt(1);
-            return count != 0;
-        } catch (SQLException ex) {
-            throw new BlockStoreException(ex);
-        } finally {
-            if (s != null)
-                try {
-                    s.close();
-                } catch (SQLException e) { throw new BlockStoreException("Failed to close PreparedStatement"); }
-        }
-    }
-
-    /**
-     * Calculate the balance for a coinbase, to-address, or p2sh address.
-     * @param address The address to calculate the balance of
-     * @return The balance of the address supplied.  If the address has not been seen, or there are no outputs open for this
-     *         address, the return value is 0
-     * @throws BlockStoreException
-     */
-    public BigInteger calculateBalanceForAddress(Address address) throws BlockStoreException {
-        maybeConnect();
-        PreparedStatement s = null;
-
-
-        try {
-            s = conn.get().prepareStatement("select sum(('x'||lpad(substr(value::text, 3, 50),16,'0'))::bit(64)::bigint) "
-                    + "from openoutputs where toaddress = ?");
-            s.setString(1, address.toString());
-            ResultSet rs = s.executeQuery();
-            if (rs.next()) {
-                return BigInteger.valueOf(rs.getLong(1));
-            } else {
-                throw new BlockStoreException("Failed to execute balance lookup");
-            }
-
-        } catch (SQLException ex) {
-            throw new BlockStoreException(ex);
-        } finally {
-            if (s != null)
-                try {
-                    s.close();
-                } catch (SQLException e) {
-                    throw new BlockStoreException("Could not close statement");
-                }
-        }
-    }
-    final int nMedianTimeSpan=11;
-
-    public long getMedianTimePast(StoredBlock block)
-    {
-        long [] median = new long[nMedianTimeSpan];
-        //int64_t* pbegin = &pmedian[nMedianTimeSpan];
-        //int64_t* pend = &pmedian[nMedianTimeSpan];
-
-        StoredBlock cursor = block;
-        //for (int i = 0; i < nMedianTimeSpan && pindex; i++, pindex = pindex->pprev)
-        for (int i = 0; i < nMedianTimeSpan && block != null; ++i)
-        {
-            median[nMedianTimeSpan - 1 - i] = cursor.getHeader().getTimeSeconds();
-            //*(--pbegin) = pindex->GetBlockTime();
-
-            try {
-                cursor = cursor.getPrev(this);
-            }
-            catch (BlockStoreException x)
-            {
-                break;
-            }
-
-        }
-        java.util.Arrays.sort(median);
-        //std::sort(pbegin, pend);
-        return median[nMedianTimeSpan/2];
-        //return pbegin[(pend - pbegin)/2];
-    }
-
-=======
->>>>>>> d1ce4779
 }