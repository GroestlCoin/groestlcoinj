/*
 * Copyright 2013 Google Inc.
 *
 * Licensed under the Apache License, Version 2.0 (the "License");
 * you may not use this file except in compliance with the License.
 * You may obtain a copy of the License at
 *
 *    http://www.apache.org/licenses/LICENSE-2.0
 *
 * Unless required by applicable law or agreed to in writing, software
 * distributed under the License is distributed on an "AS IS" BASIS,
 * WITHOUT WARRANTIES OR CONDITIONS OF ANY KIND, either express or implied.
 * See the License for the specific language governing permissions and
 * limitations under the License.
 */

package org.bitcoinj.store;

import org.bitcoinj.core.*;
import org.bitcoinj.utils.*;
import org.slf4j.*;

<<<<<<< HEAD
=======
import com.google.common.base.Charsets;

>>>>>>> d1ce4779
import javax.annotation.*;
import java.io.*;
import java.nio.*;
import java.nio.channels.*;
import java.util.*;
import java.util.concurrent.locks.*;

import static com.google.common.base.Preconditions.*;

// TODO: Lose the mmap in this class. There are too many platform bugs that require odd workarounds.

/**
 * An SPVBlockStore holds a limited number of block headers in a memory mapped ring buffer. With such a store, you
 * may not be able to process very deep re-orgs and could be disconnected from the chain (requiring a replay),
 * but as they are virtually unheard of this is not a significant risk.
 */
public class SPVBlockStore implements BlockStore {
    private static final Logger log = LoggerFactory.getLogger(SPVBlockStore.class);

    /** The default number of headers that will be stored in the ring buffer. */
    public static final int DEFAULT_CAPACITY = 5000;
    public static final String HEADER_MAGIC = "SPVB";

    protected volatile MappedByteBuffer buffer;
    protected final int capacity;
    protected final NetworkParameters params;

    protected ReentrantLock lock = Threading.lock("SPVBlockStore");

    // The entire ring-buffer is mmapped and accessing it should be as fast as accessing regular memory once it's
    // faulted in. Unfortunately, in theory practice and theory are the same. In practice they aren't.
    //
    // MMapping a file in Java does not give us a byte[] as you may expect but rather a ByteBuffer, and whilst on
    // the OpenJDK/Oracle JVM calls into the get() methods are compiled down to inlined native code on Android each
    // get() call is actually a full-blown JNI method under the hood, meaning it's unbelievably slow. The caches
    // below let us stay in the JIT-compiled Java world without expensive JNI transitions and make a 10x difference!
    protected LinkedHashMap<Sha256Hash, StoredBlock> blockCache = new LinkedHashMap<Sha256Hash, StoredBlock>() {
        @Override
        protected boolean removeEldestEntry(Map.Entry<Sha256Hash, StoredBlock> entry) {
            return size() > 2050;  // Slightly more than the difficulty transition period.
        }
    };
    // Use a separate cache to track get() misses. This is to efficiently handle the case of an unconnected block
    // during chain download. Each new block will do a get() on the unconnected block so if we haven't seen it yet we
    // must efficiently respond.
    //
    // We don't care about the value in this cache. It is always notFoundMarker. Unfortunately LinkedHashSet does not
    // provide the removeEldestEntry control.
    private static final Object NOT_FOUND_MARKER = new Object();
    protected LinkedHashMap<Sha256Hash, Object> notFoundCache = new LinkedHashMap<Sha256Hash, Object>() {
        @Override
        protected boolean removeEldestEntry(Map.Entry<Sha256Hash, Object> entry) {
            return size() > 100;  // This was chosen arbitrarily.
        }
    };
    // Used to stop other applications/processes from opening the store.
    protected FileLock fileLock = null;
    protected RandomAccessFile randomAccessFile = null;

    /**
     * Creates and initializes an SPV block store that can hold {@link #DEFAULT_CAPACITY} blocks. Will create the given
     * file if it's missing. This operation will block on disk.
     * @param file file to use for the block store
     * @throws BlockStoreException if something goes wrong
     */
    public SPVBlockStore(NetworkParameters params, File file) throws BlockStoreException {
        this(params, file, DEFAULT_CAPACITY);
    }

    /**
     * Creates and initializes an SPV block store that can hold a given amount of blocks. Will create the given file if
     * it's missing. This operation will block on disk.
     * @param file file to use for the block store
     * @param capacity custom capacity
     * @throws BlockStoreException if something goes wrong
     */
    public SPVBlockStore(NetworkParameters params, File file, int capacity) throws BlockStoreException {
        checkNotNull(file);
        this.params = checkNotNull(params);
        checkArgument(capacity > 0);
        this.capacity = capacity;
        try {
            boolean exists = file.exists();
            // Set up the backing file.
            randomAccessFile = new RandomAccessFile(file, "rw");
            long fileSize = getFileSize(capacity);
            if (!exists) {
                log.info("Creating new SPV block chain file " + file);
                randomAccessFile.setLength(fileSize);
            } else if (randomAccessFile.length() != fileSize) {
                throw new BlockStoreException("File size on disk does not match expected size: " +
                        randomAccessFile.length() + " vs " + fileSize);
            }

            FileChannel channel = randomAccessFile.getChannel();
            fileLock = channel.tryLock();
            if (fileLock == null)
                throw new ChainFileLockedException("Store file is already locked by another process");

            // Map it into memory read/write. The kernel will take care of flushing writes to disk at the most
            // efficient times, which may mean that until the map is deallocated the data on disk is randomly
            // inconsistent. However the only process accessing it is us, via this mapping, so our own view will
            // always be correct. Once we establish the mmap the underlying file and channel can go away. Note that
            // the details of mmapping vary between platforms.
            buffer = channel.map(FileChannel.MapMode.READ_WRITE, 0, fileSize);

            // Check or initialize the header bytes to ensure we don't try to open some random file.
            byte[] header;
            if (exists) {
                header = new byte[4];
                buffer.get(header);
                if (!new String(header, Charsets.US_ASCII).equals(HEADER_MAGIC))
                    throw new BlockStoreException("Header bytes do not equal " + HEADER_MAGIC);
            } else {
                initNewStore(params);
            }
        } catch (Exception e) {
            try {
                if (randomAccessFile != null) randomAccessFile.close();
            } catch (IOException e2) {
                throw new BlockStoreException(e2);
            }
            throw new BlockStoreException(e);
        }
    }

    private void initNewStore(NetworkParameters params) throws Exception {
        byte[] header;
        header = HEADER_MAGIC.getBytes("US-ASCII");
        buffer.put(header);
        // Insert the genesis block.
        lock.lock();
        try {
            setRingCursor(buffer, FILE_PROLOGUE_BYTES);
        } finally {
            lock.unlock();
        }
        Block genesis = params.getGenesisBlock().cloneAsHeader();
        StoredBlock storedGenesis = new StoredBlock(genesis, genesis.getWork(), 0);
        put(storedGenesis);
        setChainHead(storedGenesis);
    }

    /** Returns the size in bytes of the file that is used to store the chain with the current parameters. */
    public static final int getFileSize(int capacity) {
        return RECORD_SIZE * capacity + FILE_PROLOGUE_BYTES /* extra kilobyte for stuff */;
    }

    @Override
    public void put(StoredBlock block) throws BlockStoreException {
        final MappedByteBuffer buffer = this.buffer;
        if (buffer == null) throw new BlockStoreException("Store closed");

        lock.lock();
        try {
            int cursor = getRingCursor(buffer);
            if (cursor == getFileSize(capacity)) {
                // Wrapped around.
                cursor = FILE_PROLOGUE_BYTES;
            }
            buffer.position(cursor);
            Sha256Hash hash = block.getHeader().getHash();
            notFoundCache.remove(hash);
            buffer.put(hash.getBytes());
            block.serializeCompact(buffer);
            setRingCursor(buffer, buffer.position());
            blockCache.put(hash, block);
        } finally { lock.unlock(); }
    }

    @Override
    @Nullable
    public StoredBlock get(Sha256Hash hash) throws BlockStoreException {
        final MappedByteBuffer buffer = this.buffer;
        if (buffer == null) throw new BlockStoreException("Store closed");

        lock.lock();
        try {
            StoredBlock cacheHit = blockCache.get(hash);
            if (cacheHit != null)
                return cacheHit;
            if (notFoundCache.get(hash) != null)
                return null;

            // Starting from the current tip of the ring work backwards until we have either found the block or
            // wrapped around.
            int cursor = getRingCursor(buffer);
            final int startingPoint = cursor;
            final int fileSize = getFileSize(capacity);
            final byte[] targetHashBytes = hash.getBytes();
            byte[] scratch = new byte[32];
            do {
                cursor -= RECORD_SIZE;
                if (cursor < FILE_PROLOGUE_BYTES) {
                    // We hit the start, so wrap around.
                    cursor = fileSize - RECORD_SIZE;
                }
                // Cursor is now at the start of the next record to check, so read the hash and compare it.
                buffer.position(cursor);
                buffer.get(scratch);
                if (Arrays.equals(scratch, targetHashBytes)) {
                    // Found the target.
                    StoredBlock storedBlock = StoredBlock.deserializeCompact(params, buffer);
                    blockCache.put(hash, storedBlock);
                    return storedBlock;
                }
            } while (cursor != startingPoint);
            // Not found.
            notFoundCache.put(hash, NOT_FOUND_MARKER);
            return null;
        } catch (ProtocolException e) {
            throw new RuntimeException(e);  // Cannot happen.
        } finally { lock.unlock(); }
    }

    protected StoredBlock lastChainHead = null;

    @Override
    public StoredBlock getChainHead() throws BlockStoreException {
        final MappedByteBuffer buffer = this.buffer;
        if (buffer == null) throw new BlockStoreException("Store closed");

        lock.lock();
        try {
            if (lastChainHead == null) {
                byte[] headHash = new byte[32];
                buffer.position(8);
                buffer.get(headHash);
                Sha256Hash hash = Sha256Hash.wrap(headHash);
                StoredBlock block = get(hash);
                if (block == null)
                    throw new BlockStoreException("Corrupted block store: could not find chain head: " + hash);
                lastChainHead = block;
            }
            return lastChainHead;
        } finally { lock.unlock(); }
    }

    @Override
    public void setChainHead(StoredBlock chainHead) throws BlockStoreException {
        final MappedByteBuffer buffer = this.buffer;
        if (buffer == null) throw new BlockStoreException("Store closed");

        lock.lock();
        try {
            lastChainHead = chainHead;
            byte[] headHash = chainHead.getHeader().getHash().getBytes();
            buffer.position(8);
            buffer.put(headHash);
        } finally { lock.unlock(); }
    }

    @Override
    public void close() throws BlockStoreException {
        try {
            buffer.force();
            if (System.getProperty("os.name").toLowerCase().contains("win")) {
                log.info("Windows mmap hack: Forcing buffer cleaning");
                WindowsMMapHack.forceRelease(buffer);
            }
            buffer = null;  // Allow it to be GCd and the underlying file mapping to go away.
            randomAccessFile.close();
        } catch (IOException e) {
            throw new BlockStoreException(e);
        }
    }

    @Override
    public NetworkParameters getParams() {
        return params;
    }

    protected static final int RECORD_SIZE = 32 /* hash */ + StoredBlock.COMPACT_SERIALIZED_SIZE;

    // File format:
    //   4 header bytes = "SPVB"
    //   4 cursor bytes, which indicate the offset from the first kb where the next block header should be written.
    //   32 bytes for the hash of the chain head
    //
    // For each header (128 bytes)
    //   32 bytes hash of the header
    //   12 bytes of chain work
    //    4 bytes of height
    //   80 bytes of block header data
    protected static final int FILE_PROLOGUE_BYTES = 1024;

    /** Returns the offset from the file start where the latest block should be written (end of prev block). */
    private int getRingCursor(ByteBuffer buffer) {
        int c = buffer.getInt(4);
        checkState(c >= FILE_PROLOGUE_BYTES, "Integer overflow");
        return c;
    }

    private void setRingCursor(ByteBuffer buffer, int newCursor) {
        checkArgument(newCursor >= 0);
        buffer.putInt(4, newCursor);
    }
    final int nMedianTimeSpan=11;

    public long getMedianTimePast(StoredBlock block) throws BlockStoreException
    {
        long [] median = new long[nMedianTimeSpan];
        //int64_t* pbegin = &pmedian[nMedianTimeSpan];
        //int64_t* pend = &pmedian[nMedianTimeSpan];

        StoredBlock cursor = block;
        //for (int i = 0; i < nMedianTimeSpan && pindex; i++, pindex = pindex->pprev)
        for (int i = 0; i < nMedianTimeSpan && block != null; ++i)
        {
            median[nMedianTimeSpan - 1 - i] = cursor.getHeader().getTimeSeconds();
            //*(--pbegin) = pindex->GetBlockTime();


            cursor = cursor.getPrev(this);


        }
        java.util.Arrays.sort(median);
        //std::sort(pbegin, pend);
        return median[nMedianTimeSpan/2];
        //return pbegin[(pend - pbegin)/2];
    }
}<|MERGE_RESOLUTION|>--- conflicted
+++ resolved
@@ -20,11 +20,8 @@
 import org.bitcoinj.utils.*;
 import org.slf4j.*;
 
-<<<<<<< HEAD
-=======
 import com.google.common.base.Charsets;
 
->>>>>>> d1ce4779
 import javax.annotation.*;
 import java.io.*;
 import java.nio.*;
@@ -322,29 +319,4 @@
         checkArgument(newCursor >= 0);
         buffer.putInt(4, newCursor);
     }
-    final int nMedianTimeSpan=11;
-
-    public long getMedianTimePast(StoredBlock block) throws BlockStoreException
-    {
-        long [] median = new long[nMedianTimeSpan];
-        //int64_t* pbegin = &pmedian[nMedianTimeSpan];
-        //int64_t* pend = &pmedian[nMedianTimeSpan];
-
-        StoredBlock cursor = block;
-        //for (int i = 0; i < nMedianTimeSpan && pindex; i++, pindex = pindex->pprev)
-        for (int i = 0; i < nMedianTimeSpan && block != null; ++i)
-        {
-            median[nMedianTimeSpan - 1 - i] = cursor.getHeader().getTimeSeconds();
-            //*(--pbegin) = pindex->GetBlockTime();
-
-
-            cursor = cursor.getPrev(this);
-
-
-        }
-        java.util.Arrays.sort(median);
-        //std::sort(pbegin, pend);
-        return median[nMedianTimeSpan/2];
-        //return pbegin[(pend - pbegin)/2];
-    }
 }