/*
 * Copyright 2012 Matt Corallo.
 * Copyright 2014 Kalpesh Parmar.
 *
 * Licensed under the Apache License, Version 2.0 (the "License");
 * you may not use this file except in compliance with the License.
 * You may obtain a copy of the License at
 *
 *    http://www.apache.org/licenses/LICENSE-2.0
 *
 * Unless required by applicable law or agreed to in writing, software
 * distributed under the License is distributed on an "AS IS" BASIS,
 * WITHOUT WARRANTIES OR CONDITIONS OF ANY KIND, either express or implied.
 * See the License for the specific language governing permissions and
 * limitations under the License.
 */

package org.bitcoinj.store;

import org.bitcoinj.core.*;

import java.sql.*;
import java.util.ArrayList;
import java.util.Collections;
import java.util.List;

// Originally written for Apache Derby, but its DELETE (and general) performance was awful
/**
 * A full pruned block store using the H2 pure-java embedded database.
 *
 * Note that because of the heavy delete load on the database, during IBD,
 * you may see the database files grow quite large (around 1.5G).
 * H2 automatically frees some space at shutdown, so close()ing the database
 * decreases the space usage somewhat (to only around 1.3G).
 */
public class H2FullPrunedBlockStore extends DatabaseFullPrunedBlockStore {
    private static final String H2_DUPLICATE_KEY_ERROR_CODE = "23505";
    private static final String DATABASE_DRIVER_CLASS = "org.h2.Driver";
    private static final String DATABASE_CONNECTION_URL_PREFIX = "jdbc:h2:";

    // create table SQL
    private static final String CREATE_SETTINGS_TABLE = "CREATE TABLE settings ( "
            + "name VARCHAR(32) NOT NULL CONSTRAINT settings_pk PRIMARY KEY,"
            + "value BLOB"
            + ")";

    private static final String CREATE_HEADERS_TABLE = "CREATE TABLE headers ( "
            + "hash BINARY(28) NOT NULL CONSTRAINT headers_pk PRIMARY KEY,"
            + "chainwork BLOB NOT NULL,"
            + "height INT NOT NULL,"
            + "header BLOB NOT NULL,"
            + "wasundoable BOOL NOT NULL"
            + ")";

    private static final String CREATE_UNDOABLE_TABLE = "CREATE TABLE undoableblocks ( "
            + "hash BINARY(28) NOT NULL CONSTRAINT undoableblocks_pk PRIMARY KEY,"
            + "height INT NOT NULL,"
            + "txoutchanges BLOB,"
            + "transactions BLOB"
            + ")";

    private static final String CREATE_OPEN_OUTPUT_TABLE = "CREATE TABLE openoutputs ("
            + "hash BINARY(32) NOT NULL,"
            + "index INT NOT NULL,"
            + "height INT NOT NULL,"
            + "value BIGINT NOT NULL,"
            + "scriptbytes BLOB NOT NULL,"
            + "toaddress VARCHAR(35),"
            + "addresstargetable TINYINT,"
            + "coinbase BOOLEAN,"
            + "PRIMARY KEY (hash, index),"
            + ")";

    // Some indexes to speed up inserts
    private static final String CREATE_OUTPUTS_ADDRESS_MULTI_INDEX      = "CREATE INDEX openoutputs_hash_index_height_toaddress_idx ON openoutputs (hash, index, height, toaddress)";
    private static final String CREATE_OUTPUTS_TOADDRESS_INDEX          = "CREATE INDEX openoutputs_toaddress_idx ON openoutputs (toaddress)";
    private static final String CREATE_OUTPUTS_ADDRESSTARGETABLE_INDEX  = "CREATE INDEX openoutputs_addresstargetable_idx ON openoutputs (addresstargetable)";
    private static final String CREATE_OUTPUTS_HASH_INDEX               = "CREATE INDEX openoutputs_hash_idx ON openoutputs (hash)";
    private static final String CREATE_UNDOABLE_TABLE_INDEX             = "CREATE INDEX undoableblocks_height_idx ON undoableblocks (height)";
<<<<<<< HEAD
=======

    /**
     * Creates a new H2FullPrunedBlockStore, with given credentials for H2 database
     * @param params A copy of the NetworkParameters used
     * @param dbName The path to the database on disk
     * @param username The username to use in the database
     * @param password The username's password to use in the database
     * @param fullStoreDepth The number of blocks of history stored in full (something like 1000 is pretty safe)
     * @throws BlockStoreException if the database fails to open for any reason
     */
    public H2FullPrunedBlockStore(NetworkParameters params, String dbName, String username, String password,
            int fullStoreDepth) throws BlockStoreException {
        super(params, DATABASE_CONNECTION_URL_PREFIX + dbName + ";create=true;LOCK_TIMEOUT=60000;DB_CLOSE_ON_EXIT=FALSE", fullStoreDepth, username, password, null);
    }
>>>>>>> d0b6a25e

    /**
     * Creates a new H2FullPrunedBlockStore
     * @param params A copy of the NetworkParameters used
     * @param dbName The path to the database on disk
     * @param fullStoreDepth The number of blocks of history stored in full (something like 1000 is pretty safe)
     * @throws BlockStoreException if the database fails to open for any reason
     */
    public H2FullPrunedBlockStore(NetworkParameters params, String dbName, int fullStoreDepth)
            throws BlockStoreException {
        this(params, DATABASE_CONNECTION_URL_PREFIX + dbName + ";create=true;LOCK_TIMEOUT=60000;DB_CLOSE_ON_EXIT=FALSE", null, null, fullStoreDepth);
    }

    /**
     * Creates a new H2FullPrunedBlockStore with the given cache size
     * @param params A copy of the NetworkParameters used
     * @param dbName The path to the database on disk
     * @param fullStoreDepth The number of blocks of history stored in full (something like 1000 is pretty safe)
     * @param cacheSize The number of kilobytes to dedicate to H2 Cache (the default value of 16MB (16384) is a safe bet
     *                  to achieve good performance/cost when importing blocks from disk, past 32MB makes little sense,
     *                  and below 4MB sees a sharp drop in performance)
     * @throws BlockStoreException if the database fails to open for any reason
     */
    public H2FullPrunedBlockStore(NetworkParameters params, String dbName, int fullStoreDepth, int cacheSize)
            throws BlockStoreException {
        this(params, dbName, fullStoreDepth);
        try {
            Statement s = conn.get().createStatement();
            s.executeUpdate("SET CACHE_SIZE " + cacheSize);
            s.close();
        } catch (SQLException e) {
            throw new BlockStoreException(e);
        }
    }

    @Override
    protected String getDuplicateKeyErrorCode() {
        return H2_DUPLICATE_KEY_ERROR_CODE;
    }

    @Override
    protected List<String> getCreateTablesSQL() {
        List<String> sqlStatements = new ArrayList<String>();
        sqlStatements.add(CREATE_SETTINGS_TABLE);
        sqlStatements.add(CREATE_HEADERS_TABLE);
        sqlStatements.add(CREATE_UNDOABLE_TABLE);
        sqlStatements.add(CREATE_OPEN_OUTPUT_TABLE);
        return sqlStatements;
    }

    @Override
    protected List<String> getCreateIndexesSQL() {
        List<String> sqlStatements = new ArrayList<String>();
        sqlStatements.add(CREATE_UNDOABLE_TABLE_INDEX);
        sqlStatements.add(CREATE_OUTPUTS_ADDRESS_MULTI_INDEX);
        sqlStatements.add(CREATE_OUTPUTS_ADDRESSTARGETABLE_INDEX);
        sqlStatements.add(CREATE_OUTPUTS_HASH_INDEX);
        sqlStatements.add(CREATE_OUTPUTS_TOADDRESS_INDEX);
        return sqlStatements;
    }

    @Override
    protected List<String> getCreateSchemeSQL() {
        // do nothing
        return Collections.emptyList();
    }

    @Override
    protected String getDatabaseDriverClass() {
        return DATABASE_DRIVER_CLASS;
    }
}<|MERGE_RESOLUTION|>--- conflicted
+++ resolved
@@ -77,8 +77,6 @@
     private static final String CREATE_OUTPUTS_ADDRESSTARGETABLE_INDEX  = "CREATE INDEX openoutputs_addresstargetable_idx ON openoutputs (addresstargetable)";
     private static final String CREATE_OUTPUTS_HASH_INDEX               = "CREATE INDEX openoutputs_hash_idx ON openoutputs (hash)";
     private static final String CREATE_UNDOABLE_TABLE_INDEX             = "CREATE INDEX undoableblocks_height_idx ON undoableblocks (height)";
-<<<<<<< HEAD
-=======
 
     /**
      * Creates a new H2FullPrunedBlockStore, with given credentials for H2 database
@@ -93,7 +91,6 @@
             int fullStoreDepth) throws BlockStoreException {
         super(params, DATABASE_CONNECTION_URL_PREFIX + dbName + ";create=true;LOCK_TIMEOUT=60000;DB_CLOSE_ON_EXIT=FALSE", fullStoreDepth, username, password, null);
     }
->>>>>>> d0b6a25e
 
     /**
      * Creates a new H2FullPrunedBlockStore
