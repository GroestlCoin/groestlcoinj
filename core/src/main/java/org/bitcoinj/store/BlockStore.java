--- conflicted
+++ resolved
@@ -60,14 +60,9 @@
     /** Closes the store. */
     void close() throws BlockStoreException;
 
-<<<<<<< HEAD
-    long getMedianTimePast(StoredBlock block) throws BlockStoreException;
-
-=======
     /**
      * Get the {@link org.bitcoinj.core.NetworkParameters} of this store.
      * @return The network params.
      */
     NetworkParameters getParams();
->>>>>>> d1ce4779
 }