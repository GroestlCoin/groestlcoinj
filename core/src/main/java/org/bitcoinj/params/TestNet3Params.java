--- conflicted
+++ resolved
@@ -17,12 +17,7 @@
 
 package org.bitcoinj.params;
 
-<<<<<<< HEAD
 import org.bitcoinj.core.CoinDefinition;
-import org.bitcoinj.core.NetworkParameters;
-import org.bitcoinj.core.Sha256Hash;
-import org.bitcoinj.core.Utils;
-=======
 import java.math.BigInteger;
 import java.util.Date;
 import java.util.EnumSet;
@@ -32,7 +27,6 @@
 import org.bitcoinj.store.BlockStore;
 import org.bitcoinj.store.BlockStoreException;
 import org.bitcoinj.utils.VersionTally;
->>>>>>> d1ce4779
 
 import static com.google.common.base.Preconditions.checkState;
 
@@ -66,7 +60,6 @@
         genesisBlock.setMerkleRoot(new Sha256Hash(CoinDefinition.genesisMerkleRoot));
         String genesisHash = genesisBlock.getHashAsString();
 
-<<<<<<< HEAD
         if(CoinDefinition.supportsTestNet)
             checkState(genesisHash.equals(CoinDefinition.testnetGenesisHash));
         alertSigningKey = Utils.HEX.decode(CoinDefinition.TESTNET_SATOSHI_KEY);
@@ -74,22 +67,12 @@
         dnsSeeds = CoinDefinition.testnetDnsSeeds;
 
 
-=======
-        dnsSeeds = new String[] {
-                "testnet-seed.bitcoin.jonasschnelli.ch", // Jonas Schnelli
-                "testnet-seed.bluematt.me",              // Matt Corallo
-                "testnet-seed.bitcoin.petertodd.org",    // Peter Todd
-                "testnet-seed.bitcoin.schildbach.de",    // Andreas Schildbach
-                "bitcoin-testnet.bloqseeds.net",         // Bloq
-        };
-        addrSeeds = null;
         bip32HeaderPub = 0x043587CF;
         bip32HeaderPriv = 0x04358394;
 
         majorityEnforceBlockUpgrade = TestNet2Params.TESTNET_MAJORITY_ENFORCE_BLOCK_UPGRADE;
         majorityRejectBlockOutdated = TestNet2Params.TESTNET_MAJORITY_REJECT_BLOCK_OUTDATED;
         majorityWindow = TestNet2Params.TESTNET_MAJORITY_WINDOW;
->>>>>>> d1ce4779
     }
 
     private static TestNet3Params instance;
