/*
 * Copyright 2013 Google Inc.
 * Copyright 2014 Andreas Schildbach
 *
 * Licensed under the Apache License, Version 2.0 (the "License");
 * you may not use this file except in compliance with the License.
 * You may obtain a copy of the License at
 *
 *    http://www.apache.org/licenses/LICENSE-2.0
 *
 * Unless required by applicable law or agreed to in writing, software
 * distributed under the License is distributed on an "AS IS" BASIS,
 * WITHOUT WARRANTIES OR CONDITIONS OF ANY KIND, either express or implied.
 * See the License for the specific language governing permissions and
 * limitations under the License.
 */

package org.bitcoinj.params;

<<<<<<< HEAD
import org.bitcoinj.core.CoinDefinition;
import org.bitcoinj.core.NetworkParameters;
import org.bitcoinj.core.Sha256Hash;
=======
import java.math.BigInteger;
import java.util.Date;

import org.bitcoinj.core.Block;
import org.bitcoinj.core.NetworkParameters;
import org.bitcoinj.core.StoredBlock;
>>>>>>> f8f9e9cd
import org.bitcoinj.core.Utils;
import org.bitcoinj.core.VerificationException;
import org.bitcoinj.store.BlockStore;
import org.bitcoinj.store.BlockStoreException;

import static com.google.common.base.Preconditions.checkState;

/**
 * Parameters for the testnet, a separate public instance of Bitcoin that has relaxed rules suitable for development
 * and testing of applications and new Bitcoin versions.
 */
public class TestNet3Params extends AbstractBitcoinNetParams {
    public TestNet3Params() {
        super();
        id = ID_TESTNET;

        // Genesis hash is 000000000933ea01ad0ee984209779baaec3ced90fa3f408719526f8d77f4943

        packetMagic = 0x0b110907;
        interval = INTERVAL;
        targetTimespan = TARGET_TIMESPAN;
        maxTarget = Utils.decodeCompactBits(0x1d00ffffL);
        port = 18333;
        addressHeader = CoinDefinition.testnetAddressHeader;
        p2shHeader = CoinDefinition.testnetp2shHeader;
        acceptableAddressCodes = new int[] { addressHeader, p2shHeader };
        dumpedPrivateKeyHeader = 128 + CoinDefinition.testnetAddressHeader;
        genesisBlock.setTime(CoinDefinition.testnetGenesisBlockTime);
        genesisBlock.setDifficultyTarget(CoinDefinition.testnetGenesisBlockDifficultyTarget);
        genesisBlock.setNonce(CoinDefinition.testnetGenesisBlockNonce);
        spendableCoinbaseDepth = 100;
        subsidyDecreaseBlockCount = CoinDefinition.subsidyDecreaseBlockCount;
        genesisBlock.setMerkleRoot(new Sha256Hash(CoinDefinition.genesisMerkleRoot));
        String genesisHash = genesisBlock.getHashAsString();

<<<<<<< HEAD
        if(CoinDefinition.supportsTestNet)
            checkState(genesisHash.equals(CoinDefinition.testnetGenesisHash));
        alertSigningKey = Utils.HEX.decode(CoinDefinition.TESTNET_SATOSHI_KEY);

        dnsSeeds = CoinDefinition.testnetDnsSeeds;


=======
        dnsSeeds = new String[] {
                "testnet-seed.bitcoin.schildbach.de", // Andreas Schildbach
                "testnet-seed.bitcoin.petertodd.org"  // Peter Todd
        };
        addrSeeds = null;
        bip32HeaderPub = 0x043587CF;
        bip32HeaderPriv = 0x04358394;
>>>>>>> f8f9e9cd
    }

    private static TestNet3Params instance;
    public static synchronized TestNet3Params get() {
        if (instance == null) {
            instance = new TestNet3Params();
        }
        return instance;
    }

    @Override
    public String getPaymentProtocolId() {
        return PAYMENT_PROTOCOL_ID_TESTNET;
    }

    // February 16th 2012
    private static final Date testnetDiffDate = new Date(1329264000000L);

    @Override
    public void checkDifficultyTransitions(final StoredBlock storedPrev, final Block nextBlock,
        final BlockStore blockStore) throws VerificationException, BlockStoreException {
        if (!isDifficultyTransitionPoint(storedPrev) && nextBlock.getTime().after(testnetDiffDate)) {
            Block prev = storedPrev.getHeader();

            // After 15th February 2012 the rules on the testnet change to avoid people running up the difficulty
            // and then leaving, making it too hard to mine a block. On non-difficulty transition points, easy
            // blocks are allowed if there has been a span of 20 minutes without one.
            final long timeDelta = nextBlock.getTimeSeconds() - prev.getTimeSeconds();
            // There is an integer underflow bug in bitcoin-qt that means mindiff blocks are accepted when time
            // goes backwards.
            if (timeDelta >= 0 && timeDelta <= NetworkParameters.TARGET_SPACING * 2) {
        	// Walk backwards until we find a block that doesn't have the easiest proof of work, then check
        	// that difficulty is equal to that one.
        	StoredBlock cursor = storedPrev;
        	while (!cursor.getHeader().equals(getGenesisBlock()) &&
                       cursor.getHeight() % getInterval() != 0 &&
                       cursor.getHeader().getDifficultyTargetAsInteger().equals(getMaxTarget()))
                    cursor = cursor.getPrev(blockStore);
        	BigInteger cursorTarget = cursor.getHeader().getDifficultyTargetAsInteger();
        	BigInteger newTarget = nextBlock.getDifficultyTargetAsInteger();
        	if (!cursorTarget.equals(newTarget))
                    throw new VerificationException("Testnet block transition that is not allowed: " +
                	Long.toHexString(cursor.getHeader().getDifficultyTarget()) + " vs " +
                	Long.toHexString(nextBlock.getDifficultyTarget()));
            }
        } else {
            super.checkDifficultyTransitions(storedPrev, nextBlock, blockStore);
        }
    }
}<|MERGE_RESOLUTION|>--- conflicted
+++ resolved
@@ -17,18 +17,13 @@
 
 package org.bitcoinj.params;
 
-<<<<<<< HEAD
 import org.bitcoinj.core.CoinDefinition;
-import org.bitcoinj.core.NetworkParameters;
-import org.bitcoinj.core.Sha256Hash;
-=======
 import java.math.BigInteger;
 import java.util.Date;
 
 import org.bitcoinj.core.Block;
 import org.bitcoinj.core.NetworkParameters;
 import org.bitcoinj.core.StoredBlock;
->>>>>>> f8f9e9cd
 import org.bitcoinj.core.Utils;
 import org.bitcoinj.core.VerificationException;
 import org.bitcoinj.store.BlockStore;
@@ -61,10 +56,8 @@
         genesisBlock.setNonce(CoinDefinition.testnetGenesisBlockNonce);
         spendableCoinbaseDepth = 100;
         subsidyDecreaseBlockCount = CoinDefinition.subsidyDecreaseBlockCount;
-        genesisBlock.setMerkleRoot(new Sha256Hash(CoinDefinition.genesisMerkleRoot));
-        String genesisHash = genesisBlock.getHashAsString();
+         String genesisHash = genesisBlock.getHashAsString();
 
-<<<<<<< HEAD
         if(CoinDefinition.supportsTestNet)
             checkState(genesisHash.equals(CoinDefinition.testnetGenesisHash));
         alertSigningKey = Utils.HEX.decode(CoinDefinition.TESTNET_SATOSHI_KEY);
@@ -72,15 +65,8 @@
         dnsSeeds = CoinDefinition.testnetDnsSeeds;
 
 
-=======
-        dnsSeeds = new String[] {
-                "testnet-seed.bitcoin.schildbach.de", // Andreas Schildbach
-                "testnet-seed.bitcoin.petertodd.org"  // Peter Todd
-        };
-        addrSeeds = null;
         bip32HeaderPub = 0x043587CF;
         bip32HeaderPriv = 0x04358394;
->>>>>>> f8f9e9cd
     }
 
     private static TestNet3Params instance;
