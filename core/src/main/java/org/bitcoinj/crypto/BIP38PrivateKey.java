--- conflicted
+++ resolved
@@ -203,10 +203,6 @@
 
     private void readObject(ObjectInputStream in) throws IOException, ClassNotFoundException {
         in.defaultReadObject();
-<<<<<<< HEAD
-        params = NetworkParameters.fromID(in.readUTF());
-=======
         params = checkNotNull(NetworkParameters.fromID(in.readUTF()));
->>>>>>> d0b6a25e
     }
 }