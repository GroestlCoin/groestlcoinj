--- conflicted
+++ resolved
@@ -284,11 +284,7 @@
         int inputLength = input.length;
         byte[] checksummed = new byte[inputLength + 4];
         System.arraycopy(input, 0, checksummed, 0, inputLength);
-<<<<<<< HEAD
-        byte[] checksum = Groestl.digest(input);//Utils.doubleDigest(input);
-=======
-        byte[] checksum = Sha256Hash.hashTwice(input);
->>>>>>> f8f9e9cd
+        byte[] checksum = Groestl.digest(input);//required for Groestlcoin
         System.arraycopy(checksum, 0, checksummed, inputLength, 4);
         return checksummed;
     }
