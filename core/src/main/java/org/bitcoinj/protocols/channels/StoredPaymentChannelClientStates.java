/*
 * Copyright 2013 Google Inc.
 *
 * Licensed under the Apache License, Version 2.0 (the "License");
 * you may not use this file except in compliance with the License.
 * You may obtain a copy of the License at
 *
 *    http://www.apache.org/licenses/LICENSE-2.0
 *
 * Unless required by applicable law or agreed to in writing, software
 * distributed under the License is distributed on an "AS IS" BASIS,
 * WITHOUT WARRANTIES OR CONDITIONS OF ANY KIND, either express or implied.
 * See the License for the specific language governing permissions and
 * limitations under the License.
 */

package org.bitcoinj.protocols.channels;

import com.google.common.collect.ImmutableMultimap;
import com.google.common.collect.Multimap;
import org.bitcoinj.core.*;
import org.bitcoinj.utils.Threading;
import org.bitcoinj.wallet.Wallet;
import org.bitcoinj.wallet.WalletExtension;

import com.google.common.annotations.VisibleForTesting;
import com.google.common.collect.HashMultimap;
import com.google.common.util.concurrent.SettableFuture;
import com.google.protobuf.ByteString;
import net.jcip.annotations.GuardedBy;
import org.slf4j.Logger;
import org.slf4j.LoggerFactory;

import javax.annotation.Nullable;
import java.util.*;
import java.util.concurrent.ExecutionException;
import java.util.concurrent.TimeUnit;
import java.util.concurrent.TimeoutException;
import java.util.concurrent.locks.ReentrantLock;

import static com.google.common.base.Preconditions.checkNotNull;
import static com.google.common.base.Preconditions.checkState;

/**
 * This class maintains a set of {@link StoredClientChannel}s, automatically (re)broadcasting the contract transaction
 * and broadcasting the refund transaction over the given {@link TransactionBroadcaster}.
 */
public class StoredPaymentChannelClientStates implements WalletExtension {
    private static final Logger log = LoggerFactory.getLogger(StoredPaymentChannelClientStates.class);
    static final String EXTENSION_ID = StoredPaymentChannelClientStates.class.getName();
    static final int MAX_SECONDS_TO_WAIT_FOR_BROADCASTER_TO_BE_SET = 10;

    @GuardedBy("lock") @VisibleForTesting final HashMultimap<Sha256Hash, StoredClientChannel> mapChannels = HashMultimap.create();
    @VisibleForTesting final Timer channelTimeoutHandler = new Timer(true);

    private Wallet containingWallet;
    private final SettableFuture<TransactionBroadcaster> announcePeerGroupFuture = SettableFuture.create();

    protected final ReentrantLock lock = Threading.lock("StoredPaymentChannelClientStates");

    /**
     * Creates a new StoredPaymentChannelClientStates and associates it with the given {@link Wallet} and
     * {@link TransactionBroadcaster} which are used to complete and announce contract and refund
     * transactions.
     */
    public StoredPaymentChannelClientStates(@Nullable Wallet containingWallet, TransactionBroadcaster announcePeerGroup) {
        setTransactionBroadcaster(announcePeerGroup);
        this.containingWallet = containingWallet;
    }

    /**
     * Creates a new StoredPaymentChannelClientStates and associates it with the given {@link Wallet}
     *
     * Use this constructor if you use WalletAppKit, it will provide the broadcaster for you (no need to call the setter)
     */
    public StoredPaymentChannelClientStates(@Nullable Wallet containingWallet) {
        this.containingWallet = containingWallet;
    }

    /**
     * Use this setter if the broadcaster is not available during instantiation and you're not using WalletAppKit.
     * This setter will let you delay the setting of the broadcaster until the Bitcoin network is ready.
     *
     * @param transactionBroadcaster which is used to complete and announce contract and refund transactions.
     */
    public final void setTransactionBroadcaster(TransactionBroadcaster transactionBroadcaster) {
        this.announcePeerGroupFuture.set(checkNotNull(transactionBroadcaster));
    }

    /** Returns this extension from the given wallet, or null if no such extension was added. */
    @Nullable
    public static StoredPaymentChannelClientStates getFromWallet(Wallet wallet) {
        return (StoredPaymentChannelClientStates) wallet.getExtensions().get(EXTENSION_ID);
    }

    /** Returns the outstanding amount of money sent back to us for all channels to this server added together. */
    public Coin getBalanceForServer(Sha256Hash id) {
        Coin balance = Coin.ZERO;
        lock.lock();
        try {
            Set<StoredClientChannel> setChannels = mapChannels.get(id);
            for (StoredClientChannel channel : setChannels) {
                synchronized (channel) {
                    if (channel.close != null) continue;
                    balance = balance.add(channel.valueToMe);
                }
            }
            return balance;
        } finally {
            lock.unlock();
        }
    }

    /**
     * Returns the number of seconds from now until this servers next channel will expire, or zero if no unexpired
     * channels found.
     */
    public long getSecondsUntilExpiry(Sha256Hash id) {
        lock.lock();
        try {
            final Set<StoredClientChannel> setChannels = mapChannels.get(id);
            final long nowSeconds = Utils.currentTimeSeconds();
            int earliestTime = Integer.MAX_VALUE;
            for (StoredClientChannel channel : setChannels) {
                synchronized (channel) {
                    if (channel.expiryTimeSeconds() > nowSeconds)
                        earliestTime = Math.min(earliestTime, (int) channel.expiryTimeSeconds());
                }
            }
            return earliestTime == Integer.MAX_VALUE ? 0 : earliestTime - nowSeconds;
        } finally {
            lock.unlock();
        }
    }

    /**
     * Finds an inactive channel with the given id and returns it, or returns null.
     */
    @Nullable
    StoredClientChannel getUsableChannelForServerID(Sha256Hash id) {
        lock.lock();
        try {
            Set<StoredClientChannel> setChannels = mapChannels.get(id);
            for (StoredClientChannel channel : setChannels) {
                synchronized (channel) {
                    // Check if the channel is usable (has money, inactive) and if so, activate it.
                    log.info("Considering channel {} contract {}", channel.hashCode(), channel.contract.getHash());
                    if (channel.close != null || channel.valueToMe.equals(Coin.ZERO)) {
                        log.info("  ... but is closed or empty");
                        continue;
                    }
                    if (!channel.active) {
                        log.info("  ... activating");
                        channel.active = true;
                        return channel;
                    }
                    log.info("  ... but is already active");
                }
            }
        } finally {
            lock.unlock();
        }
        return null;
    }

    /**
     * Finds a channel with the given id and contract hash and returns it, or returns null.
     */
    @Nullable
    public StoredClientChannel getChannel(Sha256Hash id, Sha256Hash contractHash) {
        lock.lock();
        try {
            Set<StoredClientChannel> setChannels = mapChannels.get(id);
            for (StoredClientChannel channel : setChannels) {
                if (channel.contract.getHash().equals(contractHash))
                    return channel;
            }
            return null;
        } finally {
            lock.unlock();
        }
    }

    /**
     * Get a copy of all {@link StoredClientChannel}s
     */
    public Multimap<Sha256Hash, StoredClientChannel> getChannelMap() {
        lock.lock();
        try {
            return ImmutableMultimap.copyOf(mapChannels);
        } finally {
            lock.unlock();
        }
    }

    /**
     * Notifies the set of stored states that a channel has been updated. Use to notify the wallet of an update to this
     * wallet extension.
     */
    void updatedChannel(final StoredClientChannel channel) {
        log.info("Stored client channel {} was updated", channel.hashCode());
        containingWallet.addOrUpdateExtension(this);
    }

    /**
     * Adds the given channel to this set of stored states, broadcasting the contract and refund transactions when the
     * channel expires and notifies the wallet of an update to this wallet extension
     */
    void putChannel(final StoredClientChannel channel) {
        putChannel(channel, true);
    }

    // Adds this channel and optionally notifies the wallet of an update to this extension (used during deserialize)
    private void putChannel(final StoredClientChannel channel, boolean updateWallet) {
        lock.lock();
        try {
            mapChannels.put(channel.id, channel);
            channelTimeoutHandler.schedule(new TimerTask() {
                @Override
                public void run() {
                    try {
                        TransactionBroadcaster announcePeerGroup = getAnnouncePeerGroup();
                        removeChannel(channel);
                        announcePeerGroup.broadcastTransaction(channel.contract);
                        announcePeerGroup.broadcastTransaction(channel.refund);
                    } catch (Exception e) {
                        // Something went wrong closing the channel - we catch
                        // here or else we take down the whole Timer.
                        log.error("Auto-closing channel failed", e);
                    }
                }
                // Add the difference between real time and Utils.now() so that test-cases can use a mock clock.
            }, new Date(channel.expiryTimeSeconds() * 1000 + (System.currentTimeMillis() - Utils.currentTimeMillis())));
        } finally {
            lock.unlock();
        }
        if (updateWallet)
            updatedChannel(channel);
    }

    /**
     * If the peer group has not been set for MAX_SECONDS_TO_WAIT_FOR_BROADCASTER_TO_BE_SET seconds, then
     * the programmer probably forgot to set it and we should throw exception.
     */
    private TransactionBroadcaster getAnnouncePeerGroup() {
        try {
            return announcePeerGroupFuture.get(MAX_SECONDS_TO_WAIT_FOR_BROADCASTER_TO_BE_SET, TimeUnit.SECONDS);
        } catch (InterruptedException e) {
            throw new RuntimeException(e);
        } catch (ExecutionException e) {
            throw new RuntimeException(e);
        } catch (TimeoutException e) {
            String err = "Transaction broadcaster not set";
            log.error(err);
            throw new RuntimeException(err, e);
        }
    }

    /**
     * <p>Removes the channel with the given id from this set of stored states and notifies the wallet of an update to
     * this wallet extension.</p>
     *
     * <p>Note that the channel will still have its contract and refund transactions broadcast via the connected
     * {@link TransactionBroadcaster} as long as this {@link StoredPaymentChannelClientStates} continues to
     * exist in memory.</p>
     */
    void removeChannel(StoredClientChannel channel) {
        lock.lock();
        try {
            mapChannels.remove(channel.id, channel);
        } finally {
            lock.unlock();
        }
        updatedChannel(channel);
    }

    @Override
    public String getWalletExtensionID() {
        return EXTENSION_ID;
    }

    @Override
    public boolean isWalletExtensionMandatory() {
        return false;
    }

    @Override
    public byte[] serializeWalletExtension() {
        lock.lock();
        try {
            final NetworkParameters params = getNetworkParameters();
            // If we haven't attached to a wallet yet we can't check against network parameters
            final boolean hasMaxMoney = params != null ? params.hasMaxMoney() : true;
            final Coin networkMaxMoney = params != null ? params.getMaxMoney() : NetworkParameters.MAX_MONEY;
            ClientState.StoredClientPaymentChannels.Builder builder = ClientState.StoredClientPaymentChannels.newBuilder();
            for (StoredClientChannel channel : mapChannels.values()) {
                // First a few asserts to make sure things won't break
                checkState(channel.valueToMe.signum() >= 0 &&
                        (!hasMaxMoney || channel.valueToMe.compareTo(networkMaxMoney) <= 0));
                checkState(channel.refundFees.signum() >= 0 &&
                        (!hasMaxMoney || channel.refundFees.compareTo(networkMaxMoney) <= 0));
                checkNotNull(channel.myKey.getPubKey());
                checkState(channel.refund.getConfidence().getSource() == TransactionConfidence.Source.SELF);
                checkNotNull(channel.myKey.getPubKey());
                final ClientState.StoredClientPaymentChannel.Builder value = ClientState.StoredClientPaymentChannel.newBuilder()
                        .setMajorVersion(channel.majorVersion)
                        .setId(ByteString.copyFrom(channel.id.getBytes()))
                        .setContractTransaction(ByteString.copyFrom(channel.contract.unsafeBitcoinSerialize()))
                        .setRefundFees(channel.refundFees.value)
                        .setRefundTransaction(ByteString.copyFrom(channel.refund.unsafeBitcoinSerialize()))
                        .setMyKey(ByteString.copyFrom(new byte[0])) // Not  used, but protobuf message requires
                        .setMyPublicKey(ByteString.copyFrom(channel.myKey.getPubKey()))
                        .setServerKey(ByteString.copyFrom(channel.serverKey.getPubKey()))
                        .setValueToMe(channel.valueToMe.value)
                        .setExpiryTime(channel.expiryTime);
                if (channel.close != null)
                    value.setCloseTransactionHash(ByteString.copyFrom(channel.close.getHash().getBytes()));
                builder.addChannels(value);
            }
            return builder.build().toByteArray();
        } finally {
            lock.unlock();
        }
    }

    @Override
    public void deserializeWalletExtension(Wallet containingWallet, byte[] data) throws Exception {
        lock.lock();
        try {
            checkState(this.containingWallet == null || this.containingWallet == containingWallet);
            this.containingWallet = containingWallet;
            NetworkParameters params = containingWallet.getParams();
            ClientState.StoredClientPaymentChannels states = ClientState.StoredClientPaymentChannels.parseFrom(data);
            for (ClientState.StoredClientPaymentChannel storedState : states.getChannelsList()) {
                Transaction refundTransaction = params.getDefaultSerializer().makeTransaction(storedState.getRefundTransaction().toByteArray());
                refundTransaction.getConfidence().setSource(TransactionConfidence.Source.SELF);
                ECKey myKey = (storedState.getMyKey().isEmpty()) ?
                        containingWallet.findKeyFromPubKey(storedState.getMyPublicKey().toByteArray()) :
                        ECKey.fromPrivate(storedState.getMyKey().toByteArray());
                ECKey serverKey = storedState.hasServerKey() ? ECKey.fromPublicOnly(storedState.getServerKey().toByteArray()) : null;
                StoredClientChannel channel = new StoredClientChannel(storedState.getMajorVersion(),
                        Sha256Hash.wrap(storedState.getId().toByteArray()),
                        params.getDefaultSerializer().makeTransaction(storedState.getContractTransaction().toByteArray()),
                        refundTransaction,
                        myKey,
                        serverKey,
                        Coin.valueOf(storedState.getValueToMe()),
<<<<<<< HEAD
                        Coin.valueOf(storedState.getRefundFees()), false);
                if (storedState.hasCloseTransactionHash()) {
                    Sha256Hash closeTxHash = new Sha256Hash(storedState.getCloseTransactionHash().toByteArray());
=======
                        Coin.valueOf(storedState.getRefundFees()),
                        storedState.getExpiryTime(),
                        false);
                if (storedState.hasCloseTransactionHash()) {
                    Sha256Hash closeTxHash = Sha256Hash.wrap(storedState.getCloseTransactionHash().toByteArray());
>>>>>>> d1ce4779
                    channel.close = containingWallet.getTransaction(closeTxHash);
                }
                putChannel(channel, false);
            }
        } finally {
            lock.unlock();
        }
    }

    @Override
    public String toString() {
        lock.lock();
        try {
            StringBuilder buf = new StringBuilder("Client payment channel states:\n");
            for (StoredClientChannel channel : mapChannels.values())
                buf.append("  ").append(channel).append("\n");
            return buf.toString();
        } finally {
            lock.unlock();
        }
    }

    private @Nullable NetworkParameters getNetworkParameters() {
        return this.containingWallet != null ? this.containingWallet.getNetworkParameters() : null;
    }
}

/**
 * Represents the state of a channel once it has been opened in such a way that it can be stored and used to resume a
 * channel which was interrupted (eg on connection failure) or keep track of refund transactions which need broadcast
 * when they expire.
 */
class StoredClientChannel {
    int majorVersion;
    Sha256Hash id;
    Transaction contract, refund;
    // The expiry time of the contract in protocol v2.
    long expiryTime;
    // The transaction that closed the channel (generated by the server)
    Transaction close;
    ECKey myKey;
    ECKey serverKey;
    Coin valueToMe, refundFees;

    // In-memory flag to indicate intent to resume this channel (or that the channel is already in use)
    boolean active = false;

    StoredClientChannel(int majorVersion, Sha256Hash id, Transaction contract, Transaction refund, ECKey myKey, ECKey serverKey, Coin valueToMe,
                        Coin refundFees, long expiryTime, boolean active) {
        this.majorVersion = majorVersion;
        this.id = id;
        this.contract = contract;
        this.refund = refund;
        this.myKey = myKey;
        this.serverKey = serverKey;
        this.valueToMe = valueToMe;
        this.refundFees = refundFees;
        this.expiryTime = expiryTime;
        this.active = active;
    }

    long expiryTimeSeconds() {
        switch (majorVersion) {
            case 1:
                return refund.getLockTime() + 60 * 5;
            case 2:
                return expiryTime + 60 * 5;
            default:
                throw new IllegalStateException("Invalid version");
        }
    }

    @Override
    public String toString() {
        final String newline = String.format(Locale.US, "%n");
        final String closeStr = close == null ? "still open" : close.toString().replaceAll(newline, newline + "   ");
        return String.format(Locale.US, "Stored client channel for server ID %s (%s)%n" +
                "    Version:     %d%n" +
                "    Key:         %s%n" +
                "    Server key:  %s%n" +
                "    Value left:  %s%n" +
                "    Refund fees: %s%n" +
                "    Expiry     : %s%n" +
                "    Contract:  %s" +
                "Refund:    %s" +
                "Close:     %s",
                id, active ? "active" : "inactive", majorVersion, myKey, serverKey, valueToMe, refundFees, expiryTime,
                contract.toString().replaceAll(newline, newline + "    "),
                refund.toString().replaceAll(newline, newline + "    "),
                closeStr);
    }
}<|MERGE_RESOLUTION|>--- conflicted
+++ resolved
@@ -345,17 +345,11 @@
                         myKey,
                         serverKey,
                         Coin.valueOf(storedState.getValueToMe()),
-<<<<<<< HEAD
-                        Coin.valueOf(storedState.getRefundFees()), false);
-                if (storedState.hasCloseTransactionHash()) {
-                    Sha256Hash closeTxHash = new Sha256Hash(storedState.getCloseTransactionHash().toByteArray());
-=======
                         Coin.valueOf(storedState.getRefundFees()),
                         storedState.getExpiryTime(),
                         false);
                 if (storedState.hasCloseTransactionHash()) {
                     Sha256Hash closeTxHash = Sha256Hash.wrap(storedState.getCloseTransactionHash().toByteArray());
->>>>>>> d1ce4779
                     channel.close = containingWallet.getTransaction(closeTxHash);
                 }
                 putChannel(channel, false);
