/*
 * Copyright 2013 Google Inc.
 *
 * Licensed under the Apache License, Version 2.0 (the "License");
 * you may not use this file except in compliance with the License.
 * You may obtain a copy of the License at
 *
 *    http://www.apache.org/licenses/LICENSE-2.0
 *
 * Unless required by applicable law or agreed to in writing, software
 * distributed under the License is distributed on an "AS IS" BASIS,
 * WITHOUT WARRANTIES OR CONDITIONS OF ANY KIND, either express or implied.
 * See the License for the specific language governing permissions and
 * limitations under the License.
 */

package org.bitcoinj.protocols.channels;

import org.bitcoinj.core.Coin;
import org.bitcoinj.core.ECKey;
import org.bitcoinj.core.InsufficientMoneyException;
import com.google.common.util.concurrent.ListenableFuture;

import com.google.protobuf.ByteString;
import org.bitcoin.paymentchannel.Protos;
import org.bitcoinj.wallet.SendRequest;
import org.bouncycastle.crypto.params.KeyParameter;

import javax.annotation.Nullable;

/**
 * A class implementing this interface supports the basic operations of a payment channel. An implementation is provided
 * in {@link PaymentChannelClient}, but alternative implementations are possible. For example, an implementor might
 * send RPCs to a separate (locally installed or even remote) wallet app rather than implementing the algorithm locally.
 */
public interface IPaymentChannelClient {
    /**
     * Called when a message is received from the server. Processes the given message and generates events based on its
     * content.
     */
    void receiveMessage(Protos.TwoWayChannelMessage msg) throws InsufficientMoneyException;

    /**
     * <p>Called when the connection to the server terminates.</p>
     *
     * <p>For stateless protocols, this translates to a client not using the channel for the immediate future, but
     * intending to reopen the channel later. There is likely little reason to use this in a stateless protocol.</p>
     *
     * <p>Note that this <b>MUST</b> still be called even after either
     * {@link IPaymentChannelClient.ClientConnection#destroyConnection(PaymentChannelCloseException.CloseReason)} or
     * {@link IPaymentChannelClient#settle()} is called, to actually handle the connection close logic.</p>
     */
    void connectionClosed();

    /**
     * <p>Settles the channel, notifying the server it can broadcast the most recent payment transaction.</p>
     *
     * <p>Note that this only generates a CLOSE message for the server and calls
     * {@link IPaymentChannelClient.ClientConnection#destroyConnection(PaymentChannelCloseException.CloseReason)}
     * to settle the connection, it does not actually handle connection close logic, and
     * {@link PaymentChannelClient#connectionClosed()} must still be called after the connection fully settles.</p>
     *
     * @throws IllegalStateException If the connection is not currently open (ie the CLOSE message cannot be sent)
     */
    void settle() throws IllegalStateException;

    /**
     * <p>Called to indicate the connection has been opened and messages can now be generated for the server.</p>
     *
     * <p>Attempts to find a channel to resume and generates a CLIENT_VERSION message for the server based on the
     * result.</p>
     */
    void connectionOpen();

    /**
     * Increments the total value which we pay the server. Note that the amount of money sent may not be the same as the
     * amount of money actually requested. It can be larger if the amount left over in the channel would be too small to
     * be accepted by the Bitcoin network. ValueOutOfRangeException will be thrown, however, if there's not enough money
     * left in the channel to make the payment at all. Only one payment can be in-flight at once. You have to ensure
     * you wait for the previous increase payment future to complete before incrementing the payment again.
     *
     * @param size How many satoshis to increment the payment by (note: not the new total).
     * @param info Information about this update, used to extend this protocol.
     * @throws ValueOutOfRangeException If the size is negative or would pay more than this channel's total value
     *                                  ({@link PaymentChannelClientConnection#state()}.getTotalValue())
     * @throws IllegalStateException If the channel has been closed or is not yet open
     *                               (see {@link PaymentChannelClientConnection#getChannelOpenFuture()} for the second)
     * @throws ECKey.KeyIsEncryptedException If the keys are encrypted and no AES key has been provided,
     * @return a future that completes when the server acknowledges receipt and acceptance of the payment.
     */
    ListenableFuture<PaymentIncrementAck> incrementPayment(Coin size, @Nullable ByteString info,
                                                           @Nullable KeyParameter userKey)
            throws ValueOutOfRangeException, IllegalStateException, ECKey.KeyIsEncryptedException;

    /**
     * Implements the connection between this client and the server, providing an interface which allows messages to be
     * sent to the server, requests for the connection to the server to be closed, and a callback which occurs when the
     * channel is fully open.
     */
    interface ClientConnection {
        /**
         * <p>Requests that the given message be sent to the server. There are no blocking requirements for this method,
         * however the order of messages must be preserved.</p>
         *
         * <p>If the send fails, no exception should be thrown, however
         * {@link PaymentChannelClient#connectionClosed()} should be called immediately. In the case of messages which
         * are a part of initialization, initialization will simply fail and the refund transaction will be broadcasted
         * when it unlocks (if necessary).  In the case of a payment message, the payment will be lost however if the
         * channel is resumed it will begin again from the channel value <i>after</i> the failed payment.</p>
         *
         * <p>Called while holding a lock on the {@link PaymentChannelClient} object - be careful about reentrancy</p>
         */
        void sendToServer(Protos.TwoWayChannelMessage msg);

        /**
         * <p>Requests that the connection to the server be closed. For stateless protocols, note that after this call,
         * no more messages should be received from the server and this object is no longer usable. A
         * {@link PaymentChannelClient#connectionClosed()} event should be generated immediately after this call.</p>
         *
         * <p>Called while holding a lock on the {@link PaymentChannelClient} object - be careful about reentrancy</p>
         *
         * @param reason The reason for the closure, see the individual values for more details.
         *               It is usually safe to ignore this and treat any value below
         *               {@link PaymentChannelCloseException.CloseReason#CLIENT_REQUESTED_CLOSE} as "unrecoverable error" and all others as
         *               "try again once and see if it works then"
         */
        void destroyConnection(PaymentChannelCloseException.CloseReason reason);


        /**
         * <p>Queries if the expire time proposed by server is acceptable. If {@code false} is return the channel
<<<<<<< HEAD
         * will be closed with a  {@link org.bitcoinj.protocols.channels.PaymentChannelCloseException.CloseReason#TIME_WINDOW_UNACCEPTABLE}.</p>
=======
         * will be closed with a  {@link PaymentChannelCloseException.CloseReason#TIME_WINDOW_UNACCEPTABLE}.</p>
>>>>>>> ea3a70e8
         * @param expireTime The time, in seconds,  when this channel will be closed by the server. Note this is in absolute time, i.e. seconds since 1970-01-01T00:00:00.
         * @return {@code true} if the proposed time is acceptable {@code false} otherwise.
         */
        boolean acceptExpireTime(long expireTime);

        /**
         * <p>Indicates the channel has been successfully opened and
         * {@link PaymentChannelClient#incrementPayment(Coin)}
         * may be called at will.</p>
         *
         * <p>Called while holding a lock on the {@link PaymentChannelClient}
         * object - be careful about reentrancy</p>
         *
         * @param wasInitiated If true, the channel is newly opened. If false, it was resumed.
         */
        void channelOpen(boolean wasInitiated);
    }

    /**
     * Set Client payment channel properties.
     */
    interface ClientChannelProperties {
        /**
         * Modify the sendRequest used for the contract.
         * @param sendRequest the current sendRequest.
         * @return the modified sendRequest.
         */
        SendRequest modifyContractSendRequest(SendRequest sendRequest);

        /**
         *  The maximum acceptable min payment. If the server suggests a higher amount
         *  the channel creation will be aborted.
         */
        Coin acceptableMinPayment();

        /**
         *  The time in seconds, relative to now, on how long this channel should be kept open. Note that is is
         *  a proposal to the server. The server may in turn propose something different.
         *  See {@link IPaymentChannelClient.ClientConnection#acceptExpireTime(long)}
         *
         */
        long timeWindow();

        /**
         * An enum indicating which versions to support:
         * VERSION_1: use only version 1 of the protocol
         * VERSION_2_ALLOW_1: suggest version 2 but allow downgrade to version 1
         * VERSION_2: suggest version 2 and enforce use of version 2
         *
         */
        PaymentChannelClient.VersionSelector versionSelector();
    }

    /**
     * An implementor of this interface creates payment channel clients that "talk back" with the given connection.
     * The client might be a PaymentChannelClient, or an RPC interface, or something else entirely.
     */
    interface Factory {
        IPaymentChannelClient create(String serverPaymentIdentity, ClientConnection connection);
    }
}<|MERGE_RESOLUTION|>--- conflicted
+++ resolved
@@ -129,11 +129,7 @@
 
         /**
          * <p>Queries if the expire time proposed by server is acceptable. If {@code false} is return the channel
-<<<<<<< HEAD
-         * will be closed with a  {@link org.bitcoinj.protocols.channels.PaymentChannelCloseException.CloseReason#TIME_WINDOW_UNACCEPTABLE}.</p>
-=======
          * will be closed with a  {@link PaymentChannelCloseException.CloseReason#TIME_WINDOW_UNACCEPTABLE}.</p>
->>>>>>> ea3a70e8
          * @param expireTime The time, in seconds,  when this channel will be closed by the server. Note this is in absolute time, i.e. seconds since 1970-01-01T00:00:00.
          * @return {@code true} if the proposed time is acceptable {@code false} otherwise.
          */
