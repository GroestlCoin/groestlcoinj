apply plugin: 'java'
apply plugin: 'com.google.protobuf'
apply plugin: 'maven'
apply plugin: 'eclipse'

<<<<<<< HEAD
version = '0.15.2'
archivesBaseName = 'groestlcoinj-core'
eclipse.project.name = 'groestlcoinj-core'
=======
version = '0.15.5'
archivesBaseName = 'bitcoinj-core'
eclipse.project.name = 'bitcoinj-core'
>>>>>>> 9523fe00

dependencies {
    compile 'org.bouncycastle:bcprov-jdk15to18:1.63'
    implementation 'com.google.guava:guava:27.1-android'
    compile 'com.google.protobuf:protobuf-java:3.6.1'
    implementation 'com.squareup.okhttp3:okhttp:3.12.3'
    implementation 'org.slf4j:slf4j-api:1.7.28'
    implementation 'net.jcip:jcip-annotations:1.0'
    compileOnly 'org.fusesource.leveldbjni:leveldbjni-all:1.8'
    testImplementation 'junit:junit:4.12'
    testImplementation 'org.easymock:easymock:3.2'
    testImplementation 'com.fasterxml.jackson.core:jackson-databind:2.5.2'
    testImplementation 'org.slf4j:slf4j-jdk14:1.7.28'
    testImplementation 'com.h2database:h2:1.3.167'
    testImplementation 'org.fusesource.leveldbjni:leveldbjni-all:1.8'
}

sourceCompatibility = 1.7
compileJava.options.encoding = 'UTF-8'
compileTestJava.options.encoding = 'UTF-8'
javadoc.options.encoding = 'UTF-8'

protobuf {
    protoc {
        artifact = 'com.google.protobuf:protoc:3.6.1'
    }
    generatedFilesBaseDir = new File(projectDir, '/src') // workaround for '$projectDir/src'
}

test {
    exclude 'org/bitcoinj/core/PeerTest*'
    exclude 'org/bitcoinj/core/TransactionBroadcastTest*'
    exclude 'org/bitcoinj/net/NetworkAbstractionTests*'
    exclude 'org/bitcoinj/protocols/channels/ChannelConnectionTest*'
    testLogging {
        events "failed"
        exceptionFormat "full"
    }
}

task javadocJar(type: Jar, dependsOn: javadoc) {
    classifier = 'javadoc'
    from javadoc.destinationDir
}

task sourcesJar(type: Jar, dependsOn: classes) {
    classifier = 'sources'
    from sourceSets.main.allSource
}

artifacts {
    archives sourcesJar
    archives javadocJar
}<|MERGE_RESOLUTION|>--- conflicted
+++ resolved
@@ -3,15 +3,9 @@
 apply plugin: 'maven'
 apply plugin: 'eclipse'
 
-<<<<<<< HEAD
-version = '0.15.2'
+version = '0.15.5'
 archivesBaseName = 'groestlcoinj-core'
 eclipse.project.name = 'groestlcoinj-core'
-=======
-version = '0.15.5'
-archivesBaseName = 'bitcoinj-core'
-eclipse.project.name = 'bitcoinj-core'
->>>>>>> 9523fe00
 
 dependencies {
     compile 'org.bouncycastle:bcprov-jdk15to18:1.63'
