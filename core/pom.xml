--- conflicted
+++ resolved
@@ -21,13 +21,8 @@
     <modelVersion>4.0.0</modelVersion>
     <parent>
         <groupId>org.bitcoinj</groupId>
-<<<<<<< HEAD
         <artifactId>groestlcoinj-parent</artifactId>
-        <version>0.12.2</version>
-=======
-        <artifactId>bitcoinj-parent</artifactId>
         <version>0.13.4</version>
->>>>>>> f8f9e9cd
     </parent>
 
     <artifactId>groestlcoinj-core</artifactId>
@@ -362,11 +357,7 @@
                                 <artifactItem>
                                     <outputDirectory>target/test-classes/</outputDirectory>
                                     <groupId>org.bitcoinj</groupId>
-<<<<<<< HEAD
                                     <artifactId>groestlcoinj-core</artifactId>
-=======
-                                    <artifactId>bitcoinj-core</artifactId>
->>>>>>> f8f9e9cd
                                     <version>${project.version}</version>
                                 </artifactItem>
                             </artifactItems>
