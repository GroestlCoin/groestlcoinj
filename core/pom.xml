--- conflicted
+++ resolved
@@ -20,15 +20,9 @@
          xsi:schemaLocation="http://maven.apache.org/POM/4.0.0 http://maven.apache.org/xsd/maven-4.0.0.xsd">
     <modelVersion>4.0.0</modelVersion>
     <parent>
-<<<<<<< HEAD
         <groupId>org.groestlcoinj</groupId>
         <artifactId>groestlcoinj-parent</artifactId>
-        <version>0.14.4</version>
-=======
-        <groupId>org.bitcoinj</groupId>
-        <artifactId>bitcoinj-parent</artifactId>
         <version>0.14.7</version>
->>>>>>> b131cc77
     </parent>
 
     <artifactId>groestlcoinj-core</artifactId>
